--- conflicted
+++ resolved
@@ -46,10 +46,6 @@
 typedef int tagint;
 typedef int64_t bigint;
 #define BIGINT_FORMAT "%" PRId64
-<<<<<<< HEAD
-
-=======
->>>>>>> 7e633102
 
 // same as write_restart.cpp
 
@@ -2762,13 +2758,7 @@
 
   printf("  Restart file version = %s\n",version);
   printf("  Ntimestep = " BIGINT_FORMAT "\n",ntimestep);
-<<<<<<< HEAD
-
   printf("  Nprocs = %d\n",nprocs);
-
-=======
-  printf("  Nprocs = %d\n",nprocs);
->>>>>>> 7e633102
   printf("  Natoms = " BIGINT_FORMAT "\n",natoms);
   printf("  Nbonds = " BIGINT_FORMAT "\n",nbonds);
   printf("  Nangles = " BIGINT_FORMAT "\n",nangles);
