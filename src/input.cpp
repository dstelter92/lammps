/* ----------------------------------------------------------------------
   LAMMPS - Large-scale Atomic/Molecular Massively Parallel Simulator
   http://lammps.sandia.gov, Sandia National Laboratories
   Steve Plimpton, sjplimp@sandia.gov

   Copyright (2003) Sandia Corporation.  Under the terms of Contract
   DE-AC04-94AL85000 with Sandia Corporation, the U.S. Government retains
   certain rights in this software.  This software is distributed under
   the GNU General Public License.

   See the README file in the top-level LAMMPS directory.
------------------------------------------------------------------------- */

#include "mpi.h"
#include "stdio.h"
#include "stdlib.h"
#include "string.h"
#include "ctype.h"
#include "unistd.h"
#include "sys/stat.h"
#include "input.h"
#include "style_command.h"
#include "universe.h"
#include "atom.h"
#include "atom_vec.h"
#include "comm.h"
#include "group.h"
#include "domain.h"
#include "output.h"
#include "thermo.h"
#include "force.h"
#include "pair.h"
#include "min.h"
#include "modify.h"
#include "compute.h"
#include "bond.h"
#include "angle.h"
#include "dihedral.h"
#include "improper.h"
#include "kspace.h"
#include "update.h"
#include "neighbor.h"
#include "special.h"
#include "variable.h"
#include "accelerator_cuda.h"
#include "error.h"
#include "memory.h"
#include "timer.h"

#ifdef _OPENMP
#include "omp.h"
#endif

using namespace LAMMPS_NS;

#define DELTALINE 256
#define DELTA 4

/* ---------------------------------------------------------------------- */

Input::Input(LAMMPS *lmp, int argc, char **argv) : Pointers(lmp)
{
  MPI_Comm_rank(world,&me);

  maxline = maxcopy = maxwork = 0;
  line = copy = work = NULL;
  narg = maxarg = 0;
  arg = NULL;

  echo_screen = 0;
  echo_log = 1;

  label_active = 0;
  labelstr = NULL;
  jump_skip = 0;
  ifthenelse_flag = 0;

  if (me == 0) {
    nfile = maxfile = 1;
    infiles = (FILE **) memory->smalloc(sizeof(FILE *),"input:infiles");
    infiles[0] = infile;
  } else infiles = NULL;

  variable = new Variable(lmp);

  // fill map with commands listed in style_command.h

  command_map = new std::map<std::string,CommandCreator>();

#define COMMAND_CLASS
#define CommandStyle(key,Class) \
  (*command_map)[#key] = &command_creator<Class>;
#include "style_command.h"
#undef CommandStyle
#undef COMMAND_CLASS

  // process command-line args
  // check for args "-var" and "-echo"
  // caller has already checked that sufficient arguments exist

  int iarg = 0;
  while (iarg < argc) {
    if (strcmp(argv[iarg],"-var") == 0 || strcmp(argv[iarg],"-v") == 0) {
      int jarg = iarg+3;
      while (jarg < argc && argv[jarg][0] != '-') jarg++;
      variable->set(argv[iarg+1],jarg-iarg-2,&argv[iarg+2]);
      iarg = jarg;
    } else if (strcmp(argv[iarg],"-echo") == 0 ||
               strcmp(argv[iarg],"-e") == 0) {
      narg = 1;
      char **tmp = arg;        // trick echo() into using argv instead of arg
      arg = &argv[iarg+1];
      echo();
      arg = tmp;
      iarg += 2;
     } else iarg++;
  }
}

/* ---------------------------------------------------------------------- */

Input::~Input()
{
  // don't free command and arg strings
  // they just point to other allocated memory

  memory->sfree(line);
  memory->sfree(copy);
  memory->sfree(work);
  if (labelstr) delete [] labelstr;
  memory->sfree(arg);
  memory->sfree(infiles);
  delete variable;

  delete command_map;
}

/* ----------------------------------------------------------------------
   process all input from infile
   infile = stdin or file if command-line arg "-in" was used
------------------------------------------------------------------------- */

void Input::file()
{
  int m,n;
  
  while (1) {
    
    // read a line from input script
    // n = length of line including str terminator, 0 if end of file
    // if line ends in continuation char '&', concatenate next line
    
    if (me == 0) {
      m = 0;
      while (1) {
        if (maxline-m < 2) reallocate(line,maxline,0);
        if (fgets(&line[m],maxline-m,infile) == NULL) {
          if (m) n = strlen(line) + 1;
          else n = 0;
          break;
        }
        m = strlen(line);
        if (line[m-1] != '\n') continue;
        
        m--;
        while (m >= 0 && isspace(line[m])) m--;
        if (m < 0 || line[m] != '&') {
          line[m+1] = '\0';
          n = m+2;
          break;
        }
      }
    }
    
    // bcast the line
    // if n = 0, end-of-file
    // error if label_active is set, since label wasn't encountered
    // if original input file, code is done
    // else go back to previous input file
    
    MPI_Bcast(&n,1,MPI_INT,0,world);
    if (n == 0) {
      if (label_active) error->all(FLERR,"Label wasn't found in input script");
      if (me == 0) {
        if (infile != stdin) fclose(infile);
        nfile--;
      }
      MPI_Bcast(&nfile,1,MPI_INT,0,world);
      if (nfile == 0) break;
      if (me == 0) infile = infiles[nfile-1];
      continue;
    }
    
    if (n > maxline) reallocate(line,maxline,n);
    MPI_Bcast(line,n,MPI_CHAR,0,world);
    
    // echo the command unless scanning for label
    
    if (me == 0 && label_active == 0) {
      if (echo_screen && screen) fprintf(screen,"%s\n",line);
      if (echo_log && logfile) fprintf(logfile,"%s\n",line);
    }
    
    // parse the line
    // if no command, skip to next line in input script
    
    parse();
    if (command == NULL) continue;
    
    // if scanning for label, skip command unless it's a label command
    
    if (label_active && strcmp(command,"label") != 0) continue;
    
    // execute the command
    
    if (execute_command()) {
      char *str = new char[maxline+32];
      sprintf(str,"Unknown command: %s",line);
      error->all(FLERR,str);
    }
  }
}

/* ----------------------------------------------------------------------
   process all input from filename
   called from library interface
------------------------------------------------------------------------- */

void Input::file(const char *filename)
{
  // error if another nested file still open, should not be possible
  // open new filename and set infile, infiles[0], nfile
  // call to file() will close filename and decrement nfile
  
  if (me == 0) {
    if (nfile > 1)
      error->one(FLERR,"Invalid use of library file() function");
    
    infile = fopen(filename,"r");
    if (infile == NULL) {
      char str[128];
      sprintf(str,"Cannot open input script %s",filename);
      error->one(FLERR,str);
    }
    infiles[0] = infile;
    nfile = 1;
  }
  
  file();
}

/* ----------------------------------------------------------------------
   copy command in single to line, parse and execute it
   return command name to caller
------------------------------------------------------------------------- */

char *Input::one(const char *single)
{
  int n = strlen(single) + 1;
  if (n > maxline) reallocate(line,maxline,n);
  strcpy(line,single);
  
  // echo the command unless scanning for label
  
  if (me == 0 && label_active == 0) {
    if (echo_screen && screen) fprintf(screen,"%s\n",line);
    if (echo_log && logfile) fprintf(logfile,"%s\n",line);
  }
  
  // parse the line
  // if no command, just return NULL
  
  parse();
  if (command == NULL) return NULL;
  
  // if scanning for label, skip command unless it's a label command
  
  if (label_active && strcmp(command,"label") != 0) return NULL;
  
  // execute the command and return its name
  
  if (execute_command()) {
    char *str = new char[maxline+32];
    sprintf(str,"Unknown command: %s",line);
    error->all(FLERR,str);
  }
  
  return command;
}

/* ----------------------------------------------------------------------
   parse copy of command line by inserting string terminators
   strip comment = all chars from # on
   replace all $ via variable substitution
   command = first word
   narg = # of args
   arg[] = individual args
   treat text between single/double quotes as one arg
------------------------------------------------------------------------- */

void Input::parse()
{
  // duplicate line into copy string to break into words
  
  int n = strlen(line) + 1;
  if (n > maxcopy) reallocate(copy,maxcopy,n);
  strcpy(copy,line);
  
  // strip any # comment by replacing it with 0
  // do not strip # inside single/double quotes
  
  char quote = '\0';
  char *ptr = copy;
  while (*ptr) {
    if (*ptr == '#' && !quote) {
      *ptr = '\0';
      break;
    }
    if (*ptr == quote) quote = '\0';
    else if (*ptr == '"' || *ptr == '\'') quote = *ptr;
    ptr++;
  }
  
  // perform $ variable substitution (print changes)
  // except if searching for a label since earlier variable may not be defined
  
  if (!label_active) substitute(copy,work,maxcopy,maxwork,1);
  
  // command = 1st arg in copy string
  
  char *next;
  command = nextword(copy,&next);
  if (command == NULL) return;
  
  // point arg[] at each subsequent arg in copy string
  // nextword() inserts string terminators into copy string to delimit args
  // nextword() treats text between single/double quotes as one arg
  
  narg = 0;
  ptr = next;
  while (ptr) {
    if (narg == maxarg) {
      maxarg += DELTA;
      arg = (char **) memory->srealloc(arg,maxarg*sizeof(char *),"input:arg");
    }
    arg[narg] = nextword(ptr,&next);
    if (!arg[narg]) break;
    narg++;
    ptr = next;
  }
}

/* ----------------------------------------------------------------------
   find next word in str
   insert 0 at end of word
   ignore leading whitespace
   treat text between single/double quotes as one arg
   matching quote must be followed by whitespace char if not end of string
   strip quotes from returned word
   return ptr to start of word
   return next = ptr after word or NULL if word ended with 0
   return NULL if no word in string
------------------------------------------------------------------------- */

char *Input::nextword(char *str, char **next)
{
  char *start,*stop;
  
  start = &str[strspn(str," \t\n\v\f\r")];
  if (*start == '\0') return NULL;
  
  if (*start == '"' || *start == '\'') {
    stop = strchr(&start[1],*start);
    if (!stop) error->all(FLERR,"Unbalanced quotes in input line");
    if (stop[1] && !isspace(stop[1]))
      error->all(FLERR,"Input line quote not followed by whitespace");
    start++;
  } else stop = &start[strcspn(start," \t\n\v\f\r")];
  
  if (*stop == '\0') *next = NULL;
  else *next = stop+1;
  *stop = '\0';
  return start;
}

/* ----------------------------------------------------------------------
   substitute for $ variables in str using work str2 and return it
   reallocate str/str2 to hold expanded version if necessary & reset max/max2
   print updated string if flag is set and not searching for label
   label_active will be 0 if called from external class
------------------------------------------------------------------------- */

void Input::substitute(char *&str, char *&str2, int &max, int &max2, int flag)
{
  // use str2 as scratch space to expand str, then copy back to str
  // reallocate str and str2 as necessary
  // do not replace $ inside single/double quotes
  // var = pts at variable name, ended by NULL
  //   if $ is followed by '{', trailing '}' becomes NULL
  //   else $x becomes x followed by NULL
  // beyond = points to text following variable
  
  int i,n,paren_count;
  char immediate[256];
  char *var,*value,*beyond;
  char quote = '\0';
  char *ptr = str;
  
  n = strlen(str) + 1;
  if (n > max2) reallocate(str2,max2,n);
  *str2 = '\0';
  char *ptr2 = str2;
  
  while (*ptr) {
    // variable substitution
    
    if (*ptr == '$' && !quote) {
      
      // value = ptr to expanded variable
      // variable name between curly braces, e.g. ${a}
      
      if (*(ptr+1) == '{') {
        var = ptr+2;
        i = 0;
        
        while (var[i] != '\0' && var[i] != '}') i++;
        
        if (var[i] == '\0') error->one(FLERR,"Invalid variable name");
        var[i] = '\0';
        beyond = ptr + strlen(var) + 3;
        value = variable->retrieve(var);
        
        // immediate variable between parenthesis, e.g. $(1/2)
        
      } else if (*(ptr+1) == '(') {
        var = ptr+2;
        paren_count = 0;
        i = 0;
        
        while (var[i] != '\0' && !(var[i] == ')' && paren_count == 0)) {
          switch (var[i]) {
          case '(': paren_count++; break;
          case ')': paren_count--; break;
          default: ;
          }
          i++;
        }
        
        if (var[i] == '\0') error->one(FLERR,"Invalid immediate variable");
        var[i] = '\0';
        beyond = ptr + strlen(var) + 3;
        sprintf(immediate,"%.20g",variable->compute_equal(var));
        value = immediate;
        
        // single character variable name, e.g. $a
        
      } else {
        var = ptr;
        var[0] = var[1];
        var[1] = '\0';
        beyond = ptr + 2;
        value = variable->retrieve(var);
      }
      
      if (value == NULL) error->one(FLERR,"Substitution for illegal variable");
      
      // check if storage in str2 needs to be expanded
      // re-initialize ptr and ptr2 to the point beyond the variable.
      
      n = strlen(str2) + strlen(value) + strlen(beyond) + 1;
      if (n > max2) reallocate(str2,max2,n);
      strcat(str2,value);
      ptr2 = str2 + strlen(str2);
      ptr = beyond;
      
      // output substitution progress if requested
      
      if (flag && me == 0 && label_active == 0) {
        if (echo_screen && screen) fprintf(screen,"%s%s\n",str2,beyond);
        if (echo_log && logfile) fprintf(logfile,"%s%s\n",str2,beyond);
      }
      
      continue;
    }
    
    if (*ptr == quote) quote = '\0';
    else if (*ptr == '"' || *ptr == '\'') quote = *ptr;
    
    // copy current character into str2
    
    *ptr2++ = *ptr++;
    *ptr2 = '\0';
  }
  
  // set length of input str to length of work str2
  // copy work string back to input str
  
  if (max2 > max) reallocate(str,max,max2);
  strcpy(str,str2);
}

/* ----------------------------------------------------------------------
   rellocate a string
   if n > 0: set max >= n in increments of DELTALINE
   if n = 0: just increment max by DELTALINE
------------------------------------------------------------------------- */

void Input::reallocate(char *&str, int &max, int n)
{
  if (n) {
    while (n > max) max += DELTALINE;
  } else max += DELTALINE;
  
  str = (char *) memory->srealloc(str,max*sizeof(char),"input:str");
}

/* ----------------------------------------------------------------------
   process a single parsed command
   return 0 if successful, -1 if did not recognize command
------------------------------------------------------------------------- */

int Input::execute_command()
{
  int flag = 1;

  if (!strcmp(command,"clear")) clear();
  else if (!strcmp(command,"echo")) echo();
  else if (!strcmp(command,"if")) ifthenelse();
  else if (!strcmp(command,"include")) include();
  else if (!strcmp(command,"jump")) jump();
  else if (!strcmp(command,"label")) label();
  else if (!strcmp(command,"log")) log();
  else if (!strcmp(command,"next")) next_command();
  else if (!strcmp(command,"partition")) partition();
  else if (!strcmp(command,"print")) print();
  else if (!strcmp(command,"quit")) quit();
  else if (!strcmp(command,"shell")) shell();
  else if (!strcmp(command,"variable")) variable_command();
  
  else if (!strcmp(command,"angle_coeff")) angle_coeff();
  else if (!strcmp(command,"angle_style")) angle_style();
  else if (!strcmp(command,"atom_modify")) atom_modify();
  else if (!strcmp(command,"atom_style")) atom_style();
  else if (!strcmp(command,"bond_coeff")) bond_coeff();
  else if (!strcmp(command,"bond_style")) bond_style();
  else if (!strcmp(command,"boundary")) boundary();
  else if (!strcmp(command,"box")) box();
  else if (!strcmp(command,"communicate")) communicate();
  else if (!strcmp(command,"compute")) compute();
  else if (!strcmp(command,"compute_modify")) compute_modify();
  else if (!strcmp(command,"dielectric")) dielectric();
  else if (!strcmp(command,"dihedral_coeff")) dihedral_coeff();
  else if (!strcmp(command,"dihedral_style")) dihedral_style();
  else if (!strcmp(command,"dimension")) dimension();
  else if (!strcmp(command,"dump")) dump();
  else if (!strcmp(command,"dump_modify")) dump_modify();
  else if (!strcmp(command,"fix")) fix();
  else if (!strcmp(command,"fix_modify")) fix_modify();
  else if (!strcmp(command,"group")) group_command();
  else if (!strcmp(command,"improper_coeff")) improper_coeff();
  else if (!strcmp(command,"improper_style")) improper_style();
  else if (!strcmp(command,"kspace_modify")) kspace_modify();
  else if (!strcmp(command,"kspace_style")) kspace_style();
  else if (!strcmp(command,"lattice")) lattice();
  else if (!strcmp(command,"mass")) mass();
  else if (!strcmp(command,"min_modify")) min_modify();
  else if (!strcmp(command,"min_style")) min_style();
  else if (!strcmp(command,"neigh_modify")) neigh_modify();
  else if (!strcmp(command,"neighbor")) neighbor_command();
  else if (!strcmp(command,"newton")) newton();
  else if (!strcmp(command,"package")) package();
  else if (!strcmp(command,"pair_coeff")) pair_coeff();
  else if (!strcmp(command,"pair_modify")) pair_modify();
  else if (!strcmp(command,"pair_style")) pair_style();
  else if (!strcmp(command,"pair_write")) pair_write();
  else if (!strcmp(command,"processors")) processors();
  else if (!strcmp(command,"region")) region();
  else if (!strcmp(command,"reset_timestep")) reset_timestep();
  else if (!strcmp(command,"restart")) restart();
  else if (!strcmp(command,"run_style")) run_style();
  else if (!strcmp(command,"special_bonds")) special_bonds();
  else if (!strcmp(command,"suffix")) suffix();
  else if (!strcmp(command,"thermo")) thermo();
  else if (!strcmp(command,"thermo_modify")) thermo_modify();
  else if (!strcmp(command,"thermo_style")) thermo_style();
  else if (!strcmp(command,"timestep")) timestep();
  else if (!strcmp(command,"timers")) timers();
  else if (!strcmp(command,"uncompute")) uncompute();
  else if (!strcmp(command,"undump")) undump();
  else if (!strcmp(command,"unfix")) unfix();
  else if (!strcmp(command,"units")) units();
  
  else flag = 0;
  
  // return if command was listed above
  
  if (flag) return 0;
  
  // invoke commands added via style_command.h
  
  if (command_map->find(command) != command_map->end()) {
    CommandCreator command_creator = (*command_map)[command];
    command_creator(lmp,narg,arg);
    return 0;
  }
  
  // unrecognized command
  
  return -1;
}

/* ----------------------------------------------------------------------
   one instance per command in style_command.h
------------------------------------------------------------------------- */

template <typename T>
void Input::command_creator(LAMMPS *lmp, int narg, char **arg)
{
  T cmd(lmp);
  cmd.command(narg,arg);
}

/* ---------------------------------------------------------------------- */
/* ---------------------------------------------------------------------- */
/* ---------------------------------------------------------------------- */

/* ---------------------------------------------------------------------- */

void Input::clear()
{
  if (narg > 0) error->all(FLERR,"Illegal clear command");
  lmp->destroy();
  lmp->create();
  lmp->post_create();
}

/* ---------------------------------------------------------------------- */

void Input::echo()
{
  if (narg != 1) error->all(FLERR,"Illegal echo command");

  if (strcmp(arg[0],"none") == 0) {
    echo_screen = 0;
    echo_log = 0;
  } else if (strcmp(arg[0],"screen") == 0) {
    echo_screen = 1;
    echo_log = 0;
  } else if (strcmp(arg[0],"log") == 0) {
    echo_screen = 0;
    echo_log = 1;
  } else if (strcmp(arg[0],"both") == 0) {
    echo_screen = 1;
    echo_log = 1;
  } else error->all(FLERR,"Illegal echo command");
}

/* ---------------------------------------------------------------------- */

void Input::ifthenelse()
{
  if (narg < 3) error->all(FLERR,"Illegal if command");

  // substitute for variables in Boolean expression for "if"
  // in case expression was enclosed in quotes
  // must substitute on copy of arg else will step on subsequent args

  int n = strlen(arg[0]) + 1;
  if (n > maxline) reallocate(line,maxline,n);
  strcpy(line,arg[0]);
  substitute(line,work,maxline,maxwork,0);

  // evaluate Boolean expression for "if"

  double btest = variable->evaluate_boolean(line);

  // bound "then" commands

  if (strcmp(arg[1],"then") != 0) error->all(FLERR,"Illegal if command");

  int first = 2;
  int iarg = first;
  while (iarg < narg &&
         (strcmp(arg[iarg],"elif") != 0 && strcmp(arg[iarg],"else") != 0))
    iarg++;
  int last = iarg-1;

  // execute "then" commands
  // make copies of all arg string commands
  // required because re-parsing a command via one() will wipe out args

  if (btest != 0.0) {
    int ncommands = last-first + 1;
    if (ncommands <= 0) error->all(FLERR,"Illegal if command");

    char **commands = new char*[ncommands];
    ncommands = 0;
    for (int i = first; i <= last; i++) {
      int n = strlen(arg[i]) + 1;
      if (n == 1) error->all(FLERR,"Illegal if command");
      commands[ncommands] = new char[n];
      strcpy(commands[ncommands],arg[i]);
      ncommands++;
    }

    ifthenelse_flag = 1;
    for (int i = 0; i < ncommands; i++) one(commands[i]);
    ifthenelse_flag = 0;

    for (int i = 0; i < ncommands; i++) delete [] commands[i];
    delete [] commands;

    return;
  }

  // done if no "elif" or "else"

  if (iarg == narg) return;

  // check "elif" or "else" until find commands to execute
  // substitute for variables and evaluate Boolean expression for "elif"
  // must substitute on copy of arg else will step on subsequent args
  // bound and execute "elif" or "else" commands

  while (1) {
    if (iarg+2 > narg) error->all(FLERR,"Illegal if command");
    if (strcmp(arg[iarg],"elif") == 0) {
      n = strlen(arg[iarg+1]) + 1;
      if (n > maxline) reallocate(line,maxline,n);
      strcpy(line,arg[iarg+1]);
      substitute(line,work,maxline,maxwork,0);
      btest = variable->evaluate_boolean(line);
      first = iarg+2;
    } else {
      btest = 1.0;
      first = iarg+1;
    }

    iarg = first;
    while (iarg < narg &&
           (strcmp(arg[iarg],"elif") != 0 && strcmp(arg[iarg],"else") != 0))
      iarg++;
    last = iarg-1;

    if (btest == 0.0) continue;

    int ncommands = last-first + 1;
    if (ncommands <= 0) error->all(FLERR,"Illegal if command");

    char **commands = new char*[ncommands];
    ncommands = 0;
    for (int i = first; i <= last; i++) {
      int n = strlen(arg[i]) + 1;
      if (n == 1) error->all(FLERR,"Illegal if command");
      commands[ncommands] = new char[n];
      strcpy(commands[ncommands],arg[i]);
      ncommands++;
    }

    // execute the list of commands

    ifthenelse_flag = 1;
    for (int i = 0; i < ncommands; i++) one(commands[i]);
    ifthenelse_flag = 0;

    // clean up

    for (int i = 0; i < ncommands; i++) delete [] commands[i];
    delete [] commands;

    return;
  }
}

/* ---------------------------------------------------------------------- */

void Input::include()
{
  if (narg != 1) error->all(FLERR,"Illegal include command");

  // do not allow include inside an if command
  // NOTE: this check will fail if a 2nd if command was inside the if command
  //       and came before the include

  if (ifthenelse_flag) 
    error->all(FLERR,"Cannot use include command within an if command");

  if (me == 0) {
    if (nfile == maxfile) {
      maxfile++;
      infiles = (FILE **)
        memory->srealloc(infiles,maxfile*sizeof(FILE *),"input:infiles");
    }
    infile = fopen(arg[0],"r");
    if (infile == NULL) {
      char str[128];
      sprintf(str,"Cannot open input script %s",arg[0]);
      error->one(FLERR,str);
    }
    infiles[nfile++] = infile;
  }
}

/* ---------------------------------------------------------------------- */

void Input::jump()
{
  if (narg < 1 || narg > 2) error->all(FLERR,"Illegal jump command");

  if (jump_skip) {
    jump_skip = 0;
    return;
  }

  if (me == 0) {
    if (strcmp(arg[0],"SELF") == 0) rewind(infile);
    else {
      if (infile != stdin) fclose(infile);
      infile = fopen(arg[0],"r");
      if (infile == NULL) {
        char str[128];
        sprintf(str,"Cannot open input script %s",arg[0]);
        error->one(FLERR,str);
      }
      infiles[nfile-1] = infile;
    }
  }

  if (narg == 2) {
    label_active = 1;
    if (labelstr) delete [] labelstr;
    int n = strlen(arg[1]) + 1;
    labelstr = new char[n];
    strcpy(labelstr,arg[1]);
  }
}

/* ---------------------------------------------------------------------- */

void Input::label()
{
  if (narg != 1) error->all(FLERR,"Illegal label command");
  if (label_active && strcmp(labelstr,arg[0]) == 0) label_active = 0;
}

/* ---------------------------------------------------------------------- */

void Input::log()
{
  if (narg > 2) error->all(FLERR,"Illegal log command");

  int appendflag = 0;
<<<<<<< HEAD
  if ((narg == 2) && (strcmp(arg[1],"append") == 0))
    appendflag = 1;
=======
  if (narg == 2) {
    if (strcmp(arg[1],"append") == 0) appendflag = 1;
    else error->all(FLERR,"Illegal log command");
  }
>>>>>>> 51191ebd

  if (me == 0) {
    if (logfile) fclose(logfile);
    if (strcmp(arg[0],"none") == 0) logfile = NULL;
    else {
<<<<<<< HEAD
      if (appendflag)
        logfile = fopen(arg[0],"a");
      else
        logfile = fopen(arg[0],"w");
=======
      if (appendflag) logfile = fopen(arg[0],"a");
      else logfile = fopen(arg[0],"w");
>>>>>>> 51191ebd

      if (logfile == NULL) {
        char str[128];
        sprintf(str,"Cannot open logfile %s",arg[0]);
        error->one(FLERR,str);
      }
    }
    if (universe->nworlds == 1) universe->ulogfile = logfile;
  }
}

/* ---------------------------------------------------------------------- */

void Input::next_command()
{
  if (variable->next(narg,arg)) jump_skip = 1;
}

/* ---------------------------------------------------------------------- */

void Input::partition()
{
  if (narg < 3) error->all(FLERR,"Illegal partition command");

  int yesflag;
  if (strcmp(arg[0],"yes") == 0) yesflag = 1;
  else if (strcmp(arg[0],"no") == 0) yesflag = 0;
  else error->all(FLERR,"Illegal partition command");

  int ilo,ihi;
  force->bounds(arg[1],universe->nworlds,ilo,ihi);

  // copy original line to copy, since will use strtok() on it
  // ptr = start of 4th word

  strcpy(copy,line);
  char *ptr = strtok(copy," \t\n\r\f");
  ptr = strtok(NULL," \t\n\r\f");
  ptr = strtok(NULL," \t\n\r\f");
  ptr += strlen(ptr) + 1;
  ptr += strspn(ptr," \t\n\r\f");

  // execute the remaining command line on requested partitions

  if (yesflag) {
    if (universe->iworld+1 >= ilo && universe->iworld+1 <= ihi) one(ptr);
  } else {
    if (universe->iworld+1 < ilo || universe->iworld+1 > ihi) one(ptr);
  }
}

/* ---------------------------------------------------------------------- */

void Input::print()
{
  if (narg < 1) error->all(FLERR,"Illegal print command");

  // copy 1st arg back into line (copy is being used)
  // check maxline since arg[0] could have been exanded by variables
  // substitute for $ variables (no printing) and print arg

  int n = strlen(arg[0]) + 1;
  if (n > maxline) reallocate(line,maxline,n);
  strcpy(line,arg[0]);
  substitute(line,work,maxline,maxwork,0);

  // parse optional args

  FILE *fp = NULL;
  int screenflag = 1;

  int iarg = 1;
  while (iarg < narg) {
    if (strcmp(arg[iarg],"file") == 0 || strcmp(arg[iarg],"append") == 0) {
      if (iarg+2 > narg) error->all(FLERR,"Illegal print command");
      if (me == 0) {
        if (strcmp(arg[iarg],"file") == 0) fp = fopen(arg[iarg+1],"w");
        else fp = fopen(arg[iarg+1],"a");
        if (fp == NULL) {
          char str[128];
          sprintf(str,"Cannot open print file %s",arg[iarg+1]);
          error->one(FLERR,str);
        }
      }
      iarg += 2;
    } else if (strcmp(arg[iarg],"screen") == 0) {
      if (iarg+2 > narg) error->all(FLERR,"Illegal print command");
      if (strcmp(arg[iarg+1],"yes") == 0) screenflag = 1;
      else if (strcmp(arg[iarg+1],"no") == 0) screenflag = 0;
      else error->all(FLERR,"Illegal print command");
      iarg += 2;
    } else error->all(FLERR,"Illegal print command");
  }

  if (me == 0) {
    if (screenflag && screen) fprintf(screen,"%s\n",line);
    if (screenflag && logfile) fprintf(logfile,"%s\n",line);
    if (fp) {
      fprintf(fp,"%s\n",line);
      fclose(fp);
    }
  }
}

/* ---------------------------------------------------------------------- */

void Input::quit()
{
  if (narg) error->all(FLERR,"Illegal quit command");
  error->done();
}

/* ---------------------------------------------------------------------- */

void Input::shell()
{
  if (narg < 1) error->all(FLERR,"Illegal shell command");

  if (strcmp(arg[0],"cd") == 0) {
    if (narg != 2) error->all(FLERR,"Illegal shell command");
    chdir(arg[1]);

  } else if (strcmp(arg[0],"mkdir") == 0) {
    if (narg < 2) error->all(FLERR,"Illegal shell command");
#if !defined(WINDOWS) && !defined(__MINGW32__)
    if (me == 0)
      for (int i = 1; i < narg; i++)
        mkdir(arg[i], S_IRWXU | S_IRGRP | S_IXGRP);
#endif

  } else if (strcmp(arg[0],"mv") == 0) {
    if (narg != 3) error->all(FLERR,"Illegal shell command");
    if (me == 0) rename(arg[1],arg[2]);

  } else if (strcmp(arg[0],"rm") == 0) {
    if (narg < 2) error->all(FLERR,"Illegal shell command");
    if (me == 0)
      for (int i = 1; i < narg; i++) unlink(arg[i]);

  } else if (strcmp(arg[0],"rmdir") == 0) {
    if (narg < 2) error->all(FLERR,"Illegal shell command");
    if (me == 0)
      for (int i = 1; i < narg; i++) rmdir(arg[i]);

  // use work string to concat args back into one string separated by spaces
  // invoke string in shell via system()

  } else {
    int n = 0;
    for (int i = 0; i < narg; i++) n += strlen(arg[i]) + 1;
    if (n > maxwork) reallocate(work,maxwork,n);

    strcpy(work,arg[0]);
    for (int i = 1; i < narg; i++) {
      strcat(work," ");
      strcat(work,arg[i]);
    }

    if (me == 0) system(work);
  }
}

/* ---------------------------------------------------------------------- */

void Input::variable_command()
{
  variable->set(narg,arg);
}

/* ---------------------------------------------------------------------- */
/* ---------------------------------------------------------------------- */
/* ---------------------------------------------------------------------- */

/* ----------------------------------------------------------------------
   one function for each LAMMPS-specific input script command
------------------------------------------------------------------------- */

/* ---------------------------------------------------------------------- */

void Input::angle_coeff()
{
  if (domain->box_exist == 0)
    error->all(FLERR,"Angle_coeff command before simulation box is defined");
  if (force->angle == NULL)
    error->all(FLERR,"Angle_coeff command before angle_style is defined");
  if (atom->avec->angles_allow == 0)
    error->all(FLERR,"Angle_coeff command when no angles allowed");
  force->angle->coeff(narg,arg);
}

/* ---------------------------------------------------------------------- */

void Input::angle_style()
{
  if (narg < 1) error->all(FLERR,"Illegal angle_style command");
  if (atom->avec->angles_allow == 0)
    error->all(FLERR,"Angle_style command when no angles allowed");
  force->create_angle(arg[0],lmp->suffix);
  if (force->angle) force->angle->settings(narg-1,&arg[1]);
}

/* ---------------------------------------------------------------------- */

void Input::atom_modify()
{
  atom->modify_params(narg,arg);
}

/* ---------------------------------------------------------------------- */

void Input::atom_style()
{
  if (narg < 1) error->all(FLERR,"Illegal atom_style command");
  if (domain->box_exist)
    error->all(FLERR,"Atom_style command after simulation box is defined");
  atom->create_avec(arg[0],narg-1,&arg[1],lmp->suffix);
}

/* ---------------------------------------------------------------------- */

void Input::bond_coeff()
{
  if (domain->box_exist == 0)
    error->all(FLERR,"Bond_coeff command before simulation box is defined");
  if (force->bond == NULL)
    error->all(FLERR,"Bond_coeff command before bond_style is defined");
  if (atom->avec->bonds_allow == 0)
    error->all(FLERR,"Bond_coeff command when no bonds allowed");
  force->bond->coeff(narg,arg);
}

/* ---------------------------------------------------------------------- */

void Input::bond_style()
{
  if (narg < 1) error->all(FLERR,"Illegal bond_style command");
  if (atom->avec->bonds_allow == 0)
    error->all(FLERR,"Bond_style command when no bonds allowed");
  force->create_bond(arg[0],lmp->suffix);
  if (force->bond) force->bond->settings(narg-1,&arg[1]);
}

/* ---------------------------------------------------------------------- */

void Input::boundary()
{
  if (domain->box_exist)
    error->all(FLERR,"Boundary command after simulation box is defined");
  domain->set_boundary(narg,arg,0);
}

/* ---------------------------------------------------------------------- */

void Input::box()
{
  if (domain->box_exist)
    error->all(FLERR,"Box command after simulation box is defined");
  domain->set_box(narg,arg);
}

/* ---------------------------------------------------------------------- */

void Input::communicate()
{
  comm->set(narg,arg);
}

/* ---------------------------------------------------------------------- */

void Input::compute()
{
  modify->add_compute(narg,arg,lmp->suffix);
}

/* ---------------------------------------------------------------------- */

void Input::compute_modify()
{
  modify->modify_compute(narg,arg);
}

/* ---------------------------------------------------------------------- */

void Input::dielectric()
{
  if (narg != 1) error->all(FLERR,"Illegal dielectric command");
  force->dielectric = force->numeric(FLERR,arg[0]);
}

/* ---------------------------------------------------------------------- */

void Input::dihedral_coeff()
{
  if (domain->box_exist == 0)
    error->all(FLERR,"Dihedral_coeff command before simulation box is defined");
  if (force->dihedral == NULL)
    error->all(FLERR,"Dihedral_coeff command before dihedral_style is defined");
  if (atom->avec->dihedrals_allow == 0)
    error->all(FLERR,"Dihedral_coeff command when no dihedrals allowed");
  force->dihedral->coeff(narg,arg);
}

/* ---------------------------------------------------------------------- */

void Input::dihedral_style()
{
  if (narg < 1) error->all(FLERR,"Illegal dihedral_style command");
  if (atom->avec->dihedrals_allow == 0)
    error->all(FLERR,"Dihedral_style command when no dihedrals allowed");
  force->create_dihedral(arg[0],lmp->suffix);
  if (force->dihedral) force->dihedral->settings(narg-1,&arg[1]);
}

/* ---------------------------------------------------------------------- */

void Input::dimension()
{
  if (narg != 1) error->all(FLERR,"Illegal dimension command");
  if (domain->box_exist)
    error->all(FLERR,"Dimension command after simulation box is defined");
  domain->dimension = force->inumeric(FLERR,arg[0]);
  if (domain->dimension != 2 && domain->dimension != 3)
    error->all(FLERR,"Illegal dimension command");

  // must reset default extra_dof of all computes
  // since some were created before dimension command is encountered

  for (int i = 0; i < modify->ncompute; i++)
    modify->compute[i]->reset_extra_dof();
}

/* ---------------------------------------------------------------------- */

void Input::dump()
{
  output->add_dump(narg,arg);
}

/* ---------------------------------------------------------------------- */

void Input::dump_modify()
{
  output->modify_dump(narg,arg);
}

/* ---------------------------------------------------------------------- */

void Input::fix()
{
  modify->add_fix(narg,arg,lmp->suffix);
}

/* ---------------------------------------------------------------------- */

void Input::fix_modify()
{
  modify->modify_fix(narg,arg);
}

/* ---------------------------------------------------------------------- */

void Input::group_command()
{
  group->assign(narg,arg);
}

/* ---------------------------------------------------------------------- */

void Input::improper_coeff()
{
  if (domain->box_exist == 0)
    error->all(FLERR,"Improper_coeff command before simulation box is defined");
  if (force->improper == NULL)
    error->all(FLERR,"Improper_coeff command before improper_style is defined");
  if (atom->avec->impropers_allow == 0)
    error->all(FLERR,"Improper_coeff command when no impropers allowed");
  force->improper->coeff(narg,arg);
}

/* ---------------------------------------------------------------------- */

void Input::improper_style()
{
  if (narg < 1) error->all(FLERR,"Illegal improper_style command");
  if (atom->avec->impropers_allow == 0)
    error->all(FLERR,"Improper_style command when no impropers allowed");
  force->create_improper(arg[0],lmp->suffix);
  if (force->improper) force->improper->settings(narg-1,&arg[1]);
}

/* ---------------------------------------------------------------------- */

void Input::kspace_modify()
{
  if (force->kspace == NULL)
    error->all(FLERR,"KSpace style has not yet been set");
  force->kspace->modify_params(narg,arg);
}

/* ---------------------------------------------------------------------- */

void Input::kspace_style()
{
  force->create_kspace(narg,arg,lmp->suffix);
}

/* ---------------------------------------------------------------------- */

void Input::lattice()
{
  domain->set_lattice(narg,arg);
}

/* ---------------------------------------------------------------------- */

void Input::mass()
{
  if (narg != 2) error->all(FLERR,"Illegal mass command");
  if (domain->box_exist == 0)
    error->all(FLERR,"Mass command before simulation box is defined");
  atom->set_mass(narg,arg);
}

/* ---------------------------------------------------------------------- */

void Input::min_modify()
{
  update->minimize->modify_params(narg,arg);
}

/* ---------------------------------------------------------------------- */

void Input::min_style()
{
  if (domain->box_exist == 0)
    error->all(FLERR,"Min_style command before simulation box is defined");
  update->create_minimize(narg,arg);
}

/* ---------------------------------------------------------------------- */

void Input::neigh_modify()
{
  neighbor->modify_params(narg,arg);
}

/* ---------------------------------------------------------------------- */

void Input::neighbor_command()
{
  neighbor->set(narg,arg);
}

/* ---------------------------------------------------------------------- */

void Input::newton()
{
  int newton_pair,newton_bond;

  if (narg == 1) {
    if (strcmp(arg[0],"off") == 0) newton_pair = newton_bond = 0;
    else if (strcmp(arg[0],"on") == 0) newton_pair = newton_bond = 1;
    else error->all(FLERR,"Illegal newton command");
  } else if (narg == 2) {
    if (strcmp(arg[0],"off") == 0) newton_pair = 0;
    else if (strcmp(arg[0],"on") == 0) newton_pair= 1;
    else error->all(FLERR,"Illegal newton command");
    if (strcmp(arg[1],"off") == 0) newton_bond = 0;
    else if (strcmp(arg[1],"on") == 0) newton_bond = 1;
    else error->all(FLERR,"Illegal newton command");
  } else error->all(FLERR,"Illegal newton command");

  force->newton_pair = newton_pair;

  if (newton_bond == 0) {
    if (domain->box_exist && force->newton_bond == 1)
      error->all(FLERR,"Newton bond change after simulation box is defined");
    force->newton_bond = 0;
  } else {
    if (domain->box_exist && force->newton_bond == 0)
      error->all(FLERR,"Newton bond change after simulation box is defined");
    force->newton_bond = 1;
  }

  if (newton_pair || newton_bond) force->newton = 1;
  else force->newton = 0;
}

/* ---------------------------------------------------------------------- */

void Input::package()
{
  if (domain->box_exist)
    error->all(FLERR,"Package command after simulation box is defined");
  if (narg < 1) error->all(FLERR,"Illegal package command");

  if (strcmp(arg[0],"cuda") == 0) {
    if (!lmp->cuda)
      error->all(FLERR,"Package cuda command without USER-CUDA installed");
    lmp->cuda->accelerator(narg-1,&arg[1]);

  } else if (strcmp(arg[0],"gpu") == 0) {
    char **fixarg = new char*[2+narg];
    fixarg[0] = (char *) "package_gpu";
    fixarg[1] = (char *) "all";
    fixarg[2] = (char *) "GPU";
    for (int i = 1; i < narg; i++) fixarg[i+2] = arg[i];
    modify->add_fix(2+narg,fixarg,NULL);
    delete [] fixarg;
    force->newton_pair = 0;

  } else if (strcmp(arg[0],"omp") == 0) {
    char **fixarg = new char*[2+narg];
    fixarg[0] = (char *) "package_omp";
    fixarg[1] = (char *) "all";
    fixarg[2] = (char *) "OMP";
    for (int i = 1; i < narg; i++) fixarg[i+2] = arg[i];
    modify->add_fix(2+narg,fixarg,NULL);
    delete [] fixarg;

  } else error->all(FLERR,"Illegal package command");
}

/* ---------------------------------------------------------------------- */

void Input::pair_coeff()
{
  if (domain->box_exist == 0)
    error->all(FLERR,"Pair_coeff command before simulation box is defined");
  if (force->pair == NULL)
    error->all(FLERR,"Pair_coeff command before pair_style is defined");
  force->pair->coeff(narg,arg);
}

/* ---------------------------------------------------------------------- */

void Input::pair_modify()
{
  if (force->pair == NULL)
    error->all(FLERR,"Pair_modify command before pair_style is defined");
  force->pair->modify_params(narg,arg);
}

/* ----------------------------------------------------------------------
   if old pair style exists and new style is same, just change settings
   else create new pair class
------------------------------------------------------------------------- */

void Input::pair_style()
{
  if (narg < 1) error->all(FLERR,"Illegal pair_style command");
  if (force->pair && strcmp(arg[0],force->pair_style) == 0) {
    force->pair->settings(narg-1,&arg[1]);
    return;
  }
  force->create_pair(arg[0],lmp->suffix);
  if (force->pair) force->pair->settings(narg-1,&arg[1]);
}

/* ---------------------------------------------------------------------- */

void Input::pair_write()
{
  if (force->pair == NULL)
    error->all(FLERR,"Pair_write command before pair_style is defined");
  force->pair->write_file(narg,arg);
}

/* ---------------------------------------------------------------------- */

void Input::processors()
{
  if (domain->box_exist)
    error->all(FLERR,"Processors command after simulation box is defined");
  comm->set_processors(narg,arg);
}

/* ---------------------------------------------------------------------- */

void Input::region()
{
  domain->add_region(narg,arg);
}

/* ---------------------------------------------------------------------- */

void Input::reset_timestep()
{
  update->reset_timestep(narg,arg);
}

/* ---------------------------------------------------------------------- */

void Input::restart()
{
  output->create_restart(narg,arg);
}

/* ---------------------------------------------------------------------- */

void Input::run_style()
{
  if (domain->box_exist == 0)
    error->all(FLERR,"Run_style command before simulation box is defined");
  update->create_integrate(narg,arg,lmp->suffix);
}

/* ---------------------------------------------------------------------- */

void Input::special_bonds()
{
  // store 1-3,1-4 and dihedral/extra flag values before change
  // change in 1-2 coeffs will not change the special list

  double lj2 = force->special_lj[2];
  double lj3 = force->special_lj[3];
  double coul2 = force->special_coul[2];
  double coul3 = force->special_coul[3];
  int angle = force->special_angle;
  int dihedral = force->special_dihedral;
  int extra = force->special_extra;

  force->set_special(narg,arg);

  // if simulation box defined and saved values changed, redo special list

  if (domain->box_exist && atom->molecular) {
    if (lj2 != force->special_lj[2] || lj3 != force->special_lj[3] ||
        coul2 != force->special_coul[2] || coul3 != force->special_coul[3] ||
        angle != force->special_angle ||
        dihedral != force->special_dihedral ||
        extra != force->special_extra) {
      Special special(lmp);
      special.build();
    }
  }
}

/* ---------------------------------------------------------------------- */

void Input::suffix()
{
  if (narg != 1) error->all(FLERR,"Illegal suffix command");

  if (strcmp(arg[0],"off") == 0) lmp->suffix_enable = 0;
  else if (strcmp(arg[0],"on") == 0) lmp->suffix_enable = 1;
  else {
    delete [] lmp->suffix;
    int n = strlen(arg[0]) + 1;
    lmp->suffix = new char[n];
    strcpy(lmp->suffix,arg[0]);
    lmp->suffix_enable = 1;
  }
}

/* ---------------------------------------------------------------------- */

void Input::thermo()
{
  output->set_thermo(narg,arg);
}

/* ---------------------------------------------------------------------- */

void Input::thermo_modify()
{
  output->thermo->modify_params(narg,arg);
}

/* ---------------------------------------------------------------------- */

void Input::thermo_style()
{
  output->create_thermo(narg,arg);
}

/* ---------------------------------------------------------------------- */

void Input::timestep()
{
  if (narg != 1) error->all(FLERR,"Illegal timestep command");
  update->dt = force->numeric(FLERR,arg[0]);
}

/* ---------------------------------------------------------------------- */

void Input::timers()
{
  timer->modify_params(narg,arg);
}

/* ---------------------------------------------------------------------- */

void Input::uncompute()
{
  if (narg != 1) error->all(FLERR,"Illegal uncompute command");
  modify->delete_compute(arg[0]);
}

/* ---------------------------------------------------------------------- */

void Input::undump()
{
  if (narg != 1) error->all(FLERR,"Illegal undump command");
  output->delete_dump(arg[0]);
}

/* ---------------------------------------------------------------------- */

void Input::unfix()
{
  if (narg != 1) error->all(FLERR,"Illegal unfix command");
  modify->delete_fix(arg[0]);
}

/* ---------------------------------------------------------------------- */

void Input::units()
{
  if (narg != 1) error->all(FLERR,"Illegal units command");
  if (domain->box_exist)
    error->all(FLERR,"Units command after simulation box is defined");
  update->set_units(arg[0]);
}<|MERGE_RESOLUTION|>--- conflicted
+++ resolved
@@ -45,7 +45,6 @@
 #include "accelerator_cuda.h"
 #include "error.h"
 #include "memory.h"
-#include "timer.h"
 
 #ifdef _OPENMP
 #include "omp.h"
@@ -522,7 +521,7 @@
 int Input::execute_command()
 {
   int flag = 1;
-
+  
   if (!strcmp(command,"clear")) clear();
   else if (!strcmp(command,"echo")) echo();
   else if (!strcmp(command,"if")) ifthenelse();
@@ -584,7 +583,6 @@
   else if (!strcmp(command,"thermo_modify")) thermo_modify();
   else if (!strcmp(command,"thermo_style")) thermo_style();
   else if (!strcmp(command,"timestep")) timestep();
-  else if (!strcmp(command,"timers")) timers();
   else if (!strcmp(command,"uncompute")) uncompute();
   else if (!strcmp(command,"undump")) undump();
   else if (!strcmp(command,"unfix")) unfix();
@@ -850,29 +848,17 @@
   if (narg > 2) error->all(FLERR,"Illegal log command");
 
   int appendflag = 0;
-<<<<<<< HEAD
-  if ((narg == 2) && (strcmp(arg[1],"append") == 0))
-    appendflag = 1;
-=======
   if (narg == 2) {
     if (strcmp(arg[1],"append") == 0) appendflag = 1;
     else error->all(FLERR,"Illegal log command");
   }
->>>>>>> 51191ebd
 
   if (me == 0) {
     if (logfile) fclose(logfile);
     if (strcmp(arg[0],"none") == 0) logfile = NULL;
     else {
-<<<<<<< HEAD
-      if (appendflag)
-        logfile = fopen(arg[0],"a");
-      else
-        logfile = fopen(arg[0],"w");
-=======
       if (appendflag) logfile = fopen(arg[0],"a");
       else logfile = fopen(arg[0],"w");
->>>>>>> 51191ebd
 
       if (logfile == NULL) {
         char str[128];
@@ -1559,13 +1545,6 @@
 
 /* ---------------------------------------------------------------------- */
 
-void Input::timers()
-{
-  timer->modify_params(narg,arg);
-}
-
-/* ---------------------------------------------------------------------- */
-
 void Input::uncompute()
 {
   if (narg != 1) error->all(FLERR,"Illegal uncompute command");
