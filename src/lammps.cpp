/* ----------------------------------------------------------------------
   LAMMPS - Large-scale Atomic/Molecular Massively Parallel Simulator
   http://lammps.sandia.gov, Sandia National Laboratories
   Steve Plimpton, sjplimp@sandia.gov

   Copyright (2003) Sandia Corporation.  Under the terms of Contract
   DE-AC04-94AL85000 with Sandia Corporation, the U.S. Government retains
   certain rights in this software.  This software is distributed under
   the GNU General Public License.

   See the README file in the top-level LAMMPS directory.
------------------------------------------------------------------------- */

#include "mpi.h"
#include "string.h"
#include "lammps.h"
#include "style_angle.h"
#include "style_atom.h"
#include "style_bond.h"
#include "style_command.h"
#include "style_compute.h"
#include "style_dihedral.h"
#include "style_dump.h"
#include "style_fix.h"
#include "style_improper.h"
#include "style_integrate.h"
#include "style_kspace.h"
#include "style_minimize.h"
#include "style_pair.h"
#include "style_region.h"
#include "universe.h"
#include "input.h"
#include "atom.h"
#include "update.h"
#include "neighbor.h"
#include "comm.h"
#include "comm_brick.h"
#include "domain.h"
#include "force.h"
#include "modify.h"
#include "group.h"
#include "output.h"
#include "citeme.h"
#include "accelerator_cuda.h"
#include "accelerator_kokkos.h"
#include "accelerator_omp.h"
#include "accelerator_intel.h"
#include "timer.h"
#include "memory.h"
#include "error.h"
#include "version.h"

#include <stdlib.h>

using namespace LAMMPS_NS;

// for help flag output
static void help_message(FILE *);
static void print_columns(const char **, const int, FILE *);

/* ----------------------------------------------------------------------
   start up LAMMPS
   allocate fundamental classes (memory, error, universe, input)
   parse input switches
   initialize communicators, screen & logfile output
   input is allocated at end after MPI info is setup
------------------------------------------------------------------------- */

LAMMPS::LAMMPS(int narg, char **arg, MPI_Comm communicator)
{
  memory = new Memory(this);
  error = new Error(this);
  universe = new Universe(this,communicator);
  output = NULL;

  screen = NULL;
  logfile = NULL;
  infile = NULL;

  // parse input switches

  int inflag = 0;
  int screenflag = 0;
  int logflag = 0;
  int partscreenflag = 0;
  int partlogflag = 0;
  int cudaflag = 0;
  int kokkosflag = 0;
  int restartflag = 0;
  int restartremapflag = 0;
  int citeflag = 1;
  int helpflag = 0;

  suffix = suffix2 = NULL;
  suffix_enable = 0;
  char *rfile = NULL;
  char *dfile = NULL;
  int wdfirst,wdlast;
  int kkfirst,kklast;

#if 0
  // read .lammpsrc in home and current directory for overriding defaults

  const char *rcpath;
  char *homepath = NULL;
#ifdef _WIN32
  const char rcname[] = "lammps.rc";
#else
  const char rcname[] = ".lammpsrc";
  const char *homedir = getenv("HOME");
  if (homedir) {
    int len = strlen(homedir) + strlen(rcname);
    homepath = new char[len+2];
    strcpy(homepath,homedir);
    strcat(homepath,"/");
    strcat(homepath,rcname);
  }
#endif
  FILE *fd;
  do {
    if (homepath) rcpath = homepath;
    else rcpath = rcname;
    fd = fopen(rcpath,"r");
    if (fd) {
       char linebuf[1024];
       char *key, *value;

       // loop through file
       while(1) {
         fgets(linebuf,1024,fd);
         if (feof(fd) || ferror(fd)) break;

         // truncate line at comment character, if present
         if ((key = strstr(linebuf,"#"))) *key = '\0';

         key = strtok(linebuf," \t\n\r\f");
         value = strtok(NULL," \t\n\r\f");

         // skip empty lines
         if (key == NULL) continue;

       }
       fclose(fd);
    }
    if (homepath) {
      delete[] homepath;
      homepath = NULL;
    }
  } while(rcpath != rcname);
#endif

  // parsing command line flags

  int iarg = 1;
  while (iarg < narg) {
    if (strcmp(arg[iarg],"-partition") == 0 ||
        strcmp(arg[iarg],"-p") == 0) {
      universe->existflag = 1;
      if (iarg+2 > narg)
        error->universe_all(FLERR,"Invalid command-line argument");
      iarg++;
      while (iarg < narg && arg[iarg][0] != '-') {
        universe->add_world(arg[iarg]);
        iarg++;
      }
    } else if (strcmp(arg[iarg],"-in") == 0 ||
               strcmp(arg[iarg],"-i") == 0) {
      if (iarg+2 > narg)
        error->universe_all(FLERR,"Invalid command-line argument");
      inflag = iarg + 1;
      iarg += 2;
    } else if (strcmp(arg[iarg],"-screen") == 0 ||
               strcmp(arg[iarg],"-sc") == 0) {
      if (iarg+2 > narg)
        error->universe_all(FLERR,"Invalid command-line argument");
      screenflag = iarg + 1;
      iarg += 2;
    } else if (strcmp(arg[iarg],"-log") == 0 ||
               strcmp(arg[iarg],"-l") == 0) {
      if (iarg+2 > narg)
        error->universe_all(FLERR,"Invalid command-line argument");
      logflag = iarg + 1;
      iarg += 2;
    } else if (strcmp(arg[iarg],"-var") == 0 ||
               strcmp(arg[iarg],"-v") == 0) {
      if (iarg+3 > narg)
        error->universe_all(FLERR,"Invalid command-line argument");
      iarg += 3;
      while (iarg < narg && arg[iarg][0] != '-') iarg++;
    } else if (strcmp(arg[iarg],"-echo") == 0 ||
               strcmp(arg[iarg],"-e") == 0) {
      if (iarg+2 > narg)
        error->universe_all(FLERR,"Invalid command-line argument");
      iarg += 2;
    } else if (strcmp(arg[iarg],"-pscreen") == 0 ||
               strcmp(arg[iarg],"-ps") == 0) {
      if (iarg+2 > narg)
       error->universe_all(FLERR,"Invalid command-line argument");
      partscreenflag = iarg + 1;
      iarg += 2;
    } else if (strcmp(arg[iarg],"-plog") == 0 ||
               strcmp(arg[iarg],"-pl") == 0) {
      if (iarg+2 > narg)
       error->universe_all(FLERR,"Invalid command-line argument");
      partlogflag = iarg + 1;
      iarg += 2;
    } else if (strcmp(arg[iarg],"-cuda") == 0 ||
               strcmp(arg[iarg],"-c") == 0) {
      if (iarg+2 > narg)
        error->universe_all(FLERR,"Invalid command-line argument");
      if (strcmp(arg[iarg+1],"on") == 0) cudaflag = 1;
      else if (strcmp(arg[iarg+1],"off") == 0) cudaflag = 0;
      else error->universe_all(FLERR,"Invalid command-line argument");
      iarg += 2;
    } else if (strcmp(arg[iarg],"-kokkos") == 0 ||
               strcmp(arg[iarg],"-k") == 0) {
      if (iarg+2 > narg)
        error->universe_all(FLERR,"Invalid command-line argument");
      if (strcmp(arg[iarg+1],"on") == 0) kokkosflag = 1;
      else if (strcmp(arg[iarg+1],"off") == 0) kokkosflag = 0;
      else error->universe_all(FLERR,"Invalid command-line argument");
      iarg += 2;
      // delimit any extra args for the Kokkos instantiation
      kkfirst = iarg;
      while (iarg < narg && arg[iarg][0] != '-') iarg++;
      kklast = iarg;
    } else if (strcmp(arg[iarg],"-suffix") == 0 ||
               strcmp(arg[iarg],"-sf") == 0) {
      if (iarg+2 > narg)
        error->universe_all(FLERR,"Invalid command-line argument");
      delete [] suffix;
      int n = strlen(arg[iarg+1]) + 1;
      suffix = new char[n];
      strcpy(suffix,arg[iarg+1]);
      // set 2nd suffix = "omp" when suffix = "intel"
      if (strcmp(suffix,"intel") == 0) {
        suffix2 = new char[4];
        strcpy(suffix2,"omp");
      }
      suffix_enable = 1;
      iarg += 2;
    } else if (strcmp(arg[iarg],"-reorder") == 0 ||
               strcmp(arg[iarg],"-ro") == 0) {
      if (iarg+3 > narg)
        error->universe_all(FLERR,"Invalid command-line argument");
      if (universe->existflag)
        error->universe_all(FLERR,"Cannot use -reorder after -partition");
      universe->reorder(arg[iarg+1],arg[iarg+2]);
      iarg += 3;
    } else if (strcmp(arg[iarg],"-restart") == 0 ||
               strcmp(arg[iarg],"-r") == 0) {
      if (iarg+3 > narg)
        error->universe_all(FLERR,"Invalid command-line argument");
      restartflag = 1;
      rfile = arg[iarg+1];
      dfile = arg[iarg+2];
      // check for restart remap flag
      if (strcmp(dfile,"remap") == 0) {
        if (iarg+4 > narg)
          error->universe_all(FLERR,"Invalid command-line argument");
        restartremapflag = 1;
        dfile = arg[iarg+3];
        iarg++;
      }
      iarg += 3;
      // delimit any extra args for the write_data command
      wdfirst = iarg;
      while (iarg < narg && arg[iarg][0] != '-') iarg++;
      wdlast = iarg;
    } else if (strcmp(arg[iarg],"-nocite") == 0 ||
               strcmp(arg[iarg],"-nc") == 0) {
      citeflag = 0;
      iarg++;
    } else if (strcmp(arg[iarg],"-help") == 0 ||
               strcmp(arg[iarg],"-h") == 0) {
      if (iarg+1 > narg)
        error->universe_all(FLERR,"Invalid command-line argument");
      helpflag = 1;
      citeflag = 0;
      iarg += 1;
    } else error->universe_all(FLERR,"Invalid command-line argument");
  }

  // if no partition command-line switch, universe is one world with all procs

  if (universe->existflag == 0) universe->add_world(NULL);

  // sum of procs in all worlds must equal total # of procs

  if (!universe->consistent())
    error->universe_all(FLERR,"Processor partitions are inconsistent");

  // universe cannot use stdin for input file

  if (universe->existflag && inflag == 0)
    error->universe_all(FLERR,"Must use -in switch with multiple partitions");

  // if no partition command-line switch, cannot use -pscreen option

  if (universe->existflag == 0 && partscreenflag)
    error->universe_all(FLERR,"Can only use -pscreen with multiple partitions");

  // if no partition command-line switch, cannot use -plog option

  if (universe->existflag == 0 && partlogflag)
    error->universe_all(FLERR,"Can only use -plog with multiple partitions");

  // set universe screen and logfile

  if (universe->me == 0) {
    if (screenflag == 0)
      universe->uscreen = stdout;
    else if (strcmp(arg[screenflag],"none") == 0)
      universe->uscreen = NULL;
    else {
      universe->uscreen = fopen(arg[screenflag],"w");
      if (universe->uscreen == NULL)
        error->universe_one(FLERR,"Cannot open universe screen file");
    }
    if (logflag == 0) {
      if (helpflag == 0) {
        universe->ulogfile = fopen("log.lammps","w");
        if (universe->ulogfile == NULL)
          error->universe_warn(FLERR,"Cannot open log.lammps for writing");
      }
    } else if (strcmp(arg[logflag],"none") == 0)
      universe->ulogfile = NULL;
    else {
      universe->ulogfile = fopen(arg[logflag],"w");
      if (universe->ulogfile == NULL)
        error->universe_one(FLERR,"Cannot open universe log file");
    }
  }

  if (universe->me > 0) {
    if (screenflag == 0) universe->uscreen = stdout;
    else universe->uscreen = NULL;
    universe->ulogfile = NULL;
  }

  // make universe and single world the same, since no partition switch
  // world inherits settings from universe
  // set world screen, logfile, communicator, infile
  // open input script if from file

  if (universe->existflag == 0) {
    screen = universe->uscreen;
    logfile = universe->ulogfile;
    world = universe->uworld;

    if (universe->me == 0) {
      if (inflag == 0) infile = stdin;
      else infile = fopen(arg[inflag],"r");
      if (infile == NULL) {
        char str[128];
        sprintf(str,"Cannot open input script %s",arg[inflag]);
        error->one(FLERR,str);
      }
    }

    if (universe->me == 0) {
      if (screen) fprintf(screen,"LAMMPS (%s)\n",universe->version);
      if (logfile) fprintf(logfile,"LAMMPS (%s)\n",universe->version);
    }

  // universe is one or more worlds, as setup by partition switch
  // split universe communicator into separate world communicators
  // set world screen, logfile, communicator, infile
  // open input script

  } else {
    int me;
    MPI_Comm_split(universe->uworld,universe->iworld,0,&world);
    MPI_Comm_rank(world,&me);

    if (me == 0)
      if (partscreenflag == 0)
       if (screenflag == 0) {
         char str[32];
         sprintf(str,"screen.%d",universe->iworld);
         screen = fopen(str,"w");
         if (screen == NULL) error->one(FLERR,"Cannot open screen file");
       } else if (strcmp(arg[screenflag],"none") == 0)
         screen = NULL;
       else {
         char str[128];
         sprintf(str,"%s.%d",arg[screenflag],universe->iworld);
         screen = fopen(str,"w");
         if (screen == NULL) error->one(FLERR,"Cannot open screen file");
       }
      else if (strcmp(arg[partscreenflag],"none") == 0)
        screen = NULL;
      else {
        char str[128];
        sprintf(str,"%s.%d",arg[partscreenflag],universe->iworld);
        screen = fopen(str,"w");
        if (screen == NULL) error->one(FLERR,"Cannot open screen file");
      } else screen = NULL;

    if (me == 0)
      if (partlogflag == 0)
       if (logflag == 0) {
         char str[32];
         sprintf(str,"log.lammps.%d",universe->iworld);
         logfile = fopen(str,"w");
         if (logfile == NULL) error->one(FLERR,"Cannot open logfile");
       } else if (strcmp(arg[logflag],"none") == 0)
         logfile = NULL;
       else {
         char str[128];
         sprintf(str,"%s.%d",arg[logflag],universe->iworld);
         logfile = fopen(str,"w");
         if (logfile == NULL) error->one(FLERR,"Cannot open logfile");
       }
      else if (strcmp(arg[partlogflag],"none") == 0)
        logfile = NULL;
      else {
        char str[128];
        sprintf(str,"%s.%d",arg[partlogflag],universe->iworld);
        logfile = fopen(str,"w");
        if (logfile == NULL) error->one(FLERR,"Cannot open logfile");
      } else logfile = NULL;

    if (me == 0) {
      infile = fopen(arg[inflag],"r");
      if (infile == NULL) {
        char str[128];
        sprintf(str,"Cannot open input script %s",arg[inflag]);
        error->one(FLERR,str);
      }
    } else infile = NULL;

    // screen and logfile messages for universe and world

    if (universe->me == 0) {
      if (universe->uscreen) {
        fprintf(universe->uscreen,"LAMMPS (%s)\n",universe->version);
        fprintf(universe->uscreen,"Running on %d partitions of processors\n",
                universe->nworlds);
      }
      if (universe->ulogfile) {
        fprintf(universe->ulogfile,"LAMMPS (%s)\n",universe->version);
        fprintf(universe->ulogfile,"Running on %d partitions of processors\n",
                universe->nworlds);
      }
    }

    if (me == 0) {
      if (screen) {
        fprintf(screen,"LAMMPS (%s)\n",universe->version);
        fprintf(screen,"Processor partition = %d\n",universe->iworld);
      }
      if (logfile) {
        fprintf(logfile,"LAMMPS (%s)\n",universe->version);
        fprintf(logfile,"Processor partition = %d\n",universe->iworld);
      }
    }
  }

  // check consistency of datatype settings in lmptype.h

  if (sizeof(smallint) != sizeof(int))
    error->all(FLERR,"Smallint setting in lmptype.h is invalid");
  if (sizeof(imageint) < sizeof(smallint))
    error->all(FLERR,"Imageint setting in lmptype.h is invalid");
  if (sizeof(tagint) < sizeof(smallint))
    error->all(FLERR,"Tagint setting in lmptype.h is invalid");
  if (sizeof(bigint) < sizeof(imageint) || sizeof(bigint) < sizeof(tagint))
    error->all(FLERR,"Bigint setting in lmptype.h is invalid");

  int mpisize;
  MPI_Type_size(MPI_LMP_TAGINT,&mpisize);
  if (mpisize != sizeof(tagint))
      error->all(FLERR,"MPI_LMP_TAGINT and tagint in "
                 "lmptype.h are not compatible");
  MPI_Type_size(MPI_LMP_BIGINT,&mpisize);
  if (mpisize != sizeof(bigint))
      error->all(FLERR,"MPI_LMP_BIGINT and bigint in "
                 "lmptype.h are not compatible");

#ifdef LAMMPS_SMALLBIG
  if (sizeof(smallint) != 4 || sizeof(imageint) != 4 || 
      sizeof(tagint) != 4 || sizeof(bigint) != 8)
    error->all(FLERR,"Small to big integers are not sized correctly");
#endif
#ifdef LAMMPS_BIGBIG
  if (sizeof(smallint) != 4 || sizeof(imageint) != 8 || 
      sizeof(tagint) != 8 || sizeof(bigint) != 8)
    error->all(FLERR,"Small to big integers are not sized correctly");
#endif
#ifdef LAMMPS_SMALLSMALL
  if (sizeof(smallint) != 4 || sizeof(imageint) != 4 || 
      sizeof(tagint) != 4 || sizeof(bigint) != 4)
    error->all(FLERR,"Small to big integers are not sized correctly");
#endif

  // error check on accelerator packages

  if (cudaflag == 1 && kokkosflag == 1) 
    error->all(FLERR,"Cannot use -cuda on and -kokkos on together");

  // create Cuda class if USER-CUDA installed, unless explicitly switched off
  // instantiation creates dummy Cuda class if USER-CUDA is not installed

  cuda = NULL;
  if (cudaflag == 1) {
    cuda = new Cuda(this);
    if (!cuda->cuda_exists)
      error->all(FLERR,"Cannot use -cuda on without USER-CUDA installed");
  }

  int me;
  MPI_Comm_rank(world,&me);
  if (cuda && me == 0) error->message(FLERR,"USER-CUDA mode is enabled");

  // create Kokkos class if KOKKOS installed, unless explicitly switched off
  // instantiation creates dummy Kokkos class if KOKKOS is not installed
  // add args between kkfirst and kklast to Kokkos instantiation

  kokkos = NULL;
  if (kokkosflag == 1) {
    kokkos = new KokkosLMP(this,kklast-kkfirst,&arg[kkfirst]);
    if (!kokkos->kokkos_exists)
      error->all(FLERR,"Cannot use -kokkos on without KOKKOS installed");
  }

  MPI_Comm_rank(world,&me);
  if (kokkos && me == 0) error->message(FLERR,"KOKKOS mode is enabled");

  // allocate CiteMe class if enabled

  if (citeflag) citeme = new CiteMe(this);
  else citeme = NULL;

  // allocate input class now that MPI is fully setup

  input = new Input(this,narg,arg);

  // allocate top-level classes

  create();
  post_create();

  // if helpflag set, print help and quit

  if (helpflag) {
    if (universe->me == 0) help_message(screen);
    error->done();
  }

  // if restartflag set, invoke 2 commands and quit
  // add args between wdfirst and wdlast to write_data command
  // also add "noinit" to prevent write_data from doing system init

  if (restartflag) {
    char cmd[128];
    sprintf(cmd,"read_restart %s\n",rfile);
    if (restartremapflag) strcat(cmd," remap\n");
    input->one(cmd);
    sprintf(cmd,"write_data %s",dfile);
    for (iarg = wdfirst; iarg < wdlast; iarg++)
      sprintf(&cmd[strlen(cmd)]," %s",arg[iarg]);
    strcat(cmd," noinit\n");
    input->one(cmd);
    error->done();
  }
}

/* ----------------------------------------------------------------------
   shutdown LAMMPS
   delete top-level classes
   close screen and log files in world and universe
   output files were already closed in destroy()
   delete fundamental classes
------------------------------------------------------------------------- */

LAMMPS::~LAMMPS()
{
  destroy();

  delete citeme;

  if (universe->nworlds == 1) {
    if (screen && screen != stdout) fclose(screen);
    if (logfile) fclose(logfile);
    logfile = NULL;
    if (screen != stdout) screen = NULL;
  } else {
    if (screen && screen != stdout) fclose(screen);
    if (logfile) fclose(logfile);
    if (universe->ulogfile) fclose(universe->ulogfile);
    logfile = NULL;
    if (screen != stdout) screen = NULL;
  }

  if (infile && infile != stdin) fclose(infile);

  if (world != universe->uworld) MPI_Comm_free(&world);

  delete cuda;
  delete kokkos;
  delete [] suffix;
  delete [] suffix2;

  delete input;
  delete universe;
  delete error;
  delete memory;
}

/* ----------------------------------------------------------------------
   allocate single instance of top-level classes
   fundamental classes are allocated in constructor
   some classes have package variants
------------------------------------------------------------------------- */

void LAMMPS::create()
{
  // Comm class must be created before Atom class
  // so that nthreads is defined when create_avec invokes grow()

  if (cuda) comm = new CommCuda(this);
  else if (kokkos) comm = new CommKokkos(this);
  else comm = new CommBrick(this);

  if (cuda) neighbor = new NeighborCuda(this);
  else if (kokkos) neighbor = new NeighborKokkos(this);
  else neighbor = new Neighbor(this);

  if (cuda) domain = new DomainCuda(this);
  else if (kokkos) domain = new DomainKokkos(this);
#ifdef LMP_USER_OMP
  else domain = new DomainOMP(this);
#else
  else domain = new Domain(this);
#endif

  if (kokkos) atom = new AtomKokkos(this);
  else atom = new Atom(this);
  atom->create_avec("atomic",0,NULL,1);

  group = new Group(this);
  force = new Force(this);    // must be after group, to create temperature

  if (cuda) modify = new ModifyCuda(this);
  else if (kokkos) modify = new ModifyKokkos(this);
  else modify = new Modify(this);

  output = new Output(this);  // must be after group, so "all" exists
                              // must be after modify so can create Computes
  update = new Update(this);  // must be after output, force, neighbor
  timer = new Timer(this);
}

/* ----------------------------------------------------------------------
   check suffix consistency with installed packages
     do this for GPU, USER-INTEL, USER-OMP
     already done in constructor for USER-CUDA, KOKKOS
   turn off suffix2 = omp if USER-OMP is not installed
   invoke package-specific setup commands
     only invoke if suffix is set and enabled
     also check if suffix2 is set
   called from LAMMPS constructor and after clear() command
------------------------------------------------------------------------- */

void LAMMPS::post_create()
{
  if (!suffix_enable) return;

  // suffix will always be set if suffix_enable = 1

  if (strcmp(suffix,"gpu") == 0 && !modify->check_package("GPU"))
    error->all(FLERR,"Using suffix gpu without GPU package installed");
  if (strcmp(suffix,"intel") == 0 && !modify->check_package("Intel"))
    error->all(FLERR,"Using suffix intel without USER-INTEL package installed");
  if (strcmp(suffix,"omp") == 0 && !modify->check_package("OMP"))
    error->all(FLERR,"Using suffix omp without USER-OMP package installed");

  // suffix2 only currently set by -sf intel
  // need to unset if LAMMPS was not built with USER-OMP package

  if (suffix2 && strcmp(suffix2,"omp") == 0 && !modify->check_package("OMP")) {
    delete [] suffix2;
    suffix2 = NULL;
  }

  if (suffix) {
    if (strcmp(suffix,"gpu") == 0) input->one("package gpu force/neigh 0 0 1");
    if (strcmp(suffix,"omp") == 0) input->one("package omp *");
    if (strcmp(suffix,"intel") == 0) 
      input->one("package intel * mixed balance -1");
  }
  if (suffix2) {
    if (strcmp(suffix,"omp") == 0) input->one("package omp *");
  }
}

/* ----------------------------------------------------------------------
   initialize top-level classes
   do not initialize Timer class, other classes like Run() do that explicitly
------------------------------------------------------------------------- */

void LAMMPS::init()
{
  if (cuda) cuda->accelerator(0,NULL);
  if (kokkos) kokkos->accelerator(0,NULL);

  update->init();
  force->init();         // pair must come after update due to minimizer
  domain->init();
  atom->init();          // atom must come after force and domain
                         //   atom deletes extra array
                         //   used by fix shear_history::unpack_restart()
                         //   when force->pair->gran_history creates fix ??
                         //   atom_vec init uses deform_vremap
  modify->init();        // modify must come after update, force, atom, domain
  neighbor->init();      // neighbor must come after force, modify
  comm->init();          // comm must come after force, modify, neighbor, atom
  output->init();        // output must come after domain, force, modify
}

/* ----------------------------------------------------------------------
   delete single instance of top-level classes
   fundamental classes are deleted in destructor
------------------------------------------------------------------------- */

void LAMMPS::destroy()
{
  delete update;
  delete neighbor;
  delete comm;
  delete force;
  delete group;
  delete output;
  delete modify;          // modify must come after output, force, update
                          //   since they delete fixes
  delete domain;          // domain must come after modify
                          //   since fix destructors access domain
  delete atom;            // atom must come after modify, neighbor
                          //   since fixes delete callbacks in atom
  delete timer;

  modify = NULL;          // necessary since input->variable->varreader
                          // will be destructed later
}

/* ----------------------------------------------------------------------
   for each style, print name of all child classes built into executable
------------------------------------------------------------------------- */

void help_message(FILE *fp)
{
  const int nmax = 500;
  const char *pager = NULL;
  const char **styles = new const char *[nmax];

  if (fp == NULL) return;

  // if output is stdout, use pipe to pager

  if (fp == stdout) {
    pager = getenv("PAGER");
    if (pager == NULL) pager = "more";
#if defined(_WIN32)
    fp = _popen(pager,"w");
#else
    fp = popen(pager,"w");
#endif

    // reset to original state, if pipe command fails
    if (fp == NULL) {
      fp = stdout;
      pager = NULL;
    }
  }
  
  // general help message about command line and flags
  fputs("\nLarge-scale Atomic/Molecular Massively Parallel Simulator - "
        LAMMPS_VERSION "-ICMS\n\n"
        "Usage example: lmp_g++ -v t 300 -log none -nc "
        "-echo screen -in in.alloy\n\n",fp);

  fputs("List of command line options supported by this LAMMPS executable:\n"
        " -cuda on/off                 : turn CUDA mode on or off       (-c)\n"
        " -echo none/screen/log/both   : select how to echo input       (-e)\n"
        " -in <filename>               : read input from file not stdin (-i)\n"
        " -help                        : print this help message        (-h)\n"
        " -kokkos on/off ...           : turn KOKKOS mode on or off     (-k)\n"
        " -log none/<filename>         : where to send log output       (-l)\n"
        " -nocite                      : disable writing log.cite file  (-nc)\n"
        " -partition <partition size>  : assign partition sizes         (-p)\n"
        " -plog <basename>             : basename for partition logs    (-pl)\n"
        " -pscreen <basename>          : basename for partition screens (-ps)\n"
        " -restart <restart> <datafile>: convert restart to data file   (-r)\n"
        " -reorder <topology specs>    : processor reordering           (-ro)\n"
        " -screen none/<filename>      : where to send screen output    (-sc)\n"
        " -suffix cuda/gpu/opt/omp     : style suffix to apply          (-sf)\n"
        " -var <varname> <value>       : set index style variable       (-v)\n",fp);

  fputs("\nList of style options included in this LAMMPS executable:\n\n",fp);

  fputs("* Atom styles:",fp);
  int n=0;
#define ATOM_CLASS
#define AtomStyle(key,Class) if (n<nmax) {styles[n]=#key; ++n;}
#include "style_atom.h"
#undef ATOM_CLASS
  print_columns(styles,n,fp);
  if (n==nmax) fputs("\nWARNING: not showing all styles. Increase nmax.",fp);
  fputs("\n\n",fp);

  fputs("* Integrate styles:",fp);
  n=0;
#define INTEGRATE_CLASS
#define IntegrateStyle(key,Class) if (n<nmax) {styles[n]=#key; ++n;}
#include "style_integrate.h"
#undef INTEGRATE_CLASS
  print_columns(styles,n,fp);
  if (n==nmax) fputs("\nWARNING: not showing all styles. Increase nmax.",fp);
  fputs("\n\n",fp);

  fputs("* Minimize styles:",fp);
  n=0;
#define MINIMIZE_CLASS
#define MinimizeStyle(key,Class) if (n<nmax) {styles[n]=#key; ++n;}
#include "style_minimize.h"
#undef MINIMIZE_CLASS
  print_columns(styles,n,fp);
  if (n==nmax) fputs("\nWARNING: not showing all styles. Increase nmax.",fp);
  fputs("\n\n",fp);

  fputs("* Pair styles:",fp);
  n=0;
#define PAIR_CLASS
#define PairStyle(key,Class) if (n<nmax) {styles[n]=#key; ++n;}
#include "style_pair.h"
#undef PAIR_CLASS
  print_columns(styles,n,fp);
  if (n==nmax) fputs("\nWARNING: not showing all styles. Increase nmax.",fp);
  fputs("\n\n",fp);

  fputs("* Bond styles:",fp);
  n=0;
#define BOND_CLASS
#define BondStyle(key,Class) if (n<nmax) {styles[n]=#key; ++n;}
#include "style_bond.h"
#undef BOND_CLASS
  print_columns(styles,n,fp);
  if (n==nmax) fputs("\nWARNING: not showing all styles. Increase nmax.",fp);
  fputs("\n\n",fp);

  fputs("* Angle styles:",fp);
  n=0;
#define ANGLE_CLASS
#define AngleStyle(key,Class) if (n<nmax) {styles[n]=#key; ++n;}
#include "style_angle.h"
#undef ANGLE_CLASS
  print_columns(styles,n,fp);
  if (n==nmax) fputs("\nWARNING: not showing all styles. Increase nmax.",fp);
  fputs("\n\n",fp);

  fputs("* Dihedral styles:",fp);
  n=0;
#define DIHEDRAL_CLASS
#define DihedralStyle(key,Class) if (n<nmax) {styles[n]=#key; ++n;}
#include "style_dihedral.h"
#undef DIHEDRAL_CLASS
  print_columns(styles,n,fp);
  if (n==nmax) fputs("\nWARNING: not showing all styles. Increase nmax.",fp);
  fputs("\n\n",fp);

  fputs("* Improper styles:",fp);
  n=0;
#define IMPROPER_CLASS
#define ImproperStyle(key,Class) if (n<nmax) {styles[n]=#key; ++n;}
#include "style_improper.h"
#undef IMPROPER_CLASS
  print_columns(styles,n,fp);
  if (n==nmax) fputs("\nWARNING: not showing all styles. Increase nmax.",fp);
  fputs("\n\n",fp);

  fputs("* KSpace styles:",fp);
  n=0;
#define KSPACE_CLASS
#define KSpaceStyle(key,Class) if (n<nmax) {styles[n]=#key; ++n;}
#include "style_kspace.h"
#undef KSPACE_CLASS
  print_columns(styles,n,fp);
  if (n==nmax) fputs("\nWARNING: not showing all styles. Increase nmax.",fp);
  fputs("\n\n",fp);

  fputs("* Fix styles:",fp);
  n=0;
#define FIX_CLASS
#define FixStyle(key,Class) if (n<nmax) {styles[n]=#key; ++n;}
#include "style_fix.h"
#undef FIX_CLASS
  print_columns(styles,n,fp);
  if (n==nmax) fputs("\nWARNING: not showing all styles. Increase nmax.",fp);
  fputs("\n\n",fp);

  fputs("* Compute styles:",fp);
  n=0;
#define COMPUTE_CLASS
#define ComputeStyle(key,Class) if (n<nmax) {styles[n]=#key; ++n;}
#include "style_compute.h"
#undef COMPUTE_CLASS
  print_columns(styles,n,fp);
  if (n==nmax) fputs("\nWARNING: not showing all styles. Increase nmax.",fp);
  fputs("\n\n",fp);

  fputs("* Region styles:",fp);
  n=0;
#define REGION_CLASS
#define RegionStyle(key,Class) if (n<nmax) {styles[n]=#key; ++n;}
#include "style_region.h"
#undef REGION_CLASS
  print_columns(styles,n,fp);
  if (n==nmax) fputs("\nWARNING: not showing all styles. Increase nmax.",fp);
  fputs("\n\n",fp);

  fputs("* Dump styles:",fp);
  n=0;
#define DUMP_CLASS
#define DumpStyle(key,Class) if (n<nmax) {styles[n]=#key; ++n;}
#include "style_dump.h"
#undef DUMP_CLASS
  print_columns(styles,n,fp);
  if (n==nmax) fputs("\nWARNING: not showing all styles. Increase nmax.",fp);
  fputs("\n\n",fp);

  fputs("* Command styles (add-on input script commands):",fp);
  n=0;
#define COMMAND_CLASS
#define CommandStyle(key,Class) if (n<nmax) {styles[n]=#key; ++n;}
#include "style_command.h"
#undef COMMAND_CLASS
  print_columns(styles,n,fp);
  if (n==nmax) fputs("\nWARNING: not showing all styles. Increase nmax.",fp);
  fputs("\n\n",fp);
  delete[] styles;

  // wait for pager, if active
  if (pager != NULL) pclose(fp);
}

/* ----------------------------------------------------------------------
   sort and format the -h style name output
------------------------------------------------------------------------- */

static int cmpstringp(const void *p1, const void *p2)
<<<<<<< HEAD
{
  return strcmp(* (char * const *) p1, * (char * const *) p2);
}

static void print_columns(const char **styles, const int num, FILE *fp)
{
  int len,i;

  qsort(styles,num,sizeof(const char *),&cmpstringp);

=======
{
  return strcmp(* (char * const *) p1, * (char * const *) p2);
}

static void print_columns(const char **styles, const int num, FILE *fp)
{
  int len,i;

  qsort(styles,num,sizeof(const char *),&cmpstringp);

>>>>>>> 2e5648e4
  int pos = 80;
  for (i = 0; i < num; ++i) {

    // skip "secret" styles
    if (isupper(styles[i][0])) continue;

    len = strlen(styles[i]);
    if (pos + len > 80) {
      fprintf(fp,"\n");
      pos = 0;
    }

    if (len < 16) {
      fprintf(fp,"%-16s",styles[i]);
      pos += 16;
    } else if (len < 32) {
      fprintf(fp,"%-32s",styles[i]);
      pos += 32;
    } else if (len < 48) {
      fprintf(fp,"%-48s",styles[i]);
      pos += 48;
    } else if (len < 64) {
      fprintf(fp,"%-64s",styles[i]);
      pos += 64;
    } else {
      fprintf(fp,"%-80s",styles[i]);
      pos += 80;
    }
  }
}<|MERGE_RESOLUTION|>--- conflicted
+++ resolved
@@ -949,7 +949,6 @@
 ------------------------------------------------------------------------- */
 
 static int cmpstringp(const void *p1, const void *p2)
-<<<<<<< HEAD
 {
   return strcmp(* (char * const *) p1, * (char * const *) p2);
 }
@@ -960,18 +959,6 @@
 
   qsort(styles,num,sizeof(const char *),&cmpstringp);
 
-=======
-{
-  return strcmp(* (char * const *) p1, * (char * const *) p2);
-}
-
-static void print_columns(const char **styles, const int num, FILE *fp)
-{
-  int len,i;
-
-  qsort(styles,num,sizeof(const char *),&cmpstringp);
-
->>>>>>> 2e5648e4
   int pos = 80;
   for (i = 0; i < num; ++i) {
 
