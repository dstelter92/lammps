# Depend.sh = Install/unInstall files due to package dependencies
# this script is invoked after any package is installed/uninstalled

# all parent/child package dependencies should be listed below
# parent package = has files that files in another package derive from
# child package = has files that derive from files in another package

# update child packages that depend on the parent,
#   but only if the child package is already installed
# this is necessary to insure the child package installs
#   only child files whose parent package files are now installed
# decisions on (un)installing individual child files are made by
#   the Install.sh script in the child package

# depend function: arg = child-package
# checks if child-package is installed, if not just return
# otherwise invoke update of child package via its Install.sh

depend () {
  cd $1
  installed=0
  for file in *.cpp *.h; do
    if (test -e ../$file) then
      installed=1
    fi
  done

  cd ..
  if (test $installed = 0) then
    return
  fi

  echo "  updating package $1"
  if (test -e $1/Install.sh) then
    cd $1; /bin/sh Install.sh 2; cd ..
  else
    cd $1; /bin/sh ../Install.sh 2; cd ..
  fi
}

# add one if statement per parent package
# add one depend() call per child package that depends on that parent

if (test $1 = "ASPHERE") then
  depend GPU
  depend USER-OMP
  depend USER-INTEL
fi

if (test $1 = "CLASS2") then
  depend GPU
  depend USER-CUDA
  depend USER-OMP
fi

if (test $1 = "COLLOID") then
  depend GPU
  depend USER-OMP
fi

if (test $1 = "DIPOLE") then
  depend USER-MISC
  depend USER-OMP
fi

if (test $1 = "GRANULAR") then
  depend USER-CUDA
  depend USER-OMP
fi

if (test $1 = "KSPACE") then
  depend DIPOLE
  depend GPU
  depend OPT
  depend USER-CUDA
  depend USER-OMP
  depend USER-INTEL
  depend USER-PHONON
  depend USER-FEP
fi

if (test $1 = "MANYBODY") then
  depend GPU
  depend OPT
  depend USER-CUDA
  depend USER-MISC
  depend USER-OMP
fi

if (test $1 = "MOLECULE") then
  depend GPU
  depend USER-CUDA
  depend USER-MISC
  depend USER-OMP
<<<<<<< HEAD
  depend USER-FEP
=======
  depend USER-INTEL
>>>>>>> 6a587c11
fi

if (test $1 = "PERI") then
  depend USER-OMP
fi

if (test $1 = "RIGID") then
  depend USER-OMP
fi

if (test $1 = "USER-CG-CMM") then
  depend GPU
  depend USER-CUDA
  depend USER-OMP
fi

if (test $1 = "USER-FEP") then
  depend USER-OMP
fi

if (test $1 = "USER-MISC") then
  depend GPU
  depend USER-OMP
fi<|MERGE_RESOLUTION|>--- conflicted
+++ resolved
@@ -92,11 +92,8 @@
   depend USER-CUDA
   depend USER-MISC
   depend USER-OMP
-<<<<<<< HEAD
   depend USER-FEP
-=======
   depend USER-INTEL
->>>>>>> 6a587c11
 fi
 
 if (test $1 = "PERI") then
