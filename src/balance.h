/* -*- c++ -*- ----------------------------------------------------------
   LAMMPS - Large-scale Atomic/Molecular Massively Parallel Simulator
   http://lammps.sandia.gov, Sandia National Laboratories
   Steve Plimpton, sjplimp@sandia.gov

   Copyright (2003) Sandia Corporation.  Under the terms of Contract
   DE-AC04-94AL85000 with Sandia Corporation, the U.S. Government retains
   certain rights in this software.  This software is distributed under
   the GNU General Public License.

   See the README file in the top-level LAMMPS directory.
------------------------------------------------------------------------- */

#ifdef COMMAND_CLASS

CommandStyle(balance,Balance)

#else

#ifndef LMP_BALANCE_H
#define LMP_BALANCE_H

#include <stdio.h>
#include "pointers.h"

namespace LAMMPS_NS {

class Balance : protected Pointers {
  friend class FixBalance;

 public:
<<<<<<< HEAD
=======
  class RCB *rcb;
  class FixStore *fixstore;       // per-atom weights stored in FixStore
  int wtflag;                     // 1 if particle weighting is used
  int varflag;                    // 1 if weight style var(iable) is used
  int outflag;                    // 1 for output of balance results to file
>>>>>>> 47b52ed2

  Balance(class LAMMPS *);
  ~Balance();
  void command(int, char **);
  void options(int, int, char **);
  void weight_storage(char *);
  void init_imbalance();
  void set_weights();
  double imbalance_factor(double &);
  void shift_setup(char *, int, double);
  int shift();
  int *bisection(int sortflag = 0);
  void dumpout(bigint);

 protected:
  class RCB *rcb;
  void set_imb_fix(class FixStore *fix) { imb_fix = fix; };

 private:
  int me,nprocs;

  double thresh;                                    // threshhold to perform LB
  int style;                                        // style of LB
  int xflag,yflag,zflag;                            // xyz LB flags
  double *user_xsplit,*user_ysplit,*user_zsplit;    // params for xyz LB

  int nitermax;              // params for shift LB
  double stopthresh;
  char bstr[4];

  int shift_allocate;        // 1 if SHIFT vectors have been allocated
  int ndim;                  // length of balance string bstr
  int *bdim;                 // XYZ for each character in bstr
  double *onecost;           // work vector of counts in one dim
  double *allcost;           // counts for slices in one dim
  double *sum;               // cummulative count for slices in one dim
  double *target;            // target sum for slices in one dim
  double *lo,*hi;            // lo/hi split coords that bound each target
  double *losum,*hisum;      // cummulative counts at lo/hi coords
  int rho;                   // 0 for geometric recursion
                             // 1 for density weighted recursion

<<<<<<< HEAD
  int *proccount;            // (weighted) particle count per processor
  int *allproccount;

  int nimbalance;              // number of imbalance weight computes
  class Imbalance **imbalance; // list of imbalance compute classes
  class FixStore *imb_fix;     // fix for storing per-atom weights

  int outflag;                 // for output of balance results to file
  FILE *fp;
=======
  double *proccost;          // particle cost per processor
  double *allproccost;       // proccost summed across procs

  int nimbalance;                 // number of user-specified weight styles
  class Imbalance **imbalances;   // list of Imb classes, one per weight style
  double *weight;                 // ptr to FixStore weight vector

  FILE *fp;                  // balance output file
>>>>>>> 47b52ed2
  int firststep;

  double imbalance_splits(int &, const double *);
  void shift_setup_static(char *);
  void tally(int, int, double *, const double *);
  int adjust(int, double *);
  int binary(double, int, double *);
#ifdef BALANCE_DEBUG
  void debug_shift_output(int, int, int, double *);
#endif
};

}

#endif
#endif

/* ERROR/WARNING messages:

E: Balance command before simulation box is defined

The balance command cannot be used before a read_data, read_restart,
or create_box command.

E: Illegal ... command

Self-explanatory.  Check the input script syntax and compare to the
documentation for the command.  You can use -echo screen as a
command-line option when running LAMMPS to see the offending line.

E: Cannot open balance output file

Self-explanatory.

E: Cannot balance in z dimension for 2d simulation

Self-explanatory.

E: Balance shift string is invalid

The string can only contain the characters "x", "y", or "z".

E: Balance rcb cannot be used with comm_style brick

Comm_style tiled must be used instead.

E: Lost atoms via balance: original %ld current %ld

This should not occur.  Report the problem to the developers.

E: Balance produced bad splits

This should not occur.  It means two or more cutting plane locations
are on top of each other or out of order.  Report the problem to the
developers.

*/<|MERGE_RESOLUTION|>--- conflicted
+++ resolved
@@ -26,17 +26,12 @@
 namespace LAMMPS_NS {
 
 class Balance : protected Pointers {
-  friend class FixBalance;
-
  public:
-<<<<<<< HEAD
-=======
   class RCB *rcb;
   class FixStore *fixstore;       // per-atom weights stored in FixStore
   int wtflag;                     // 1 if particle weighting is used
   int varflag;                    // 1 if weight style var(iable) is used
   int outflag;                    // 1 for output of balance results to file
->>>>>>> 47b52ed2
 
   Balance(class LAMMPS *);
   ~Balance();
@@ -50,10 +45,6 @@
   int shift();
   int *bisection(int sortflag = 0);
   void dumpout(bigint);
-
- protected:
-  class RCB *rcb;
-  void set_imb_fix(class FixStore *fix) { imb_fix = fix; };
 
  private:
   int me,nprocs;
@@ -79,17 +70,6 @@
   int rho;                   // 0 for geometric recursion
                              // 1 for density weighted recursion
 
-<<<<<<< HEAD
-  int *proccount;            // (weighted) particle count per processor
-  int *allproccount;
-
-  int nimbalance;              // number of imbalance weight computes
-  class Imbalance **imbalance; // list of imbalance compute classes
-  class FixStore *imb_fix;     // fix for storing per-atom weights
-
-  int outflag;                 // for output of balance results to file
-  FILE *fp;
-=======
   double *proccost;          // particle cost per processor
   double *allproccost;       // proccost summed across procs
 
@@ -98,12 +78,11 @@
   double *weight;                 // ptr to FixStore weight vector
 
   FILE *fp;                  // balance output file
->>>>>>> 47b52ed2
   int firststep;
 
-  double imbalance_splits(int &, const double *);
+  double imbalance_splits(int &);
   void shift_setup_static(char *);
-  void tally(int, int, double *, const double *);
+  void tally(int, int, double *);
   int adjust(int, double *);
   int binary(double, int, double *);
 #ifdef BALANCE_DEBUG
