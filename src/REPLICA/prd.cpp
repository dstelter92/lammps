/* ----------------------------------------------------------------------
   LAMMPS - Large-scale Atomic/Molecular Massively Parallel Simulator
   http://lammps.sandia.gov, Sandia National Laboratories
   Steve Plimpton, sjplimp@sandia.gov

   Copyright (2003) Sandia Corporation.  Under the terms of Contract
   DE-AC04-94AL85000 with Sandia Corporation, the U.S. Government retains
   certain rights in this software.  This software is distributed under
   the GNU General Public License.

   See the README file in the top-level LAMMPS directory.
------------------------------------------------------------------------- */

/* ----------------------------------------------------------------------
   Contributing author: Mike Brown (SNL)
------------------------------------------------------------------------- */

#include "lmptype.h"
#include "mpi.h"
#include "math.h"
#include "stdlib.h"
#include "string.h"
#include "prd.h"
#include "universe.h"
#include "update.h"
#include "atom.h"
#include "domain.h"
#include "region.h"
#include "comm.h"
#include "velocity.h"
#include "integrate.h"
#include "min.h"
#include "neighbor.h"
#include "modify.h"
#include "compute.h"
#include "fix.h"
#include "fix_event_prd.h"
#include "force.h"
#include "pair.h"
#include "random_park.h"
#include "random_mars.h"
#include "output.h"
#include "dump.h"
#include "finish.h"
#include "timer.h"
#include "memory.h"
#include "error.h"

using namespace LAMMPS_NS;

/* ---------------------------------------------------------------------- */

PRD::PRD(LAMMPS *lmp) : Pointers(lmp) {}

/* ----------------------------------------------------------------------
   perform PRD simulation on one or more replicas
------------------------------------------------------------------------- */

void PRD::command(int narg, char **arg)
{
  int flag,ireplica;

  // error checks

  if (domain->box_exist == 0)
    error->all(FLERR,"PRD command before simulation box is defined");
  if (universe->nworlds != universe->nprocs &&
      atom->map_style == 0)
    error->all(FLERR,"Cannot use PRD with multi-processor replicas "
               "unless atom map exists");
  if (universe->nworlds == 1 && comm->me == 0)
    error->warning(FLERR,"Running PRD with only one replica");

  if (narg < 7) error->universe_all(FLERR,"Illegal prd command");

  nsteps = atoi(arg[0]);
  t_event = atoi(arg[1]);
  n_dephase = atoi(arg[2]);
  t_dephase = atoi(arg[3]);
  t_corr = atoi(arg[4]);

  char *id_compute = new char[strlen(arg[5])+1];
  strcpy(id_compute,arg[5]);
  int seed = atoi(arg[6]);

  options(narg-7,&arg[7]);

  // total # of timesteps must be multiple of t_event

  if (t_event <= 0) error->universe_all(FLERR,"Invalid t_event in prd command");
  if (nsteps % t_event)
    error->universe_all(FLERR,"PRD nsteps must be multiple of t_event");
  if (t_corr % t_event)
    error->universe_all(FLERR,"PRD t_corr must be multiple of t_event");

  // local storage

  int me_universe = universe->me;
  int nprocs_universe = universe->nprocs;
  int nreplica = universe->nworlds;
  int iworld = universe->iworld;

  MPI_Comm_rank(world,&me);
  MPI_Comm_size(world,&nprocs);

  // comm_replica = communicator between all proc 0s across replicas

  int color = me;
  MPI_Comm_split(universe->uworld,color,0,&comm_replica);

  // equal_size_replicas = 1 if all replicas have same # of procs
  // no longer used

  //flag = 0;
  //if (nreplica*nprocs == nprocs_universe) flag = 1;
  //MPI_Allreduce(&flag,&equal_size_replicas,1,MPI_INT,MPI_MIN,
  //              universe->uworld);

  // workspace for inter-replica communication via gathers

  natoms = atom->natoms;

  displacements = NULL;
  tagall = NULL;
  xall = NULL;
  imageall = NULL;

  if (nreplica != nprocs_universe) {
    displacements = new int[nprocs];
    memory->create(tagall,natoms,"prd:tagall");
    memory->create(xall,natoms,3,"prd:xall");
    memory->create(imageall,natoms,"prd:imageall");
  }

  // random_select = same RNG for each replica for multiple event selection
  // random_dephase = unique RNG for each replica for dephasing

  random_select = new RanPark(lmp,seed);
  random_dephase = new RanMars(lmp,seed+iworld);

  // create ComputeTemp class to monitor temperature

  char **args = new char*[3];
  args[0] = (char *) "prd_temp";
  args[1] = (char *) "all";
  args[2] = (char *) "temp";
  modify->add_compute(3,args);
  temperature = modify->compute[modify->ncompute-1];

  // create Velocity class for velocity creation in dephasing
  // pass it temperature compute, loop_setting, dist_setting settings

  atom->check_mass();
  velocity = new Velocity(lmp);
  velocity->init_external("all");

  args[0] = (char *) "temp";
  args[1] = (char *) "prd_temp";
  velocity->options(2,args);
  args[0] = (char *) "loop";
  args[1] = (char *) loop_setting;
  if (loop_setting) velocity->options(2,args);
  args[0] = (char *) "dist";
  args[1] = (char *) dist_setting;
  if (dist_setting) velocity->options(2,args);

  // create FixEventPRD class to store event and pre-quench states

  args[0] = (char *) "prd_event";
  args[1] = (char *) "all";
  args[2] = (char *) "EVENT/PRD";
  modify->add_fix(3,args);
  fix_event = (FixEventPRD *) modify->fix[modify->nfix-1];

  // create Finish for timing output

  finish = new Finish(lmp);

  // string clean-up

  delete [] args;
  delete [] loop_setting;
  delete [] dist_setting;

  // assign FixEventPRD to event-detection compute
  // necessary so it will know atom coords at last event

  int icompute = modify->find_compute(id_compute);
  if (icompute < 0) error->all(FLERR,"Could not find compute ID for PRD");
  compute_event = modify->compute[icompute];
  compute_event->reset_extra_compute_fix("prd_event");

  // reset reneighboring criteria since will perform minimizations

  neigh_every = neighbor->every;
  neigh_delay = neighbor->delay;
  neigh_dist_check = neighbor->dist_check;

  if (neigh_every != 1 || neigh_delay != 0 || neigh_dist_check != 1) {
    if (me == 0)
      error->warning(FLERR,"Resetting reneighboring criteria during PRD");
  }

  neighbor->every = 1;
  neighbor->delay = 0;
  neighbor->dist_check = 1;

  // initialize PRD as if one long dynamics run

  update->whichflag = 1;
  update->nsteps = nsteps;
  update->beginstep = update->firststep = update->ntimestep;
  update->endstep = update->laststep = update->firststep + nsteps;
  update->restrict_output = 1;
  if (update->laststep < 0 || update->laststep > MAXBIGINT)
    error->all(FLERR,"Too many timesteps");

  lmp->init();

  // init minimizer settings and minimizer itself

  update->etol = etol;
  update->ftol = ftol;
  update->max_eval = maxeval;

  update->minimize->init();

  // cannot use PRD with time-dependent fixes or regions or atom sorting

  for (int i = 0; i < modify->nfix; i++)
    if (modify->fix[i]->time_depend)
      error->all(FLERR,"Cannot use PRD with a time-dependent fix defined");

  for (int i = 0; i < domain->nregion; i++)
    if (domain->regions[i]->dynamic_check())
      error->all(FLERR,"Cannot use PRD with a time-dependent region defined");

  if (atom->sortfreq > 0)
    error->all(FLERR,"Cannot use PRD with atom_modify sort enabled");

  // perform PRD simulation

  if (me_universe == 0 && universe->uscreen)
    fprintf(universe->uscreen,"Setting up PRD ...\n");

  if (me_universe == 0) {
    if (universe->uscreen)
      fprintf(universe->uscreen,"Step CPU Clock Event "
              "Correlated Coincident Replica\n");
    if (universe->ulogfile)
      fprintf(universe->ulogfile,"Step CPU Clock Event "
              "Correlated Coincident Replica\n");
  }

  // store hot state and quenched event for replica 0
  // use share_event() to copy that info to all replicas
  // this insures all start from same place

  // need this line if quench() does only setup_minimal()
  // update->minimize->setup();

  fix_event->store_state();
  quench();
  ncoincident = 0;
  share_event(0,0);

  timer->init();
  timer->barrier_start(Timer::LOOP);
  time_start = timer->get_wall(Timer::LOOP);

  log_event();

  // do full init/setup since are starting all replicas after event
  // replica 0 bcasts temp to all replicas if temp_dephase is not set

  update->whichflag = 1;
  lmp->init();
  update->integrate->setup();

  if (temp_flag == 0) {
    if (universe->iworld == 0) temp_dephase = temperature->compute_scalar();
    MPI_Bcast(&temp_dephase,1,MPI_DOUBLE,universe->root_proc[0],
              universe->uworld);
  }

  // main loop: look for events until out of time
  // (1) dephase independently on each proc after event
  // (2) loop: dynamics, store state, quench, check event, restore state
  // (3) share and record event

  nbuild = ndanger = 0;
  time_dephase = time_dynamics = time_quench = time_comm = time_output = 0.0;

  timer->barrier_start(Timer::LOOP);
  time_start = timer->get_wall(Timer::LOOP);

  while (update->ntimestep < update->endstep) {
    dephase();

    ireplica = -1;
    while (update->ntimestep < update->endstep) {
      dynamics();
      fix_event->store_state();
      quench();
      ireplica = check_event();
      if (ireplica >= 0) break;
      fix_event->restore_state();
    }
    if (ireplica < 0) break;

    // potentially more efficient for correlated events if don't
    // share until correlated check has completed
    // this will complicate the dump (always on replica 0)

    share_event(ireplica,1);
    log_event();

    int restart_flag = 0;
    if (output->restart_flag && universe->iworld == 0) {
      if (output->restart_every_single &&
          fix_event->event_number % output->restart_every_single == 0)
        restart_flag = 1;
      if (output->restart_every_double &&
          fix_event->event_number % output->restart_every_double == 0)
        restart_flag = 1;
    }

    // correlated event loop
    // other procs could be dephasing during this time

    int corr_endstep = update->ntimestep + t_corr;
    while (update->ntimestep < corr_endstep) {
      if (update->ntimestep == update->endstep) {
        restart_flag = 0;
        break;
      }
      dynamics();
      fix_event->store_state();
      quench();
      int corr_event_check = check_event(ireplica);
      if (corr_event_check >= 0) {
        share_event(ireplica,2);
        log_event();
        corr_endstep = update->ntimestep + t_corr;
      } else fix_event->restore_state();
    }

    // full init/setup since are starting all replicas after event
    // event replica bcasts temp to all replicas if temp_dephase is not set

    update->whichflag = 1;
    lmp->init();
    update->integrate->setup();

    timer->barrier_start(Timer::LOOP);

    if (t_corr > 0) replicate(ireplica);
    if (temp_flag == 0) {
      if (ireplica == universe->iworld)
        temp_dephase = temperature->compute_scalar();
      MPI_Bcast(&temp_dephase,1,MPI_DOUBLE,universe->root_proc[ireplica],
                      universe->uworld);
    }

    timer->barrier_stop(Timer::LOOP);
    time_comm += timer->get_wall(Timer::LOOP);

    // write restart file of hot coords

    if (restart_flag) {
      timer->barrier_start(Timer::LOOP);
      output->write_restart(update->ntimestep);
      timer->barrier_stop(Timer::LOOP);
      time_output += timer->get_wall(Timer::LOOP);
    }
  }

  // set total timers and counters so Finish() will process them

  timer->set_wall(Timer::LOOP, time_start);
  timer->barrier_stop(Timer::LOOP);

  timer->set_wall(Timer::PAIR, time_dephase);
  timer->set_wall(Timer::BOND, time_dynamics);
  timer->set_wall(Timer::KSPACE, time_quench);
  timer->set_wall(Timer::COMM, time_comm);
  timer->set_wall(Timer::OUTPUT, time_output);

  neighbor->ncalls = nbuild;
  neighbor->ndanger = ndanger;

  if (me_universe == 0) {
    if (universe->uscreen)
      fprintf(universe->uscreen,
              "Loop time of %g on %d procs for %d steps with " BIGINT_FORMAT 
              " atoms\n",
              timer->get_wall(Timer::LOOP),nprocs_universe,nsteps,atom->natoms);
    if (universe->ulogfile)
      fprintf(universe->ulogfile,
              "Loop time of %g on %d procs for %d steps with " BIGINT_FORMAT 
              " atoms\n",
              timer->get_wall(Timer::LOOP),nprocs_universe,nsteps,atom->natoms);
  }

  finish->end(2);

  update->whichflag = 0;
  update->firststep = update->laststep = 0;
  update->beginstep = update->endstep = 0;
  update->restrict_output = 0;

  // reset reneighboring criteria

  neighbor->every = neigh_every;
  neighbor->delay = neigh_delay;
  neighbor->dist_check = neigh_dist_check;

  // clean up

  delete [] displacements;
  memory->destroy(tagall);
  memory->destroy(xall);
  memory->destroy(imageall);

  delete [] id_compute;
  MPI_Comm_free(&comm_replica);
  delete random_select;
  delete random_dephase;
  delete velocity;
  delete finish;
  modify->delete_compute("prd_temp");
  modify->delete_fix("prd_event");

  compute_event->reset_extra_compute_fix(NULL);
}

/* ----------------------------------------------------------------------
   dephasing = one or more short runs with new random velocities
------------------------------------------------------------------------- */

void PRD::dephase()
{
  bigint ntimestep_hold = update->ntimestep;

  update->whichflag = 1;
  update->nsteps = n_dephase*t_dephase;

  timer->barrier_start(Timer::LOOP);

  for (int i = 0; i < n_dephase; i++) {
    int seed = static_cast<int> (random_dephase->uniform() * MAXSMALLINT);
    if (seed == 0) seed = 1;
    velocity->create(temp_dephase,seed);
    update->integrate->run(t_dephase);
    if (temp_flag == 0) temp_dephase = temperature->compute_scalar();
  }

  timer->barrier_stop(Timer::LOOP);
  time_dephase += timer->get_wall(Timer::LOOP);

  update->integrate->cleanup();
  finish->end(0);

  // reset timestep as if dephase did not occur
  // clear timestep storage from computes, since now invalid

  update->ntimestep = ntimestep_hold;
  for (int i = 0; i < modify->ncompute; i++)
    if (modify->compute[i]->timeflag) modify->compute[i]->clearstep();
}

/* ----------------------------------------------------------------------
   single short dynamics run
------------------------------------------------------------------------- */

void PRD::dynamics()
{
  update->whichflag = 1;
  update->nsteps = t_event;

  lmp->init();
  update->integrate->setup();
  // this may be needed if don't do full init
  //modify->addstep_compute_all(update->ntimestep);
  int ncalls = neighbor->ncalls;

  timer->barrier_start(Timer::LOOP);
  update->integrate->run(t_event);
  timer->barrier_stop(Timer::LOOP);
  time_dynamics += timer->get_wall(Timer::LOOP);

  nbuild += neighbor->ncalls - ncalls;
  ndanger += neighbor->ndanger;

  update->integrate->cleanup();
  finish->end(0);
}

/* ----------------------------------------------------------------------
   quench minimization
------------------------------------------------------------------------- */

void PRD::quench()
{
  bigint ntimestep_hold = update->ntimestep;
  bigint endstep_hold = update->endstep;

  // need to change whichflag so that minimize->setup() calling
  // modify->setup() will call fix->min_setup()

  update->whichflag = 2;
  update->nsteps = maxiter;
  update->endstep = update->laststep = update->firststep + maxiter;
  if (update->laststep < 0 || update->laststep > MAXBIGINT)
    error->all(FLERR,"Too many iterations");

  // full init works

  lmp->init();
  update->minimize->setup();

  // partial init does not work

  //modify->addstep_compute_all(update->ntimestep);
  //update->minimize->setup_minimal(1);

  int ncalls = neighbor->ncalls;

  timer->barrier_start(Timer::LOOP);
  update->minimize->run(maxiter);
  timer->barrier_stop(Timer::LOOP);
  time_quench += timer->get_wall(Timer::LOOP);

  if (neighbor->ncalls == ncalls) quench_reneighbor = 0;
  else quench_reneighbor = 1;

  update->minimize->cleanup();
  finish->end(0);

  // reset timestep as if dephase did not occur
  // clear timestep storage from computes, since now invalid

  update->ntimestep = ntimestep_hold;
  update->endstep = update->laststep = endstep_hold;
  for (int i = 0; i < modify->ncompute; i++)
    if (modify->compute[i]->timeflag) modify->compute[i]->clearstep();
}

/* ----------------------------------------------------------------------
   check for an event in any replica
   if replica_num is non-negative only check for event on replica_num
   if multiple events, choose one at random
   return -1 if no event
   else return ireplica = world in which event occured
------------------------------------------------------------------------- */

int PRD::check_event(int replica_num)
{
  int worldflag,universeflag,scanflag,replicaflag,ireplica;

  worldflag = 0;
  if (compute_event->compute_scalar() > 0.0) worldflag = 1;
  if (replica_num >= 0 && replica_num != universe->iworld) worldflag = 0;

  timer->barrier_start(Timer::LOOP);
  if (me == 0) MPI_Allreduce(&worldflag,&universeflag,1,
                             MPI_INT,MPI_SUM,comm_replica);
  MPI_Bcast(&universeflag,1,MPI_INT,0,world);
  ncoincident = universeflag;
  if (!universeflag) ireplica = -1;
  else {
    if (universeflag > 1) {
      int iwhich = static_cast<int>
        (universeflag*random_select->uniform()) + 1;
      if (me == 0) MPI_Scan(&worldflag,&scanflag,1,
                            MPI_INT,MPI_SUM,comm_replica);
      MPI_Bcast(&scanflag,1,MPI_INT,0,world);
      if (scanflag != iwhich) worldflag = 0;
    }

    if (worldflag) replicaflag = universe->iworld;
    else replicaflag = 0;
    if (me == 0) MPI_Allreduce(&replicaflag,&ireplica,1,
                               MPI_INT,MPI_SUM,comm_replica);
    MPI_Bcast(&ireplica,1,MPI_INT,0,world);
  }
  timer->barrier_stop(Timer::LOOP);
  time_comm += timer->get_wall(Timer::LOOP);
  return ireplica;
}

/* ----------------------------------------------------------------------
   share quenched and hot coords owned by ireplica with all replicas
   all replicas store event in fix_event
   replica 0 dumps event snapshot
   flag = 0 = called before PRD run
   flag = 1 = called during PRD run = not correlated event
   flag = 2 = called during PRD run = correlated event
------------------------------------------------------------------------- */

void PRD::share_event(int ireplica, int flag)
{
  timer->barrier_start(Timer::LOOP);

  // communicate quenched coords to all replicas and store as event
  // decrement event counter if flag = 0 since not really an event

  replicate(ireplica);
  timer->barrier_stop(Timer::LOOP);
  time_comm += timer->get_wall(Timer::LOOP);

  // adjust time for last correlated event check (not on first event)

  int corr_adjust = t_corr;
  if (fix_event->event_number < 1 || flag == 2) corr_adjust = 0;

  // delta = time since last correlated event check

  int delta = update->ntimestep - fix_event->event_timestep - corr_adjust;

  // if this is a correlated event, time elapsed only on one partition

  if (flag != 2) delta *= universe->nworlds;
  delta += corr_adjust;

  // don't change the clock or timestep if this is a restart

  if (flag == 0 && fix_event->event_number != 0)
    fix_event->store_event_prd(fix_event->event_timestep,0);
  else {
    fix_event->store_event_prd(update->ntimestep,delta);
    fix_event->replica_number = ireplica;
    fix_event->correlated_event = 0;
    if (flag == 2) fix_event->correlated_event = 1;
    fix_event->ncoincident = ncoincident;
  }
  if (flag == 0) fix_event->event_number--;

  // dump snapshot of quenched coords, only on replica 0
  // must reneighbor and compute forces before dumping
  // since replica 0 possibly has new state from another replica
  // addstep_compute_all insures eng/virial are calculated if needed

<<<<<<< HEAD
  if (output->ndump && universe->iworld == 0) {
    timer->barrier_start(Timer::LOOP);
=======
  if (output->ndump && universe->iworld) {
    timer->barrier_start(TIME_LOOP);
>>>>>>> 186fec68
    modify->addstep_compute_all(update->ntimestep);
    update->integrate->setup_minimal(1);
    output->write_dump(update->ntimestep);
    timer->barrier_stop(Timer::LOOP);
    time_output += timer->get_wall(Timer::LOOP);
  }

  // restore and communicate hot coords to all replicas

  fix_event->restore_state();
  timer->barrier_start(Timer::LOOP);
  replicate(ireplica);
  timer->barrier_stop(Timer::LOOP);
  time_comm += timer->get_wall(Timer::LOOP);
}

/* ----------------------------------------------------------------------
   universe proc 0 prints event info
------------------------------------------------------------------------- */

void PRD::log_event()
{
  timer->set_wall(Timer::LOOP, time_start);
  if (universe->me == 0) {
    if (universe->uscreen)
      fprintf(universe->uscreen,
              BIGINT_FORMAT " %.3f %d %d %d %d %d\n",
              fix_event->event_timestep,
              timer->elapsed(Timer::LOOP),
              fix_event->clock,
              fix_event->event_number,fix_event->correlated_event,
              fix_event->ncoincident,
              fix_event->replica_number);
    if (universe->ulogfile)
      fprintf(universe->ulogfile,
              BIGINT_FORMAT " %.3f %d %d %d %d %d\n",
              fix_event->event_timestep,
              timer->elapsed(Timer::LOOP),
              fix_event->clock,
              fix_event->event_number,fix_event->correlated_event,
              fix_event->ncoincident,
              fix_event->replica_number);
  }
}

/* ----------------------------------------------------------------------
  communicate atom coords and image flags in ireplica to all other replicas
  one proc per replica:
    direct overwrite via bcast
  else atoms could be stored in different order or on different procs:
    collect to root proc of event replica
    bcast to roots of other replicas
    bcast within each replica
    each proc extracts info for atoms it owns using atom IDs
------------------------------------------------------------------------- */

void PRD::replicate(int ireplica)
{
  int nreplica = universe->nworlds;
  int nprocs_universe = universe->nprocs;
  int i,m,flag,commflag;

  if (nreplica == nprocs_universe) {
    MPI_Bcast(atom->image,atom->nlocal,MPI_INT,ireplica,comm_replica);
    MPI_Bcast(atom->x[0],3*atom->nlocal,MPI_DOUBLE,ireplica,comm_replica);

  } else {
    int *counts = new int[nprocs];

    if (universe->iworld == ireplica) {
      MPI_Gather(&atom->nlocal,1,MPI_INT,counts,1,MPI_INT,0,world);
      displacements[0] = 0;
      for (i = 0; i < nprocs-1; i++)
        displacements[i+1] = displacements[i] + counts[i];
      MPI_Gatherv(atom->tag,atom->nlocal,MPI_INT,
                  tagall,counts,displacements,MPI_INT,0,world);
      MPI_Gatherv(atom->image,atom->nlocal,MPI_INT,
                        imageall,counts,displacements,MPI_INT,0,world);
      for (i = 0; i < nprocs; i++) counts[i] *= 3;
      for (i = 0; i < nprocs-1; i++)
        displacements[i+1] = displacements[i] + counts[i];
      MPI_Gatherv(atom->x[0],3*atom->nlocal,MPI_DOUBLE,
                        xall[0],counts,displacements,MPI_DOUBLE,0,world);
    }

    if (me == 0) {
      MPI_Bcast(tagall,natoms,MPI_INT,ireplica,comm_replica);
      MPI_Bcast(imageall,natoms,MPI_INT,ireplica,comm_replica);
      MPI_Bcast(xall[0],3*natoms,MPI_DOUBLE,ireplica,comm_replica);
    }

    MPI_Bcast(tagall,natoms,MPI_INT,0,world);
    MPI_Bcast(imageall,natoms,MPI_INT,0,world);
    MPI_Bcast(xall[0],3*natoms,MPI_DOUBLE,0,world);

    double **x = atom->x;
    int nlocal = atom->nlocal;

    for (i = 0; i < natoms; i++) {
      m = atom->map(tagall[i]);
      if (m >= 0 && m < nlocal) {
        x[m][0] = xall[i][0];
        x[m][1] = xall[i][1];
        x[m][2] = xall[i][2];
        atom->image[m] = imageall[i];
      }
    }

    delete [] counts;
  }
}

/* ----------------------------------------------------------------------
   parse optional parameters at end of PRD input line
------------------------------------------------------------------------- */

void PRD::options(int narg, char **arg)
{
  if (narg < 0) error->all(FLERR,"Illegal prd command");

  // set defaults

  etol = 0.1;
  ftol = 0.1;
  maxiter = 40;
  maxeval = 50;
  temp_flag = 0;

  char *str = (char *) "geom";
  int n = strlen(str) + 1;
  loop_setting = new char[n];
  strcpy(loop_setting,str);

  str = (char *) "gaussian";
  n = strlen(str) + 1;
  dist_setting = new char[n];
  strcpy(dist_setting,str);

  int iarg = 0;
  while (iarg < narg) {
    if (strcmp(arg[iarg],"min") == 0) {
      if (iarg+5 > narg) error->all(FLERR,"Illegal prd command");
      etol = atof(arg[iarg+1]);
      ftol = atof(arg[iarg+2]);
      maxiter = atoi(arg[iarg+3]);
      maxeval = atoi(arg[iarg+4]);
      if (maxiter < 0) error->all(FLERR,"Illegal prd command");
      iarg += 5;

    } else if (strcmp(arg[iarg],"temp") == 0) {
      if (iarg+2 > narg) error->all(FLERR,"Illegal prd command");
      temp_flag = 1;
      temp_dephase = atof(arg[iarg+1]);
      if (temp_dephase <= 0.0) error->all(FLERR,"Illegal prd command");
      iarg += 2;

    } else if (strcmp(arg[iarg],"vel") == 0) {
      if (iarg+3 > narg) error->all(FLERR,"Illegal prd command");
      delete [] loop_setting;
      delete [] dist_setting;

      if (strcmp(arg[iarg+1],"all") == 0) loop_setting = NULL;
      else if (strcmp(arg[iarg+1],"local") == 0) loop_setting = NULL;
      else if (strcmp(arg[iarg+1],"geom") == 0) loop_setting = NULL;
      else error->all(FLERR,"Illegal prd command");
      int n = strlen(arg[iarg+1]) + 1;
      loop_setting = new char[n];
      strcpy(loop_setting,arg[iarg+1]);

      if (strcmp(arg[iarg+2],"uniform") == 0) dist_setting = NULL;
      else if (strcmp(arg[iarg+2],"gaussian") == 0) dist_setting = NULL;
      else error->all(FLERR,"Illegal prd command");
      n = strlen(arg[iarg+2]) + 1;
      dist_setting = new char[n];
      strcpy(dist_setting,arg[iarg+2]);

      iarg += 3;
    } else error->all(FLERR,"Illegal prd command");
  }
}<|MERGE_RESOLUTION|>--- conflicted
+++ resolved
@@ -641,13 +641,8 @@
   // since replica 0 possibly has new state from another replica
   // addstep_compute_all insures eng/virial are calculated if needed
 
-<<<<<<< HEAD
-  if (output->ndump && universe->iworld == 0) {
+  if (output->ndump && universe->iworld) {
     timer->barrier_start(Timer::LOOP);
-=======
-  if (output->ndump && universe->iworld) {
-    timer->barrier_start(TIME_LOOP);
->>>>>>> 186fec68
     modify->addstep_compute_all(update->ntimestep);
     update->integrate->setup_minimal(1);
     output->write_dump(update->ntimestep);
