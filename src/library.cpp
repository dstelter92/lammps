/* ----------------------------------------------------------------------
   LAMMPS - Large-scale Atomic/Molecular Massively Parallel Simulator
   http://lammps.sandia.gov, Sandia National Laboratories
   Steve Plimpton, sjplimp@sandia.gov

   Copyright (2003) Sandia Corporation.  Under the terms of Contract
   DE-AC04-94AL85000 with Sandia Corporation, the U.S. Government retains
   certain rights in this software.  This software is distributed under
   the GNU General Public License.

   See the README file in the top-level LAMMPS directory.
------------------------------------------------------------------------- */

// C or Fortran style library interface to LAMMPS
// customize by adding new LAMMPS-specific functions

#include <mpi.h>
#include <string.h>
#include <stdlib.h>
#include "library.h"
#include "lammps.h"
#include "universe.h"
#include "input.h"
#include "atom.h"
#include "domain.h"
#include "update.h"
#include "group.h"
#include "input.h"
#include "variable.h"
#include "modify.h"
#include "output.h"
#include "thermo.h"
#include "compute.h"
#include "fix.h"
#include "comm.h"
#include "memory.h"
#include "error.h"

using namespace LAMMPS_NS;

/* ----------------------------------------------------------------------
   create an instance of LAMMPS and return pointer to it
   pass in command-line args and MPI communicator to run on
------------------------------------------------------------------------- */

void lammps_open(int argc, char **argv, MPI_Comm communicator, void **ptr)
{
  LAMMPS *lmp = new LAMMPS(argc,argv,communicator);
  *ptr = (void *) lmp;
}

/* ----------------------------------------------------------------------
   create an instance of LAMMPS and return pointer to it
   caller doesn't know MPI communicator, so use MPI_COMM_WORLD
   intialize MPI if needed
------------------------------------------------------------------------- */

void lammps_open_no_mpi(int argc, char **argv, void **ptr)
{
  int flag;
  MPI_Initialized(&flag);

  if (!flag) {
    int argc = 0;
    char **argv = NULL;
    MPI_Init(&argc,&argv);
  }

  MPI_Comm communicator = MPI_COMM_WORLD;

  LAMMPS *lmp = new LAMMPS(argc,argv,communicator);
  *ptr = (void *) lmp;
}

/* ----------------------------------------------------------------------
   destruct an instance of LAMMPS
------------------------------------------------------------------------- */

void lammps_close(void *ptr)
{
  LAMMPS *lmp = (LAMMPS *) ptr;
  delete lmp;
}

/* ----------------------------------------------------------------------
   get the numerical representation of the current LAMMPS version
------------------------------------------------------------------------- */

int lammps_version(void *ptr)
{
  LAMMPS *lmp = (LAMMPS *) ptr;
  return atoi(lmp->universe->num_ver);
}

/* ----------------------------------------------------------------------
   process an input script in filename str
------------------------------------------------------------------------- */

void lammps_file(void *ptr, char *str)
{
  LAMMPS *lmp = (LAMMPS *) ptr;
  lmp->input->file(str);
}

/* ----------------------------------------------------------------------
   process a single input command in str
------------------------------------------------------------------------- */

char *lammps_command(void *ptr, char *str)
{
  LAMMPS *lmp = (LAMMPS *) ptr;
  return lmp->input->one(str);
}

/* ----------------------------------------------------------------------
   clean-up function to free memory allocated by lib and returned to caller
------------------------------------------------------------------------- */

void lammps_free(void *ptr)
{
  free(ptr);
}

/* ----------------------------------------------------------------------
   add LAMMPS-specific library functions
   all must receive LAMMPS pointer as argument
   customize by adding a function here and in library.h header file
------------------------------------------------------------------------- */

/* ----------------------------------------------------------------------
   extract a pointer to an internal LAMMPS global entity
   name = desired quantity, e.g. dt or boxyhi or natoms
   returns a void pointer to the entity
     which the caller can cast to the proper data type
   returns a NULL if name not listed below
   customize by adding names
------------------------------------------------------------------------- */

void *lammps_extract_global(void *ptr, char *name)
{
  LAMMPS *lmp = (LAMMPS *) ptr;

  if (strcmp(name,"dt") == 0) return (void *) &lmp->update->dt;
  if (strcmp(name,"boxxlo") == 0) return (void *) &lmp->domain->boxlo[0];
  if (strcmp(name,"boxxhi") == 0) return (void *) &lmp->domain->boxhi[0];
  if (strcmp(name,"boxylo") == 0) return (void *) &lmp->domain->boxlo[1];
  if (strcmp(name,"boxyhi") == 0) return (void *) &lmp->domain->boxhi[1];
  if (strcmp(name,"boxzlo") == 0) return (void *) &lmp->domain->boxlo[2];
  if (strcmp(name,"boxzhi") == 0) return (void *) &lmp->domain->boxhi[2];
  if (strcmp(name,"xy") == 0) return (void *) &lmp->domain->xy;
  if (strcmp(name,"xz") == 0) return (void *) &lmp->domain->xz;
  if (strcmp(name,"yz") == 0) return (void *) &lmp->domain->yz;
  if (strcmp(name,"natoms") == 0) return (void *) &lmp->atom->natoms;
  if (strcmp(name,"nbonds") == 0) return (void *) &lmp->atom->nbonds;
  if (strcmp(name,"nangles") == 0) return (void *) &lmp->atom->nangles;
  if (strcmp(name,"ndihedrals") == 0) return (void *) &lmp->atom->ndihedrals;
  if (strcmp(name,"nimpropers") == 0) return (void *) &lmp->atom->nimpropers;
  if (strcmp(name,"nlocal") == 0) return (void *) &lmp->atom->nlocal;
  if (strcmp(name,"ntimestep") == 0) return (void *) &lmp->update->ntimestep;

  // NOTE: we cannot give access to the thermo "time" data by reference,
<<<<<<< HEAD
  // as that is a recomputed property. only "atime" can be provided as pointer.
  // please use lammps_get_thermo() defined below to access all supported
  // thermo keywords by value
=======
  // as that is a recomputed property.  Only "atime" can be provided as pointer.
  // please use lammps_get_thermo() defined below to access all supported
  // thermo keywords by value.

>>>>>>> 08ac3d54
  if (strcmp(name,"atime") == 0) return (void *) &lmp->update->atime;

  return NULL;
}

/* ----------------------------------------------------------------------
   extract a pointer to an internal LAMMPS atom-based entity
   name = desired quantity, e.g. x or mass
   returns a void pointer to the entity
     which the caller can cast to the proper data type
   returns a NULL if Atom::extract() does not recognize the name
   customize by adding names to Atom::extract()
------------------------------------------------------------------------- */

void *lammps_extract_atom(void *ptr, char *name)
{
  LAMMPS *lmp = (LAMMPS *) ptr;
  return lmp->atom->extract(name);
}

/* ----------------------------------------------------------------------
   extract a pointer to an internal LAMMPS compute-based entity
   id = compute ID
   style = 0 for global data, 1 for per-atom data, 2 for local data
   type = 0 for scalar, 1 for vector, 2 for array
   for global data, returns a pointer to the
     compute's internal data structure for the entity
     caller should cast it to (double *) for a scalar or vector
     caller should cast it to (double **) for an array
   for per-atom or local data, returns a pointer to the
     compute's internal data structure for the entity
     caller should cast it to (double *) for a vector
     caller should cast it to (double **) for an array
   returns a void pointer to the compute's internal data structure
     for the entity which the caller can cast to the proper data type
   returns a NULL if id is not recognized or style/type not supported
   IMPORTANT: if the compute is not current it will be invoked
     LAMMPS cannot easily check here if it is valid to invoke the compute,
     so caller must insure that it is OK
------------------------------------------------------------------------- */

void *lammps_extract_compute(void *ptr, char *id, int style, int type)
{
  LAMMPS *lmp = (LAMMPS *) ptr;

  int icompute = lmp->modify->find_compute(id);
  if (icompute < 0) return NULL;
  Compute *compute = lmp->modify->compute[icompute];

  if (style == 0) {
    if (type == 0) {
      if (!compute->scalar_flag) return NULL;
      if (compute->invoked_scalar != lmp->update->ntimestep)
        compute->compute_scalar();
      return (void *) &compute->scalar;
    }
    if (type == 1) {
      if (!compute->vector_flag) return NULL;
      if (compute->invoked_vector != lmp->update->ntimestep)
        compute->compute_vector();
      return (void *) compute->vector;
    }
    if (type == 2) {
      if (!compute->array_flag) return NULL;
      if (compute->invoked_array != lmp->update->ntimestep)
        compute->compute_array();
      return (void *) compute->array;
    }
  }

  if (style == 1) {
    if (!compute->peratom_flag) return NULL;
    if (type == 1) {
      if (compute->invoked_peratom != lmp->update->ntimestep)
        compute->compute_peratom();
      return (void *) compute->vector_atom;
    }
    if (type == 2) {
      if (compute->invoked_peratom != lmp->update->ntimestep)
        compute->compute_peratom();
      return (void *) compute->array_atom;
    }
  }

  if (style == 2) {
    if (!compute->local_flag) return NULL;
    if (type == 1) {
      if (compute->invoked_local != lmp->update->ntimestep)
        compute->compute_local();
      return (void *) compute->vector_local;
    }
    if (type == 2) {
      if (compute->invoked_local != lmp->update->ntimestep)
        compute->compute_local();
      return (void *) compute->array_local;
    }
  }

  return NULL;
}

/* ----------------------------------------------------------------------
   extract a pointer to an internal LAMMPS fix-based entity
   id = fix ID
   style = 0 for global data, 1 for per-atom data, 2 for local data
   type = 0 for scalar, 1 for vector, 2 for array
   i,j = indices needed only to specify which global vector or array value
   for global data, returns a pointer to a memory location
     which is allocated by this function
     which the caller can cast to a (double *) which points to the value
   for per-atom or local data, returns a pointer to the
     fix's internal data structure for the entity
     caller should cast it to (double *) for a vector
     caller should cast it to (double **) for an array
   returns a NULL if id is not recognized or style/type not supported
   IMPORTANT: for global data,
     this function allocates a double to store the value in,
     so the caller must free this memory to avoid a leak, e.g.
       double *dptr = (double *) lammps_extract_fix();
       double value = *dptr;
       lammps_free(dptr);
   IMPORTANT: LAMMPS cannot easily check here when info extracted from
     the fix is valid, so caller must insure that it is OK
------------------------------------------------------------------------- */

void *lammps_extract_fix(void *ptr, char *id, int style, int type,
                         int i, int j)
{
  LAMMPS *lmp = (LAMMPS *) ptr;

  int ifix = lmp->modify->find_fix(id);
  if (ifix < 0) return NULL;
  Fix *fix = lmp->modify->fix[ifix];

  if (style == 0) {
    double *dptr = (double *) malloc(sizeof(double));
    if (type == 0) {
      if (!fix->scalar_flag) return NULL;
      *dptr = fix->compute_scalar();
      return (void *) dptr;
    }
    if (type == 1) {
      if (!fix->vector_flag) return NULL;
      *dptr = fix->compute_vector(i);
      return (void *) dptr;
    }
    if (type == 2) {
      if (!fix->array_flag) return NULL;
      *dptr = fix->compute_array(i,j);
      return (void *) dptr;
    }
  }

  if (style == 1) {
    if (!fix->peratom_flag) return NULL;
    if (type == 1) return (void *) fix->vector_atom;
    if (type == 2) return (void *) fix->array_atom;
  }

  if (style == 2) {
    if (!fix->local_flag) return NULL;
    if (type == 1) return (void *) fix->vector_local;
    if (type == 2) return (void *) fix->array_local;
  }

  return NULL;
}

/* ----------------------------------------------------------------------
   extract a pointer to an internal LAMMPS evaluated variable
   name = variable name, must be equal-style or atom-style variable
   group = group ID for evaluating an atom-style variable, else NULL
   for equal-style variable, returns a pointer to a memory location
     which is allocated by this function
     which the caller can cast to a (double *) which points to the value
   for atom-style variable, returns a pointer to the
     vector of per-atom values on each processor,
     which the caller can cast to a (double *) which points to the values
   returns a NULL if name is not recognized or not equal-style or atom-style
   IMPORTANT: for both equal-style and atom-style variables,
     this function allocates memory to store the variable data in
     so the caller must free this memory to avoid a leak
     e.g. for equal-style variables
       double *dptr = (double *) lammps_extract_variable();
       double value = *dptr;
       lammps_free(dptr);
     e.g. for atom-style variables
       double *vector = (double *) lammps_extract_variable();
       use the vector values
       lammps_free(vector);
   IMPORTANT: LAMMPS cannot easily check here when it is valid to evaluate
     the variable or any fixes or computes or thermodynamic info it references,
     so caller must insure that it is OK
------------------------------------------------------------------------- */

void *lammps_extract_variable(void *ptr, char *name, char *group)
{
  LAMMPS *lmp = (LAMMPS *) ptr;

  int ivar = lmp->input->variable->find(name);
  if (ivar < 0) return NULL;

  if (lmp->input->variable->equalstyle(ivar)) {
    double *dptr = (double *) malloc(sizeof(double));
    *dptr = lmp->input->variable->compute_equal(ivar);
    return (void *) dptr;
  }

  if (lmp->input->variable->atomstyle(ivar)) {
    int igroup = lmp->group->find(group);
    if (igroup < 0) return NULL;
    int nlocal = lmp->atom->nlocal;
    double *vector = (double *) malloc(nlocal*sizeof(double));
    lmp->input->variable->compute_atom(ivar,igroup,vector,1,0);
    return (void *) vector;
  }

  return NULL;
}

/* ----------------------------------------------------------------------
   set the value of a STRING variable to str
   return -1 if variable doesn't exist or not a STRING variable
   return 0 for success
------------------------------------------------------------------------- */

int lammps_set_variable(void *ptr, char *name, char *str)
{
  LAMMPS *lmp = (LAMMPS *) ptr;
  int err = lmp->input->variable->set_string(name,str);
  return err;
}

/* ----------------------------------------------------------------------
   return the current value of a thermo keyword as double.
   unlike lammps_extract_global() this does not give access to the
   storage of the data in question, and thus needs to be called
   again to retrieve an updated value. The upshot is that it allows
   accessing information that is only computed on-the-fly.
------------------------------------------------------------------------- */

double lammps_get_thermo(void *ptr, char *name)
{
  LAMMPS *lmp = (LAMMPS *) ptr;
  double dval;

  lmp->output->thermo->evaluate_keyword(name,&dval);
  return dval;
}

/* ----------------------------------------------------------------------
   return the total number of atoms in the system
   useful before call to lammps_get_atoms() so can pre-allocate vector
------------------------------------------------------------------------- */

int lammps_get_natoms(void *ptr)
{
  LAMMPS *lmp = (LAMMPS *) ptr;

  if (lmp->atom->natoms > MAXSMALLINT) return 0;
  int natoms = static_cast<int> (lmp->atom->natoms);
  return natoms;
}

/* ----------------------------------------------------------------------
   gather the named atom-based entity across all processors
   name = desired quantity, e.g. x or charge
   type = 0 for integer values, 1 for double values
   count = # of per-atom values, e.g. 1 for type or charge, 3 for x or f
   return atom-based values in data, ordered by count, then by atom ID
     e.g. x[0][0],x[0][1],x[0][2],x[1][0],x[1][1],x[1][2],x[2][0],...
   data must be pre-allocated by caller to correct length
------------------------------------------------------------------------- */

void lammps_gather_atoms(void *ptr, char *name,
                         int type, int count, void *data)
{
  LAMMPS *lmp = (LAMMPS *) ptr;

  // error if tags are not defined or not consecutive

  int flag = 0;
  if (lmp->atom->tag_enable == 0 || lmp->atom->tag_consecutive() == 0) flag = 1;
  if (lmp->atom->natoms > MAXSMALLINT) flag = 1;
  if (flag) {
    if (lmp->comm->me == 0)
      lmp->error->warning(FLERR,"Library error in lammps_gather_atoms");
    return;
  }

  int natoms = static_cast<int> (lmp->atom->natoms);

  int i,j,offset;
  void *vptr = lmp->atom->extract(name);

  // copy = Natom length vector of per-atom values
  // use atom ID to insert each atom's values into copy
  // MPI_Allreduce with MPI_SUM to merge into data, ordered by atom ID

  if (type == 0) {
    int *vector = NULL;
    int **array = NULL;
    if (count == 1) vector = (int *) vptr;
    else array = (int **) vptr;

    int *copy;
    lmp->memory->create(copy,count*natoms,"lib/gather:copy");
    for (i = 0; i < count*natoms; i++) copy[i] = 0;

    tagint *tag = lmp->atom->tag;
    int nlocal = lmp->atom->nlocal;

    if (count == 1)
      for (i = 0; i < nlocal; i++)
        copy[tag[i]-1] = vector[i];
    else
      for (i = 0; i < nlocal; i++) {
        offset = count*(tag[i]-1);
        for (j = 0; j < count; j++)
          copy[offset++] = array[i][0];
      }

    MPI_Allreduce(copy,data,count*natoms,MPI_INT,MPI_SUM,lmp->world);
    lmp->memory->destroy(copy);

  } else {
    double *vector = NULL;
    double **array = NULL;
    if (count == 1) vector = (double *) vptr;
    else array = (double **) vptr;

    double *copy;
    lmp->memory->create(copy,count*natoms,"lib/gather:copy");
    for (i = 0; i < count*natoms; i++) copy[i] = 0.0;

    tagint *tag = lmp->atom->tag;
    int nlocal = lmp->atom->nlocal;

    if (count == 1) {
      for (i = 0; i < nlocal; i++)
        copy[tag[i]-1] = vector[i];
    } else {
      for (i = 0; i < nlocal; i++) {
        offset = count*(tag[i]-1);
        for (j = 0; j < count; j++)
          copy[offset++] = array[i][j];
      }
    }

    MPI_Allreduce(copy,data,count*natoms,MPI_DOUBLE,MPI_SUM,lmp->world);
    lmp->memory->destroy(copy);
  }
}

/* ----------------------------------------------------------------------
   scatter the named atom-based entity across all processors
   name = desired quantity, e.g. x or charge
   type = 0 for integer values, 1 for double values
   count = # of per-atom values, e.g. 1 for type or charge, 3 for x or f
   data = atom-based values in data, ordered by count, then by atom ID
     e.g. x[0][0],x[0][1],x[0][2],x[1][0],x[1][1],x[1][2],x[2][0],...
------------------------------------------------------------------------- */

void lammps_scatter_atoms(void *ptr, char *name,
                          int type, int count, void *data)
{
  LAMMPS *lmp = (LAMMPS *) ptr;

  // error if tags are not defined or not consecutive or no atom map

  int flag = 0;
  if (lmp->atom->tag_enable == 0 || lmp->atom->tag_consecutive() == 0) flag = 1;
  if (lmp->atom->natoms > MAXSMALLINT) flag = 1;
  if (lmp->atom->map_style == 0) flag = 1;
  if (flag) {
    if (lmp->comm->me == 0)
      lmp->error->warning(FLERR,"Library error in lammps_scatter_atoms");
    return;
  }

  int natoms = static_cast<int> (lmp->atom->natoms);

  int i,j,m,offset;
  void *vptr = lmp->atom->extract(name);

  // copy = Natom length vector of per-atom values
  // use atom ID to insert each atom's values into copy
  // MPI_Allreduce with MPI_SUM to merge into data, ordered by atom ID

  if (type == 0) {
    int *vector = NULL;
    int **array = NULL;
    if (count == 1) vector = (int *) vptr;
    else array = (int **) vptr;
    int *dptr = (int *) data;

    if (count == 1) {
      for (i = 0; i < natoms; i++)
        if ((m = lmp->atom->map(i+1)) >= 0)
          vector[m] = dptr[i];
    } else {
      for (i = 0; i < natoms; i++)
        if ((m = lmp->atom->map(i+1)) >= 0) {
          offset = count*i;
          for (j = 0; j < count; j++)
            array[m][j] = dptr[offset++];
        }
    }
  } else {
    double *vector = NULL;
    double **array = NULL;
    if (count == 1) vector = (double *) vptr;
    else array = (double **) vptr;
    double *dptr = (double *) data;

    if (count == 1) {
      for (i = 0; i < natoms; i++)
        if ((m = lmp->atom->map(i+1)) >= 0)
          vector[m] = dptr[i];
    } else {
      for (i = 0; i < natoms; i++) {
        if ((m = lmp->atom->map(i+1)) >= 0) {
          offset = count*i;
          for (j = 0; j < count; j++)
            array[m][j] = dptr[offset++];
        }
      }
    }
  }
}<|MERGE_RESOLUTION|>--- conflicted
+++ resolved
@@ -159,16 +159,10 @@
   if (strcmp(name,"ntimestep") == 0) return (void *) &lmp->update->ntimestep;
 
   // NOTE: we cannot give access to the thermo "time" data by reference,
-<<<<<<< HEAD
-  // as that is a recomputed property. only "atime" can be provided as pointer.
-  // please use lammps_get_thermo() defined below to access all supported
-  // thermo keywords by value
-=======
   // as that is a recomputed property.  Only "atime" can be provided as pointer.
   // please use lammps_get_thermo() defined below to access all supported
   // thermo keywords by value.
 
->>>>>>> 08ac3d54
   if (strcmp(name,"atime") == 0) return (void *) &lmp->update->atime;
 
   return NULL;
