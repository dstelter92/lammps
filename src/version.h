<<<<<<< HEAD
#define LAMMPS_VERSION "14 Jun 2014"
=======
#define LAMMPS_VERSION "28 Jun 2014"
>>>>>>> 74d63800
<|MERGE_RESOLUTION|>--- conflicted
+++ resolved
@@ -1,5 +1 @@
-<<<<<<< HEAD
-#define LAMMPS_VERSION "14 Jun 2014"
-=======
-#define LAMMPS_VERSION "28 Jun 2014"
->>>>>>> 74d63800
+#define LAMMPS_VERSION "28 Jun 2014"