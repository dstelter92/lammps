<<<<<<< HEAD
#define LAMMPS_VERSION "3 Sep 2015"
=======
#define LAMMPS_VERSION "4 Sep 2015"
>>>>>>> 1bc274e5
<|MERGE_RESOLUTION|>--- conflicted
+++ resolved
@@ -1,5 +1 @@
-<<<<<<< HEAD
-#define LAMMPS_VERSION "3 Sep 2015"
-=======
-#define LAMMPS_VERSION "4 Sep 2015"
->>>>>>> 1bc274e5
+#define LAMMPS_VERSION "4 Sep 2015"