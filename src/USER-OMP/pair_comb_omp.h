/* -*- c++ -*- ----------------------------------------------------------
   LAMMPS - Large-scale Atomic/Molecular Massively Parallel Simulator
   http://lammps.sandia.gov, Sandia National Laboratories
   Steve Plimpton, sjplimp@sandia.gov

   See the README file in the top-level LAMMPS directory.
------------------------------------------------------------------------- */

/* ----------------------------------------------------------------------
   Contributing author: Axel Kohlmeyer (Temple U)
------------------------------------------------------------------------- */

#ifdef PAIR_CLASS

PairStyle(comb/omp,PairCombOMP)

#else

#ifndef LMP_PAIR_COMB_OMP_H
#define LMP_PAIR_COMB_OMP_H

#include "pair_comb.h"
#include "thr_omp.h"

namespace LAMMPS_NS {

class PairCombOMP : public PairComb, public ThrOMP {

 public:
  PairCombOMP(class LAMMPS *);

  virtual void compute(int, int);
  virtual double memory_usage();

  virtual double yasu_char(double *, int &);

 private:
  template <int EVFLAG, int EFLAG, int VFLAG_ATOM>
<<<<<<< HEAD
  void eval(double **f, int ifrom, int ito, int tid);

  void Short_neigh_thr();
=======
  void eval(int ifrom, int ito, ThrData * const thr);
>>>>>>> 5a28241e
};

}

#endif
#endif<|MERGE_RESOLUTION|>--- conflicted
+++ resolved
@@ -36,13 +36,9 @@
 
  private:
   template <int EVFLAG, int EFLAG, int VFLAG_ATOM>
-<<<<<<< HEAD
-  void eval(double **f, int ifrom, int ito, int tid);
+  void eval(int ifrom, int ito, ThrData * const thr);
 
   void Short_neigh_thr();
-=======
-  void eval(int ifrom, int ito, ThrData * const thr);
->>>>>>> 5a28241e
 };
 
 }
