--- conflicted
+++ resolved
@@ -1,8 +1,4 @@
-<<<<<<< HEAD
 /* -*- c++ -*- ----------------------------------------------------------
-=======
-/* ----------------------------------------------------------------------
->>>>>>> 0a3d0816
    LAMMPS - Large-scale Atomic/Molecular Massively Parallel Simulator
    http://lammps.sandia.gov, Sandia National Laboratories
    Steve Plimpton, sjplimp@sandia.gov
@@ -56,11 +52,7 @@
   int peratom_allocate_flag;
   int nmax;
   double bytes;
-<<<<<<< HEAD
-  double gsqmx,q2;
-=======
   double gsqmx,q2,b2;
->>>>>>> 0a3d0816
   double *kenergy, energy_self[EWALD_NFUNCS];
   double *kvirial, virial_self[EWALD_NFUNCS];
   double **energy_self_peratom;
@@ -73,11 +65,7 @@
   struct Sum { double x, x2; } sum[EWALD_MAX_NSUMS];
   complex *cek_local, *cek_global;
  
-<<<<<<< HEAD
-  double rms(int, double, bigint, double);
-=======
   double rms(int, double, bigint, double, double);
->>>>>>> 0a3d0816
   void reallocate();
   void allocate_peratom();
   void reallocate_atoms();
@@ -96,12 +84,9 @@
   void compute_virial();
   void compute_virial_peratom();
   void compute_slabcorr();
-<<<<<<< HEAD
-=======
   double NewtonSolve(double, double, bigint, double, double);
   double f(double, double, bigint, double, double);
   double derivf(double, double, bigint, double, double);
->>>>>>> 0a3d0816
 };
 
 }
