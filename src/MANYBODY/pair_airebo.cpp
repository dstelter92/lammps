/* ----------------------------------------------------------------------
   LAMMPS - Large-scale Atomic/Molecular Massively Parallel Simulator
   http://lammps.sandia.gov, Sandia National Laboratories
   Steve Plimpton, sjplimp@sandia.gov

   Copyright (2003) Sandia Corporation.  Under the terms of Contract
   DE-AC04-94AL85000 with Sandia Corporation, the U.S. Government retains
   certain rights in this software.  This software is distributed under 
   the GNU General Public License.

   See the README file in the top-level LAMMPS directory.
------------------------------------------------------------------------- */

/* ----------------------------------------------------------------------
   Contributing author: Ase Henry (MIT)
------------------------------------------------------------------------- */

#include "math.h"
#include "stdio.h"
#include "stdlib.h"
#include "string.h"
#include "mpi.h"
#include "pair_airebo.h"
#include "atom.h"
#include "neighbor.h"
#include "neigh_request.h"
#include "force.h"
#include "comm.h"
#include "neighbor.h"
#include "neigh_list.h"
#include "neigh_request.h"
#include "math_const.h"
#include "memory.h"
#include "error.h"

using namespace LAMMPS_NS;
using namespace MathConst;

#define MAXLINE 1024
#define TOL 1.0e-9
#define PGDELTA 1

/* ---------------------------------------------------------------------- */

PairAIREBO::PairAIREBO(LAMMPS *lmp) : Pair(lmp)
{
  single_enable = 0;
  one_coeff = 1;
  ghostneigh = 1;

  maxlocal = 0;
  REBO_numneigh = NULL;
  REBO_firstneigh = NULL;
  maxpage = 0;
  pages = NULL;
  nC = nH = NULL;
}

/* ----------------------------------------------------------------------
   check if allocated, since class can be destructed when incomplete
------------------------------------------------------------------------- */

PairAIREBO::~PairAIREBO()
{
  memory->destroy(REBO_numneigh);
  memory->sfree(REBO_firstneigh);
  for (int i = 0; i < maxpage; i++) memory->destroy(pages[i]);
  memory->sfree(pages);
  memory->destroy(nC);
  memory->destroy(nH);

  if (allocated) {
    memory->destroy(setflag);
    memory->destroy(cutsq);
    memory->destroy(cutghost);

    memory->destroy(cutljsq);
    memory->destroy(lj1);
    memory->destroy(lj2);
    memory->destroy(lj3);
    memory->destroy(lj4);
    delete [] map;
  }
}

/* ---------------------------------------------------------------------- */

void PairAIREBO::compute(int eflag, int vflag)
{
  if (eflag || vflag) ev_setup(eflag,vflag);
  else evflag = vflag_fdotr = vflag_atom = 0;

  REBO_neigh();
  FREBO(eflag,vflag);
  if (ljflag) FLJ(eflag,vflag);
  if (torflag) TORSION(eflag,vflag);
  
  if (vflag_fdotr) virial_fdotr_compute();
}

/* ----------------------------------------------------------------------
   allocate all arrays
------------------------------------------------------------------------- */

void PairAIREBO::allocate()
{
  allocated = 1;
  int n = atom->ntypes;

  memory->create(setflag,n+1,n+1,"pair:setflag");
  for (int i = 1; i <= n; i++)
    for (int j = i; j <= n; j++)
      setflag[i][j] = 0;

  memory->create(cutsq,n+1,n+1,"pair:cutsq");
  memory->create(cutghost,n+1,n+1,"pair:cutghost");

  // only sized by C,H = 2 types

  memory->create(cutljsq,2,2,"pair:cutljsq");
  memory->create(lj1,2,2,"pair:lj1");
  memory->create(lj2,2,2,"pair:lj2");
  memory->create(lj3,2,2,"pair:lj3");
  memory->create(lj4,2,2,"pair:lj4");

  map = new int[n+1];
}

/* ----------------------------------------------------------------------
   global settings
------------------------------------------------------------------------- */

void PairAIREBO::settings(int narg, char **arg)
{
  if (narg != 1 && narg != 3) error->all(FLERR,"Illegal pair_style command");

  cutlj = force->numeric(arg[0]);

  ljflag = torflag = 1;
  if (narg == 3) {
    ljflag = force->inumeric(arg[1]);
    torflag = force->inumeric(arg[2]);
  }
}

/* ----------------------------------------------------------------------
   set coeffs for one or more type pairs
------------------------------------------------------------------------- */

void PairAIREBO::coeff(int narg, char **arg)
{
  if (!allocated) allocate();

  if (narg != 3 + atom->ntypes)
    error->all(FLERR,"Incorrect args for pair coefficients");

  // insure I,J args are * *

  if (strcmp(arg[0],"*") != 0 || strcmp(arg[1],"*") != 0)
    error->all(FLERR,"Incorrect args for pair coefficients");

  // read args that map atom types to C and H
  // map[i] = which element (0,1) the Ith atom type is, -1 if NULL

  for (int i = 3; i < narg; i++) {
    if (strcmp(arg[i],"NULL") == 0) {
      map[i-2] = -1;
      continue;
    } else if (strcmp(arg[i],"C") == 0) {
      map[i-2] = 0;
    } else if (strcmp(arg[i],"H") == 0) {
      map[i-2] = 1;
    } else error->all(FLERR,"Incorrect args for pair coefficients");
  }

  // read potential file and initialize fitting splines

  read_file(arg[2]);
  spline_init();

  // clear setflag since coeff() called once with I,J = * *

  int n = atom->ntypes;
  for (int i = 1; i <= n; i++)
    for (int j = i; j <= n; j++)
      setflag[i][j] = 0;

  // set setflag i,j for type pairs where both are mapped to elements

  int count = 0;
  for (int i = 1; i <= n; i++)
    for (int j = i; j <= n; j++)
      if (map[i] >= 0 && map[j] >= 0) {
	setflag[i][j] = 1;
	count++;
      }

  if (count == 0) error->all(FLERR,"Incorrect args for pair coefficients");
}

/* ----------------------------------------------------------------------
   init specific to this pair style
------------------------------------------------------------------------- */

void PairAIREBO::init_style()
{
  if (atom->tag_enable == 0)
    error->all(FLERR,"Pair style AIREBO requires atom IDs");
  if (force->newton_pair == 0)
    error->all(FLERR,"Pair style AIREBO requires newton pair on");

  // need a full neighbor list, including neighbors of ghosts

  int irequest = neighbor->request(this);
  neighbor->requests[irequest]->half = 0;
  neighbor->requests[irequest]->full = 1;
  neighbor->requests[irequest]->ghost = 1;

  // local REBO neighbor list memory

  pgsize = neighbor->pgsize;
  oneatom = neighbor->oneatom;
  if (maxpage == 0) add_pages();
}

/* ----------------------------------------------------------------------
   init for one type pair i,j and corresponding j,i
------------------------------------------------------------------------- */

double PairAIREBO::init_one(int i, int j)
{
  if (setflag[i][j] == 0) error->all(FLERR,"All pair coeffs are not set");

  // convert to C,H types

  int ii = map[i];
  int jj = map[j];

  // use C-C values for these cutoffs since C atoms are biggest

  // cut3rebo = 3 REBO distances

  cut3rebo = 3.0 * rcmax[0][0];

  // cutljrebosq = furthest distance from an owned atom a ghost atom can be
  //               to need its REBO neighs computed
  // interaction = M-K-I-J-L-N with I = owned and J = ghost
  //   this insures N is in the REBO neigh list of L
  //   since I-J < rcLJmax and J-L < rmax

  double cutljrebo = rcLJmax[0][0] + rcmax[0][0];
  cutljrebosq = cutljrebo * cutljrebo;

  // cutmax = furthest distance from an owned atom
  //          at which another atom will feel force, i.e. the ghost cutoff
  // for REBO term in potential:
  //   interaction = M-K-I-J-L-N with I = owned and J = ghost
  //   I to N is max distance = 3 REBO distances
  // for LJ term in potential:
  //   short interaction = M-K-I-J-L-N with I = owned, J = ghost, I-J < rcLJmax
  //   rcLJmax + 2*rcmax, since I-J < rcLJmax and J-L,L-N = REBO distances
  //   long interaction = I-J with I = owned and J = ghost
  //   cutlj*sigma, since I-J < LJ cutoff
  // cutghost = REBO cutoff used in REBO_neigh() for neighbors of ghosts

  double cutmax = cut3rebo;
  if (ljflag) {
    cutmax = MAX(cutmax,rcLJmax[0][0] + 2.0*rcmax[0][0]);
    cutmax = MAX(cutmax,cutlj*sigma[0][0]);
  }

  cutghost[i][j] = rcmax[ii][jj];
  cutljsq[ii][jj] = cutlj*sigma[ii][jj] * cutlj*sigma[ii][jj];
  lj1[ii][jj] = 48.0 * epsilon[ii][jj] * pow(sigma[ii][jj],12.0);
  lj2[ii][jj] = 24.0 * epsilon[ii][jj] * pow(sigma[ii][jj],6.0);
  lj3[ii][jj] = 4.0 * epsilon[ii][jj] * pow(sigma[ii][jj],12.0);
  lj4[ii][jj] = 4.0 * epsilon[ii][jj] * pow(sigma[ii][jj],6.0);

  cutghost[j][i] = cutghost[i][j];
  cutljsq[jj][ii] = cutljsq[ii][jj];
  lj1[jj][ii] = lj1[ii][jj];
  lj2[jj][ii] = lj2[ii][jj];
  lj3[jj][ii] = lj3[ii][jj];
  lj4[jj][ii] = lj4[ii][jj];

  return cutmax;
}

/* ----------------------------------------------------------------------
   create REBO neighbor list from main neighbor list
   REBO neighbor list stores neighbors of ghost atoms
------------------------------------------------------------------------- */

void PairAIREBO::REBO_neigh()
{
  int i,j,ii,jj,n,allnum,jnum,itype,jtype;
  double xtmp,ytmp,ztmp,delx,dely,delz,rsq,dS;
  int *ilist,*jlist,*numneigh,**firstneigh;
  int *neighptr;

  double **x = atom->x;
  int *type = atom->type;
  int nlocal = atom->nlocal;
  int nall = nlocal + atom->nghost;

  if (atom->nmax > maxlocal) {
    maxlocal = atom->nmax;
    memory->destroy(REBO_numneigh);
    memory->sfree(REBO_firstneigh);
    memory->destroy(nC);
    memory->destroy(nH);
    memory->create(REBO_numneigh,maxlocal,"AIREBO:numneigh");
    REBO_firstneigh = (int **) memory->smalloc(maxlocal*sizeof(int *),
					       "AIREBO:firstneigh");
    memory->create(nC,maxlocal,"AIREBO:nC");
    memory->create(nH,maxlocal,"AIREBO:nH");
  }
  
  allnum = list->inum + list->gnum;
  ilist = list->ilist;
  numneigh = list->numneigh;
  firstneigh = list->firstneigh;

  // store all REBO neighs of owned and ghost atoms
  // scan full neighbor list of I

  int npage = 0;
  int npnt = 0;

  for (ii = 0; ii < allnum; ii++) {
    i = ilist[ii];

    if (pgsize - npnt < oneatom) {
      npnt = 0;
      npage++;
      if (npage == maxpage) add_pages();
    }
    neighptr = &pages[npage][npnt];
    n = 0;

    xtmp = x[i][0];
    ytmp = x[i][1];
    ztmp = x[i][2];
    itype = map[type[i]];
    nC[i] = nH[i] = 0.0;
    jlist = firstneigh[i];
    jnum = numneigh[i];

    for (jj = 0; jj < jnum; jj++) {
      j = jlist[jj];
      j &= NEIGHMASK;
      jtype = map[type[j]];
      delx = xtmp - x[j][0];
      dely = ytmp - x[j][1];
      delz = ztmp - x[j][2];
      rsq = delx*delx + dely*dely + delz*delz;

      if (rsq < rcmaxsq[itype][jtype]) {
	neighptr[n++] = j;
	if (jtype == 0)
	  nC[i] += Sp(sqrt(rsq),rcmin[itype][jtype],rcmax[itype][jtype],dS);
	else
	  nH[i] += Sp(sqrt(rsq),rcmin[itype][jtype],rcmax[itype][jtype],dS);
      }
    }

    REBO_firstneigh[i] = neighptr;
    REBO_numneigh[i] = n;
    npnt += n;
    if (npnt >= pgsize)
      error->one(FLERR,"Neighbor list overflow, boost neigh_modify one or page");
  }
}

/* ----------------------------------------------------------------------
   REBO forces and energy
------------------------------------------------------------------------- */

void PairAIREBO::FREBO(int eflag, int vflag)
{
  int i,j,k,m,ii,inum,itype,jtype,itag,jtag;
  double delx,dely,delz,evdwl,fpair,xtmp,ytmp,ztmp;
  double rsq,rij,wij;
  double Qij,Aij,alphaij,VR,pre,dVRdi,VA,term,bij,dVAdi,dVA;
  double dwij,del[3];
  int *ilist,*REBO_neighs;

  evdwl = 0.0;

  double **x = atom->x;
  double **f = atom->f;
  int *type = atom->type;
  int *tag = atom->tag;
  int nlocal = atom->nlocal;
  int newton_pair = force->newton_pair;

  inum = list->inum;
  ilist = list->ilist;

  // two-body interactions from REBO neighbor list, skip half of them

  for (ii = 0; ii < inum; ii++) {
    i = ilist[ii];
    itag = tag[i];
    itype = map[type[i]];
    xtmp = x[i][0];
    ytmp = x[i][1];
    ztmp = x[i][2];
    REBO_neighs = REBO_firstneigh[i];

    for (k = 0; k < REBO_numneigh[i]; k++) {
      j = REBO_neighs[k];
      jtag = tag[j];

      if (itag > jtag) {
	if ((itag+jtag) % 2 == 0) continue;
      } else if (itag < jtag) {
	if ((itag+jtag) % 2 == 1) continue;
      } else {
	if (x[j][2] < ztmp) continue;
	if (x[j][2] == ztmp && x[j][1] < ytmp) continue;
	if (x[j][2] == ztmp && x[j][1] == ytmp && x[j][0] < xtmp) continue;
      }

      jtype = map[type[j]];

      delx = x[i][0] - x[j][0];
      dely = x[i][1] - x[j][1];
      delz = x[i][2] - x[j][2];
      rsq = delx*delx + dely*dely + delz*delz;
      rij = sqrt(rsq);
      wij = Sp(rij,rcmin[itype][jtype],rcmax[itype][jtype],dwij);
      if (wij <= TOL) continue;
      
      Qij = Q[itype][jtype];
      Aij = A[itype][jtype];
      alphaij = alpha[itype][jtype];

      VR = wij*(1.0+(Qij/rij)) * Aij*exp(-alphaij*rij);
      pre = wij*Aij * exp(-alphaij*rij);
      dVRdi = pre * ((-alphaij)-(Qij/rsq)-(Qij*alphaij/rij));
      dVRdi += VR/wij * dwij;

      VA = dVA = 0.0;
      for (m = 0; m < 3; m++) {
	term = -wij * BIJc[itype][jtype][m] * exp(-Beta[itype][jtype][m]*rij);
	VA += term;
	dVA += -Beta[itype][jtype][m] * term;
      }
      dVA += VA/wij * dwij;
      del[0] = delx;
      del[1] = dely;
      del[2] = delz;
      bij = bondorder(i,j,del,rij,VA,f,vflag_atom);
      dVAdi = bij*dVA;

      fpair = -(dVRdi+dVAdi) / rij;
      f[i][0] += delx*fpair;
      f[i][1] += dely*fpair;
      f[i][2] += delz*fpair;
      f[j][0] -= delx*fpair;
      f[j][1] -= dely*fpair;
      f[j][2] -= delz*fpair;

      if (eflag) evdwl = VR + bij*VA;
      if (evflag) ev_tally(i,j,nlocal,newton_pair,
			   evdwl,0.0,fpair,delx,dely,delz);
    }
  }
}

/* ----------------------------------------------------------------------
   compute LJ forces and energy
   find 3- and 4-step paths between atoms I,J via REBO neighbor lists
------------------------------------------------------------------------- */

void PairAIREBO::FLJ(int eflag, int vflag)
{
  int i,j,k,m,ii,jj,kk,mm,inum,jnum,itype,jtype,ktype,mtype,itag,jtag;
  int atomi,atomj,atomk,atomm;
  int testpath,npath,done;
  double evdwl,fpair,xtmp,ytmp,ztmp;
  double rsq,best,wik,wkm,cij,rij,dwij,dwik,dwkj,dwkm,dwmj;
  double delij[3],rijsq,delik[3],rik,deljk[3];
  double rkj,wkj,dC,VLJ,dVLJ,VA,Str,dStr,Stb;
  double vdw,slw,dvdw,dslw,drij,swidth,tee,tee2;
  double rljmin,rljmax,sigcut,sigmin,sigwid;
  double delkm[3],rkm,deljm[3],rmj,wmj,r2inv,r6inv,scale,delscale[3];
  int *ilist,*jlist,*numneigh,**firstneigh;
  int *REBO_neighs_i,*REBO_neighs_k;
  double delikS[3],deljkS[3],delkmS[3],deljmS[3],delimS[3];
  double rikS,rkjS,rkmS,rmjS,wikS,dwikS;
  double wkjS,dwkjS,wkmS,dwkmS,wmjS,dwmjS;
  double fpair1,fpair2,fpair3;
  double fi[3],fj[3],fk[3],fm[3];

  // I-J interaction from full neighbor list
  // skip 1/2 of interactions since only consider each pair once

  evdwl = 0.0;
  rljmin = 0.0;
  rljmax = 0.0;
  sigcut = 0.0;
  sigmin = 0.0;
  sigwid = 0.0;


  double **x = atom->x;
  double **f = atom->f;
  int *tag = atom->tag;
  int *type = atom->type;
  int nlocal = atom->nlocal;
  int newton_pair = force->newton_pair;

  inum = list->inum;
  ilist = list->ilist;
  numneigh = list->numneigh;
  firstneigh = list->firstneigh;

  // loop over neighbors of my atoms

  for (ii = 0; ii < inum; ii++) {
    i = ilist[ii];
    itag = tag[i];
    itype = map[type[i]];
    atomi = i;
    xtmp = x[i][0];
    ytmp = x[i][1];
    ztmp = x[i][2];
    jlist = firstneigh[i];
    jnum = numneigh[i];

    for (jj = 0; jj < jnum; jj++) {
      j = jlist[jj];
      j &= NEIGHMASK;
      jtag = tag[j];

      if (itag > jtag) {
	if ((itag+jtag) % 2 == 0) continue;
      } else if (itag < jtag) {
	if ((itag+jtag) % 2 == 1) continue;
      } else {
	if (x[j][2] < ztmp) continue;
	if (x[j][2] == ztmp && x[j][1] < ytmp) continue;
	if (x[j][2] == ztmp && x[j][1] == ytmp && x[j][0] < xtmp) continue;
      }

      jtype = map[type[j]];
      atomj = j;

      delij[0] = xtmp - x[j][0];
      delij[1] = ytmp - x[j][1];
      delij[2] = ztmp - x[j][2];
      rijsq = delij[0]*delij[0] + delij[1]*delij[1] + delij[2]*delij[2];

      // if outside of LJ cutoff, skip
      // if outside of 4-path cutoff, best = 0.0, no need to test paths
      // if outside of 2-path cutoff but inside 4-path cutoff,
      //   best = 0.0, test 3-,4-paths
      // if inside 2-path cutoff, best = wij, only test 3-,4-paths if best < 1
	
      if (rijsq >= cutljsq[itype][jtype]) continue;
      rij = sqrt(rijsq);
      if (rij >= cut3rebo) {
	best = 0.0;
	testpath = 0;
      } else if (rij >= rcmax[itype][jtype]) {
	best = 0.0;
	testpath = 1;
      } else {
	best = Sp(rij,rcmin[itype][jtype],rcmax[itype][jtype],dwij);
	npath = 2;
	if (best < 1.0) testpath = 1;
	else testpath = 0;
      }

      done = 0;
      if (testpath) {

	// test all 3-body paths = I-K-J
	// I-K interactions come from atom I's REBO neighbors
	// if wik > current best, compute wkj
	// if best = 1.0, done

	REBO_neighs_i = REBO_firstneigh[i];
	for (kk = 0; kk < REBO_numneigh[i] && done==0; kk++) {
	  k = REBO_neighs_i[kk];
	  if (k == j) continue;
	  ktype = map[type[k]];

	  delik[0] = x[i][0] - x[k][0];
	  delik[1] = x[i][1] - x[k][1];
	  delik[2] = x[i][2] - x[k][2];
	  rsq = delik[0]*delik[0] + delik[1]*delik[1] + delik[2]*delik[2];
	  if (rsq < rcmaxsq[itype][ktype]) {
	    rik = sqrt(rsq);
	    wik = Sp(rik,rcmin[itype][ktype],rcmax[itype][ktype],dwik);
	  } else wik = 0.0;

	  if (wik > best) {
	    deljk[0] = x[j][0] - x[k][0];
	    deljk[1] = x[j][1] - x[k][1];
	    deljk[2] = x[j][2] - x[k][2];
	    rsq = deljk[0]*deljk[0] + deljk[1]*deljk[1] + deljk[2]*deljk[2];
	    if (rsq < rcmaxsq[ktype][jtype]) {
	      rkj = sqrt(rsq);
	      wkj = Sp(rkj,rcmin[ktype][jtype],rcmax[ktype][jtype],dwkj);
	      if (wik*wkj > best) {
		best = wik*wkj;
		npath = 3;
 		atomk = k;
            	delikS[0] = delik[0];
            	delikS[1] = delik[1];
            	delikS[2] = delik[2];
	    	rikS = rik;
	    	wikS = wik;
	    	dwikS = dwik;
            	deljkS[0] = deljk[0];
            	deljkS[1] = deljk[1];
            	deljkS[2] = deljk[2];
	    	rkjS = rkj;
	    	wkjS = wkj;
	    	dwkjS = dwkj;
		if (best == 1.0) {
		  done = 1; 
		  break;
		}
	      }
	    }

	    // test all 4-body paths = I-K-M-J
	    // K-M interactions come from atom K's REBO neighbors
	    // if wik*wkm > current best, compute wmj
	    // if best = 1.0, done

	    REBO_neighs_k = REBO_firstneigh[k];
	    for (mm = 0; mm < REBO_numneigh[k] && done==0; mm++) {
	      m = REBO_neighs_k[mm];
	      if (m == i || m == j) continue;
	      mtype = map[type[m]];
	      delkm[0] = x[k][0] - x[m][0];
	      delkm[1] = x[k][1] - x[m][1];
	      delkm[2] = x[k][2] - x[m][2];
	      rsq = delkm[0]*delkm[0] + delkm[1]*delkm[1] + delkm[2]*delkm[2];
	      if (rsq < rcmaxsq[ktype][mtype]) {
		rkm = sqrt(rsq);
		wkm = Sp(rkm,rcmin[ktype][mtype],rcmax[ktype][mtype],dwkm);
	      } else wkm = 0.0;

	      if (wik*wkm > best) {
		deljm[0] = x[j][0] - x[m][0];
		deljm[1] = x[j][1] - x[m][1];
		deljm[2] = x[j][2] - x[m][2];
		rsq = deljm[0]*deljm[0] + deljm[1]*deljm[1] +
		  deljm[2]*deljm[2];
		if (rsq < rcmaxsq[mtype][jtype]) {
		  rmj = sqrt(rsq);
		  wmj = Sp(rmj,rcmin[mtype][jtype],rcmax[mtype][jtype],dwmj);
		  if (wik*wkm*wmj > best) {
		    best = wik*wkm*wmj;
		    npath = 4;
		    atomk = k;
		    delikS[0] = delik[0];
	            delikS[1] = delik[1];
        	    delikS[2] = delik[2];
		    rikS = rik;
		    wikS = wik;
		    dwikS = dwik;
		    atomm = m;
	            delkmS[0] = delkm[0];
        	    delkmS[1] = delkm[1];
            	    delkmS[2] = delkm[2];
		    rkmS = rkm;
		    wkmS = wkm;
		    dwkmS = dwkm;
	            deljmS[0] = deljm[0];
        	    deljmS[1] = deljm[1];
           	    deljmS[2] = deljm[2];
		    rmjS = rmj;
		    wmjS = wmj;
		    dwmjS = dwmj;
		    if (best == 1.0) {
		      done = 1;
		      break;
		    }
		  }
		}
	      }
	    }
	  }
	}
      }
		
      cij = 1.0 - best;
      if (cij == 0.0) continue;

      // compute LJ forces and energy

      sigwid = 0.84;
      sigcut = 3.0;
      sigmin = sigcut - sigwid;
 
      rljmin = sigma[itype][jtype];
      rljmax = sigcut * rljmin;
      rljmin = sigmin * rljmin;
 
      if (rij > rljmax){
         slw = 0.0;
         dslw = 0.0;}
      else if (rij > rljmin){
         drij = rij - rljmin;
         swidth = rljmax - rljmin;
         tee = drij / swidth;
         tee2 = pow (tee,2);
         slw = 1.0 - tee2 * (3.0 - 2.0 * tee);
         dslw = 6.0 * tee * (1.0 - tee) / rij / swidth;
      }
      else
         slw = 1.0;
         dslw = 0.0;

      r2inv = 1.0/rijsq;
      r6inv = r2inv*r2inv*r2inv;

      vdw = r6inv*(lj3[itype][jtype]*r6inv-lj4[itype][jtype]);
      dvdw = -r6inv * (lj1[itype][jtype]*r6inv - lj2[itype][jtype]) / rij;

      // VLJ now becomes vdw * slw, derivaties, etc.
      
      VLJ = vdw * slw;
      dVLJ = dvdw * slw + vdw * dslw;

      Str = Sp2(rij,rcLJmin[itype][jtype],rcLJmax[itype][jtype],dStr);
      VA = Str*cij*VLJ;
      if (Str > 0.0) {
	scale = rcmin[itype][jtype] / rij;
	delscale[0] = scale * delij[0];
	delscale[1] = scale * delij[1];
	delscale[2] = scale * delij[2];
	Stb = bondorderLJ(i,j,delscale,rcmin[itype][jtype],VA,
			  delij,rij,f,vflag_atom);
      } else Stb = 0.0;

      fpair = -(dStr * (Stb*cij*VLJ - cij*VLJ) +
		dVLJ * (Str*Stb*cij + cij - Str*cij)) / rij;
      
      f[i][0] += delij[0]*fpair;
      f[i][1] += delij[1]*fpair;
      f[i][2] += delij[2]*fpair;
      f[j][0] -= delij[0]*fpair;
      f[j][1] -= delij[1]*fpair;
      f[j][2] -= delij[2]*fpair;
      
      if (eflag) evdwl = VA*Stb + (1.0-Str)*cij*VLJ;
      if (evflag) ev_tally(i,j,nlocal,newton_pair,
			   evdwl,0.0,fpair,delij[0],delij[1],delij[2]);

      if (cij < 1.0) {
	dC = Str*Stb*VLJ + (1.0-Str)*VLJ;
	if (npath == 2) {
	  fpair = dC*dwij / rij;
	  f[atomi][0] += delij[0]*fpair;
	  f[atomi][1] += delij[1]*fpair;
	  f[atomi][2] += delij[2]*fpair;
	  f[atomj][0] -= delij[0]*fpair;
	  f[atomj][1] -= delij[1]*fpair;
	  f[atomj][2] -= delij[2]*fpair;

	  if (vflag_atom) v_tally2(atomi,atomj,fpair,delij);

	} else if (npath == 3) {
	  fpair1 = dC*dwikS*wkjS / rikS;
	  fi[0] = delikS[0]*fpair1;
	  fi[1] = delikS[1]*fpair1;
	  fi[2] = delikS[2]*fpair1;
	  fpair2 = dC*wikS*dwkjS / rkjS;
	  fj[0] = deljkS[0]*fpair2;
	  fj[1] = deljkS[1]*fpair2;
	  fj[2] = deljkS[2]*fpair2;

	  f[atomi][0] += fi[0];
	  f[atomi][1] += fi[1];
	  f[atomi][2] += fi[2];
	  f[atomj][0] += fj[0];
	  f[atomj][1] += fj[1];
	  f[atomj][2] += fj[2];
	  f[atomk][0] -= fi[0] + fj[0];
	  f[atomk][1] -= fi[1] + fj[1];
	  f[atomk][2] -= fi[2] + fj[2];

	  if (vflag_atom) 
	    v_tally3(atomi,atomj,atomk,fi,fj,delikS,deljkS);

	} else {
	  fpair1 = dC*dwikS*wkmS*wmjS / rikS;
	  fi[0] = delikS[0]*fpair1;
	  fi[1] = delikS[1]*fpair1;
	  fi[2] = delikS[2]*fpair1;

	  fpair2 = dC*wikS*dwkmS*wmjS / rkmS;
	  fk[0] = delkmS[0]*fpair2 - fi[0];
	  fk[1] = delkmS[1]*fpair2 - fi[1];
	  fk[2] = delkmS[2]*fpair2 - fi[2];

	  fpair3 = dC*wikS*wkmS*dwmjS / rmjS;
	  fj[0] = deljmS[0]*fpair3;
	  fj[1] = deljmS[1]*fpair3;
	  fj[2] = deljmS[2]*fpair3;

	  fm[0] = -delkmS[0]*fpair2 - fj[0];
	  fm[1] = -delkmS[1]*fpair2 - fj[1];
	  fm[2] = -delkmS[2]*fpair2 - fj[2];

	  f[atomi][0] += fi[0];
	  f[atomi][1] += fi[1];
	  f[atomi][2] += fi[2];
	  f[atomj][0] += fj[0];
	  f[atomj][1] += fj[1];
	  f[atomj][2] += fj[2];
	  f[atomk][0] += fk[0];
	  f[atomk][1] += fk[1];
	  f[atomk][2] += fk[2];
	  f[atomm][0] += fm[0];
	  f[atomm][1] += fm[1];
	  f[atomm][2] += fm[2];

	  if (vflag_atom) {
	    delimS[0] = delikS[0] + delkmS[0];
	    delimS[1] = delikS[1] + delkmS[1];
	    delimS[2] = delikS[2] + delkmS[2];
	    v_tally4(atomi,atomj,atomk,atomm,fi,fj,fk,delimS,deljmS,delkmS);
	  }
	}
      } 
    }
  }
}

/* ----------------------------------------------------------------------
   torsional forces and energy
------------------------------------------------------------------------- */

void PairAIREBO::TORSION(int eflag, int vflag)
{
  int i,j,k,l,ii,inum,itag,jtag;
  double evdwl,fpair,xtmp,ytmp,ztmp;
  double cos321;
  double w21,dw21,cos234,w34,dw34;
  double cross321[3],cross321mag,cross234[3],cross234mag;
  double w23,dw23,cw2,ekijl,Ec;
  double cw,cwnum,cwnom;
  double rij,rij2,rik,rjl,tspjik,dtsjik,tspijl,dtsijl,costmp,fcpc;
  double sin321,sin234,rjk2,rik2,ril2,rjl2;
  double rjk,ril;
  double Vtors;
  double dndij[3],tmpvec[3],dndik[3],dndjl[3];
  double dcidij,dcidik,dcidjk,dcjdji,dcjdjl,dcjdil;
  double dsidij,dsidik,dsidjk,dsjdji,dsjdjl,dsjdil;
  double dxidij,dxidik,dxidjk,dxjdji,dxjdjl,dxjdil;
  double ddndij,ddndik,ddndjk,ddndjl,ddndil,dcwddn,dcwdn,dvpdcw,Ftmp[3];
  double del32[3],rsq,r32,del23[3],del21[3],r21;
  double deljk[3],del34[3],delil[3],delkl[3],r23,r34;
  double fi[3],fj[3],fk[3],fl[3];
  int itype,jtype,ktype,ltype,kk,ll,jj;
  int *ilist,*REBO_neighs_i,*REBO_neighs_j;

  double **x = atom->x;
  double **f = atom->f;
  int *type = atom->type;
  int *tag = atom->tag;

  inum = list->inum;
  ilist = list->ilist;

  for (ii = 0; ii < inum; ii++) {
    i = ilist[ii];
    itag = tag[i];
    itype = map[type[i]];
    if (itype != 0) continue;
    xtmp = x[i][0];
    ytmp = x[i][1];
    ztmp = x[i][2];
    REBO_neighs_i = REBO_firstneigh[i];

    for (jj = 0; jj < REBO_numneigh[i]; jj++) {
      j = REBO_neighs_i[jj];
      jtag = tag[j];

      if (itag > jtag) {
	if ((itag+jtag) % 2 == 0) continue;
      } else if (itag < jtag) {
	if ((itag+jtag) % 2 == 1) continue;
      } else {
	if (x[j][2] < ztmp) continue;
	if (x[j][2] == ztmp && x[j][1] < ytmp) continue;
	if (x[j][2] == ztmp && x[j][1] == ytmp && x[j][0] < xtmp) continue;
      }

      jtype = map[type[j]];
      if (jtype != 0) continue;

      del32[0] = x[j][0]-x[i][0];
      del32[1] = x[j][1]-x[i][1];
      del32[2] = x[j][2]-x[i][2];
      rsq = del32[0]*del32[0] + del32[1]*del32[1] + del32[2]*del32[2];
      r32 = sqrt(rsq);
      del23[0] = -del32[0];
      del23[1] = -del32[1];
      del23[2] = -del32[2];
      r23 = r32;
      w23 = Sp(r23,rcmin[itype][jtype],rcmax[itype][jtype],dw23);

      for (kk = 0; kk < REBO_numneigh[i]; kk++) {
	k = REBO_neighs_i[kk];
	ktype = map[type[k]];
	if (k == j) continue;
	del21[0] = x[i][0]-x[k][0];
	del21[1] = x[i][1]-x[k][1];
	del21[2] = x[i][2]-x[k][2];
	rsq = del21[0]*del21[0] + del21[1]*del21[1] + del21[2]*del21[2];
	r21 = sqrt(rsq);
	cos321 = - ((del21[0]*del32[0]) + (del21[1]*del32[1]) +
		    (del21[2]*del32[2])) / (r21*r32);
	cos321 = MIN(cos321,1.0);
	cos321 = MAX(cos321,-1.0);
	sin321 = sqrt(1.0 - cos321*cos321);
	if (sin321 < TOL) continue;
	
	deljk[0] = del21[0]-del23[0];
	deljk[1] = del21[1]-del23[1];
	deljk[2] = del21[2]-del23[2];
	rjk2 = deljk[0]*deljk[0] + deljk[1]*deljk[1] + deljk[2]*deljk[2];
	rjk=sqrt(rjk2);
	rik2 = r21*r21;
	w21 = Sp(r21,rcmin[itype][ktype],rcmax[itype][ktype],dw21);

	rij = r32;
	rik = r21;
	rij2 = r32*r32;
	rik2 = r21*r21;
	costmp = 0.5*(rij2+rik2-rjk2)/rij/rik;
	tspjik = Sp2(costmp,thmin,thmax,dtsjik);
	dtsjik = -dtsjik;

	REBO_neighs_j = REBO_firstneigh[j];
	for (ll = 0; ll < REBO_numneigh[j]; ll++) {
	  l = REBO_neighs_j[ll];
	  ltype = map[type[l]];
	  if (l == i || l == k) continue;
	  del34[0] = x[j][0]-x[l][0];
	  del34[1] = x[j][1]-x[l][1];
	  del34[2] = x[j][2]-x[l][2];
	  rsq = del34[0]*del34[0] + del34[1]*del34[1] + del34[2]*del34[2];
	  r34 = sqrt(rsq);
	  cos234 = (del32[0]*del34[0] + del32[1]*del34[1] +
		    del32[2]*del34[2]) / (r32*r34);
	  cos234 = MIN(cos234,1.0);
	  cos234 = MAX(cos234,-1.0);
	  sin234 = sqrt(1.0 - cos234*cos234);
	  if (sin234 < TOL) continue;
	  w34 = Sp(r34,rcmin[jtype][ltype],rcmax[jtype][ltype],dw34);
	  delil[0] = del23[0] + del34[0];
	  delil[1] = del23[1] + del34[1];
	  delil[2] = del23[2] + del34[2];
	  ril2 = delil[0]*delil[0] + delil[1]*delil[1] + delil[2]*delil[2];
	  ril=sqrt(ril2);
	  rjl2 = r34*r34;

	  rjl = r34;
	  rjl2 = r34*r34;
	  costmp = 0.5*(rij2+rjl2-ril2)/rij/rjl;
	  tspijl = Sp2(costmp,thmin,thmax,dtsijl);
	  dtsijl = -dtsijl; //need minus sign 
	  cross321[0] = (del32[1]*del21[2])-(del32[2]*del21[1]);
	  cross321[1] = (del32[2]*del21[0])-(del32[0]*del21[2]);
	  cross321[2] = (del32[0]*del21[1])-(del32[1]*del21[0]);
	  cross321mag = sqrt(cross321[0]*cross321[0]+
			     cross321[1]*cross321[1]+
			     cross321[2]*cross321[2]);
	  cross234[0] = (del23[1]*del34[2])-(del23[2]*del34[1]);
	  cross234[1] = (del23[2]*del34[0])-(del23[0]*del34[2]);
	  cross234[2] = (del23[0]*del34[1])-(del23[1]*del34[0]);
	  cross234mag = sqrt(cross234[0]*cross234[0]+
			     cross234[1]*cross234[1]+
			     cross234[2]*cross234[2]);
	  cwnum = (cross321[0]*cross234[0]) +
	    (cross321[1]*cross234[1])+(cross321[2]*cross234[2]);
	  cwnom = r21*r34*r32*r32*sin321*sin234;
	  cw = cwnum/cwnom;
	  
	  cw2 = (.5*(1.0-cw));
	  ekijl = epsilonT[ktype][ltype];
	  Ec = 256.0*ekijl/405.0;
	  Vtors = (Ec*(pow(cw2,5.0)))-(ekijl/10.0);

	  if (eflag) evdwl = Vtors*w21*w23*w34*(1.0-tspjik)*(1.0-tspijl);
	  
	  dndij[0] = (cross234[1]*del21[2])-(cross234[2]*del21[1]);
	  dndij[1] = (cross234[2]*del21[0])-(cross234[0]*del21[2]);
	  dndij[2] = (cross234[0]*del21[1])-(cross234[1]*del21[0]); 
	  
	  tmpvec[0] = (del34[1]*cross321[2])-(del34[2]*cross321[1]);
	  tmpvec[1] = (del34[2]*cross321[0])-(del34[0]*cross321[2]);
	  tmpvec[2] = (del34[0]*cross321[1])-(del34[1]*cross321[0]); 
	  
	  dndij[0] = dndij[0]+tmpvec[0];
	  dndij[1] = dndij[1]+tmpvec[1];
	  dndij[2] = dndij[2]+tmpvec[2];
	  
	  dndik[0] = (del23[1]*cross234[2])-(del23[2]*cross234[1]);
	  dndik[1] = (del23[2]*cross234[0])-(del23[0]*cross234[2]);
	  dndik[2] = (del23[0]*cross234[1])-(del23[1]*cross234[0]);
	  
	  dndjl[0] = (cross321[1]*del23[2])-(cross321[2]*del23[1]);
	  dndjl[1] = (cross321[2]*del23[0])-(cross321[0]*del23[2]);
	  dndjl[2] = (cross321[0]*del23[1])-(cross321[1]*del23[0]); 
	  
	  dcidij = ((r23*r23)-(r21*r21)+(rjk*rjk))/(2.0*r23*r23*r21);
	  dcidik = ((r21*r21)-(r23*r23)+(rjk*rjk))/(2.0*r23*r21*r21);
	  dcidjk = (-rjk)/(r23*r21);
	  dcjdji = ((r23*r23)-(r34*r34)+(ril*ril))/(2.0*r23*r23*r34);
	  dcjdjl = ((r34*r34)-(r23*r23)+(ril*ril))/(2.0*r23*r34*r34);
	  dcjdil = (-ril)/(r23*r34);
	  
	  dsidij = (-cos321/sin321)*dcidij;
	  dsidik = (-cos321/sin321)*dcidik;
	  dsidjk = (-cos321/sin321)*dcidjk;
	  
	  dsjdji = (-cos234/sin234)*dcjdji;
	  dsjdjl = (-cos234/sin234)*dcjdjl;
	  dsjdil = (-cos234/sin234)*dcjdil;
	  
	  dxidij = (r21*sin321)+(r23*r21*dsidij);
	  dxidik = (r23*sin321)+(r23*r21*dsidik);
	  dxidjk = (r23*r21*dsidjk);
	  
	  dxjdji = (r34*sin234)+(r23*r34*dsjdji);
	  dxjdjl = (r23*sin234)+(r23*r34*dsjdjl);
	  dxjdil = (r23*r34*dsjdil);
	  
	  ddndij = (dxidij*cross234mag)+(cross321mag*dxjdji);
	  ddndik = dxidik*cross234mag;
	  ddndjk = dxidjk*cross234mag;
	  ddndjl = cross321mag*dxjdjl;
	  ddndil = cross321mag*dxjdil;
	  dcwddn = -cwnum/(cwnom*cwnom);
	  dcwdn = 1.0/cwnom;
	  dvpdcw = (-1.0)*Ec*(-.5)*5.0*pow(cw2,4.0) * 
	    w23*w21*w34*(1.0-tspjik)*(1.0-tspijl);

	  Ftmp[0] = dvpdcw*((dcwdn*dndij[0])+(dcwddn*ddndij*del23[0]/r23));
	  Ftmp[1] = dvpdcw*((dcwdn*dndij[1])+(dcwddn*ddndij*del23[1]/r23));
	  Ftmp[2] = dvpdcw*((dcwdn*dndij[2])+(dcwddn*ddndij*del23[2]/r23));
	  fi[0] = Ftmp[0];
	  fi[1] = Ftmp[1];
	  fi[2] = Ftmp[2];
	  fj[0] = -Ftmp[0];
	  fj[1] = -Ftmp[1];
	  fj[2] = -Ftmp[2];
	  
	  Ftmp[0] = dvpdcw*((dcwdn*dndik[0])+(dcwddn*ddndik*del21[0]/r21));
	  Ftmp[1] = dvpdcw*((dcwdn*dndik[1])+(dcwddn*ddndik*del21[1]/r21));
	  Ftmp[2] = dvpdcw*((dcwdn*dndik[2])+(dcwddn*ddndik*del21[2]/r21));
	  fi[0] += Ftmp[0];
	  fi[1] += Ftmp[1];
	  fi[2] += Ftmp[2];
	  fk[0] = -Ftmp[0];
	  fk[1] = -Ftmp[1];
	  fk[2] = -Ftmp[2];
	  
	  Ftmp[0] = (dvpdcw*dcwddn*ddndjk*deljk[0])/rjk;
	  Ftmp[1] = (dvpdcw*dcwddn*ddndjk*deljk[1])/rjk;
	  Ftmp[2] = (dvpdcw*dcwddn*ddndjk*deljk[2])/rjk;
	  fj[0] += Ftmp[0];
	  fj[1] += Ftmp[1];
	  fj[2] += Ftmp[2];
	  fk[0] -= Ftmp[0];
	  fk[1] -= Ftmp[1];
	  fk[2] -= Ftmp[2];
	  
	  Ftmp[0] = dvpdcw*((dcwdn*dndjl[0])+(dcwddn*ddndjl*del34[0]/r34));
	  Ftmp[1] = dvpdcw*((dcwdn*dndjl[1])+(dcwddn*ddndjl*del34[1]/r34));
	  Ftmp[2] = dvpdcw*((dcwdn*dndjl[2])+(dcwddn*ddndjl*del34[2]/r34));
	  fj[0] += Ftmp[0];
	  fj[1] += Ftmp[1];
	  fj[2] += Ftmp[2];
	  fl[0] = -Ftmp[0];
	  fl[1] = -Ftmp[1];
	  fl[2] = -Ftmp[2];
	  
	  Ftmp[0] = (dvpdcw*dcwddn*ddndil*delil[0])/ril;
	  Ftmp[1] = (dvpdcw*dcwddn*ddndil*delil[1])/ril;
	  Ftmp[2] = (dvpdcw*dcwddn*ddndil*delil[2])/ril;
	  fi[0] += Ftmp[0];
	  fi[1] += Ftmp[1];
	  fi[2] += Ftmp[2];
	  fl[0] -= Ftmp[0];
	  fl[1] -= Ftmp[1];
	  fl[2] -= Ftmp[2];
	  
	  // coordination forces
	  
	  fpair = Vtors*dw21*w23*w34*(1.0-tspjik)*(1.0-tspijl) / r21;
	  fi[0] -= del21[0]*fpair;
	  fi[1] -= del21[1]*fpair;
	  fi[2] -= del21[2]*fpair;
	  fk[0] += del21[0]*fpair;
	  fk[1] += del21[1]*fpair;
	  fk[2] += del21[2]*fpair;
	  
	  fpair = Vtors*w21*dw23*w34*(1.0-tspjik)*(1.0-tspijl) / r23;
	  fi[0] -= del23[0]*fpair;
	  fi[1] -= del23[1]*fpair;
	  fi[2] -= del23[2]*fpair;
	  fj[0] += del23[0]*fpair;
	  fj[1] += del23[1]*fpair;
	  fj[2] += del23[2]*fpair;
	  
	  fpair = Vtors*w21*w23*dw34*(1.0-tspjik)*(1.0-tspijl) / r34;
	  fj[0] -= del34[0]*fpair;
	  fj[1] -= del34[1]*fpair;
	  fj[2] -= del34[2]*fpair;
	  fl[0] += del34[0]*fpair;
	  fl[1] += del34[1]*fpair;
	  fl[2] += del34[2]*fpair;

	  // additional cut off function forces

	  fcpc = -Vtors*w21*w23*w34*dtsjik*(1.0-tspijl);
	  fpair = fcpc*dcidij/rij;
	  fi[0] += fpair*del23[0];
	  fi[1] += fpair*del23[1];
	  fi[2] += fpair*del23[2];
	  fj[0] -= fpair*del23[0];
	  fj[1] -= fpair*del23[1];
	  fj[2] -= fpair*del23[2];

	  fpair = fcpc*dcidik/rik;
	  fi[0] += fpair*del21[0];
	  fi[1] += fpair*del21[1];
	  fi[2] += fpair*del21[2];
	  fk[0] -= fpair*del21[0];
	  fk[1] -= fpair*del21[1];
	  fk[2] -= fpair*del21[2];

	  fpair = fcpc*dcidjk/rjk;
	  fj[0] += fpair*deljk[0];
	  fj[1] += fpair*deljk[1];
	  fj[2] += fpair*deljk[2];
	  fk[0] -= fpair*deljk[0];
	  fk[1] -= fpair*deljk[1];
	  fk[2] -= fpair*deljk[2];
	  
	  fcpc = -Vtors*w21*w23*w34*(1.0-tspjik)*dtsijl;
	  fpair = fcpc*dcjdji/rij;
	  fi[0] += fpair*del23[0];
	  fi[1] += fpair*del23[1];
	  fi[2] += fpair*del23[2];
	  fj[0] -= fpair*del23[0];
	  fj[1] -= fpair*del23[1];
	  fj[2] -= fpair*del23[2];

	  fpair = fcpc*dcjdjl/rjl;
	  fj[0] += fpair*del34[0];
	  fj[1] += fpair*del34[1];
	  fj[2] += fpair*del34[2];
	  fl[0] -= fpair*del34[0];
	  fl[1] -= fpair*del34[1];
	  fl[2] -= fpair*del34[2];

	  fpair = fcpc*dcjdil/ril;
	  fi[0] += fpair*delil[0];
	  fi[1] += fpair*delil[1];
	  fi[2] += fpair*delil[2];
	  fl[0] -= fpair*delil[0];
	  fl[1] -= fpair*delil[1];
	  fl[2] -= fpair*delil[2];

	  // sum per-atom forces into atom force array

	  f[i][0] += fi[0]; f[i][1] += fi[1]; f[i][2] += fi[2];
	  f[j][0] += fj[0]; f[j][1] += fj[1]; f[j][2] += fj[2];
	  f[k][0] += fk[0]; f[k][1] += fk[1]; f[k][2] += fk[2];
	  f[l][0] += fl[0]; f[l][1] += fl[1]; f[l][2] += fl[2];

	  if (evflag) {
	    delkl[0] = delil[0] - del21[0];
	    delkl[1] = delil[1] - del21[1];
	    delkl[2] = delil[2] - del21[2];
	    ev_tally4(i,j,k,l,evdwl,fi,fj,fk,delil,del34,delkl);
	  }
	}
      }
    }
  }
}

<<<<<<< HEAD
=======
// ----------------------------------------------------------------------
// S'(t) and S(t) cutoff functions
// ----------------------------------------------------------------------

/* ----------------------------------------------------------------------
   cutoff function Sprime
   return cutoff and dX = derivative
------------------------------------------------------------------------- */

double PairAIREBO::Sp(double Xij, double Xmin, double Xmax, double &dX)
{
  double cutoff;

  double t = (Xij-Xmin) / (Xmax-Xmin);
  if (t <= 0.0) {
    cutoff = 1.0;
    dX = 0.0;
  } 
  else if (t >= 1.0) {
    cutoff = 0.0;
    dX = 0.0;
  } 
  else {
    cutoff = 0.5 * (1.0+cos(MY_PI*t));
    dX = (-MY_PI2*sin(MY_PI*t)) / (Xmax-Xmin);
  }
  return cutoff;
}

/* ----------------------------------------------------------------------
   LJ cutoff function Sp2
   return cutoff and dX = derivative
------------------------------------------------------------------------- */

double PairAIREBO::Sp2(double Xij, double Xmin, double Xmax, double &dX)
{
  double cutoff;

  double t = (Xij-Xmin) / (Xmax-Xmin);
  if (t <= 0.0) {
    cutoff = 1.0;
    dX = 0.0;
  } 
  if (t >= 1.0) {
    cutoff = 0.0;
    dX = 0.0;
  } 
  if (t>0.0 && t<1.0) {
    cutoff = (1.0-(t*t*(3.0-2.0*t)));
    dX = 6.0*(t*t-t) / (Xmax-Xmin);
  }
  return cutoff;
}

>>>>>>> fa80bceb
/* ----------------------------------------------------------------------
   Bij function
------------------------------------------------------------------------- */

double PairAIREBO::bondorder(int i, int j, double rij[3],
			     double rijmag, double VA,
			     double **f, int vflag_atom)
{
  int atomi,atomj,k,n,l,atomk,atoml,atomn,atom1,atom2,atom3,atom4;
  int itype,jtype,ktype,ltype,ntype;
  double rik[3],rjl[3],rkn[3],rji[3],rki[3],rlj[3],rknmag,dNki,dwjl,bij;
  double NijC,NijH,NjiC,NjiH,wik,dwik,dwkn,wjl;
  double rikmag,rjlmag,cosjik,cosijl,g,tmp2,tmp3;
  double Etmp,pij,tmp,wij,dwij,NconjtmpI,NconjtmpJ,Nki,Nlj,dS;
  double lamdajik,lamdaijl,dgdc,dgdN,pji,Nijconj,piRC;
  double dcosjikdri[3],dcosijldri[3],dcosjikdrk[3];
  double dN2[2],dN3[3];
  double dcosjikdrj[3],dcosijldrj[3],dcosijldrl[3];
  double Tij;
  double r32[3],r32mag,cos321,r43[3],r13[3];
  double dNlj;
  double om1234,rln[3];
  double rlnmag,dwln,r23[3],r23mag,r21[3],r21mag;
  double w21,dw21,r34[3],r34mag,cos234,w34,dw34;
  double cross321[3],cross234[3],prefactor,SpN;
  double fcijpc,fcikpc,fcjlpc,fcjkpc,fcilpc;
  double dt2dik[3],dt2djl[3],dt2dij[3],aa,aaa1,aaa2,at2,cw,cwnum,cwnom;
  double sin321,sin234,rr,rijrik,rijrjl,rjk2,rik2,ril2,rjl2;
  double dctik,dctjk,dctjl,dctij,dctji,dctil,rik2i,rjl2i,sink2i,sinl2i;
  double rjk[3],ril[3],dt1dik,dt1djk,dt1djl,dt1dil,dt1dij;
  double F23[3],F12[3],F34[3],F31[3],F24[3],fi[3],fj[3],fk[3],fl[3];
  double f1[3],f2[3],f3[3],f4[4];
  double dcut321,PijS,PjiS;
  double rij2,tspjik,dtsjik,tspijl,dtsijl,costmp;
  int *REBO_neighs,*REBO_neighs_i,*REBO_neighs_j,*REBO_neighs_k,*REBO_neighs_l;

  double **x = atom->x;
  int *type = atom->type;
  
  atomi = i;
  atomj = j;
  itype = map[type[i]];
  jtype = map[type[j]];
  wij = Sp(rijmag,rcmin[itype][jtype],rcmax[itype][jtype],dwij);
  NijC = nC[i]-(wij*kronecker(jtype,0));
  NijH = nH[i]-(wij*kronecker(jtype,1));
  NjiC = nC[j]-(wij*kronecker(itype,0));
  NjiH = nH[j]-(wij*kronecker(itype,1));
  bij = 0.0;
  tmp = 0.0;
  tmp2 = 0.0;
  tmp3 = 0.0;
  dgdc = 0.0;
  dgdN = 0.0;
  NconjtmpI = 0.0;
  NconjtmpJ = 0.0;
  Etmp = 0.0;
  
  REBO_neighs = REBO_firstneigh[i];
  for (k = 0; k < REBO_numneigh[i]; k++) {
    atomk = REBO_neighs[k];
    if (atomk != atomj) {
      ktype = map[type[atomk]];
      rik[0] = x[atomi][0]-x[atomk][0];
      rik[1] = x[atomi][1]-x[atomk][1];
      rik[2] = x[atomi][2]-x[atomk][2];
      rikmag = sqrt((rik[0]*rik[0])+(rik[1]*rik[1])+(rik[2]*rik[2]));
      lamdajik = 4.0*kronecker(itype,1) * 
	((rho[ktype][1]-rikmag)-(rho[jtype][1]-rijmag));
      wik = Sp(rikmag,rcmin[itype][ktype],rcmax[itype][ktype],dS);
      Nki = nC[atomk]-(wik*kronecker(itype,0))+nH[atomk] -
	(wik*kronecker(itype,1));
      cosjik = ((rij[0]*rik[0])+(rij[1]*rik[1])+(rij[2]*rik[2])) / 
	(rijmag*rikmag);
      cosjik = MIN(cosjik,1.0);
      cosjik = MAX(cosjik,-1.0);

      // evaluate splines g and derivatives dg

      g = gSpline(cosjik,(NijC+NijH),itype,&dgdc,&dgdN);
      Etmp = Etmp+(wik*g*exp(lamdajik)); 
      tmp3 = tmp3+(wik*dgdN*exp(lamdajik));
      NconjtmpI = NconjtmpI+(kronecker(ktype,0)*wik*Sp(Nki,Nmin,Nmax,dS));
    }
  }

  PijS = 0.0;
  dN2[0] = 0.0;
  dN2[1] = 0.0;
  PijS = PijSpline(NijC,NijH,itype,jtype,dN2);
  pij = pow(1.0+Etmp+PijS,-0.5); 
  tmp = -0.5*pow(pij,3.0);

  // pij forces

  REBO_neighs = REBO_firstneigh[i];
  for (k = 0; k < REBO_numneigh[i]; k++) {
    atomk = REBO_neighs[k];
    if (atomk != atomj) {
      ktype = map[type[atomk]];
      rik[0] = x[atomi][0]-x[atomk][0];
      rik[1] = x[atomi][1]-x[atomk][1];
      rik[2] = x[atomi][2]-x[atomk][2];
      rikmag = sqrt((rik[0]*rik[0])+(rik[1]*rik[1])+(rik[2]*rik[2]));
      lamdajik = 4.0*kronecker(itype,1) * 
	((rho[ktype][1]-rikmag)-(rho[jtype][1]-rijmag));
      wik = Sp(rikmag,rcmin[itype][ktype],rcmax[itype][ktype],dwik);
      cosjik = (rij[0]*rik[0] + rij[1]*rik[1] + rij[2]*rik[2]) / 
	(rijmag*rikmag);
      cosjik = MIN(cosjik,1.0);
      cosjik = MAX(cosjik,-1.0);

      dcosjikdri[0] = ((rij[0]+rik[0])/(rijmag*rikmag)) - 
	(cosjik*((rij[0]/(rijmag*rijmag))+(rik[0]/(rikmag*rikmag))));
      dcosjikdri[1] = ((rij[1]+rik[1])/(rijmag*rikmag)) - 
	(cosjik*((rij[1]/(rijmag*rijmag))+(rik[1]/(rikmag*rikmag))));
      dcosjikdri[2] = ((rij[2]+rik[2])/(rijmag*rikmag)) - 
	(cosjik*((rij[2]/(rijmag*rijmag))+(rik[2]/(rikmag*rikmag))));
      dcosjikdrk[0] = (-rij[0]/(rijmag*rikmag)) + 
	(cosjik*(rik[0]/(rikmag*rikmag)));
      dcosjikdrk[1] = (-rij[1]/(rijmag*rikmag)) + 
	(cosjik*(rik[1]/(rikmag*rikmag)));
      dcosjikdrk[2] = (-rij[2]/(rijmag*rikmag)) + 
	(cosjik*(rik[2]/(rikmag*rikmag)));
      dcosjikdrj[0] = (-rik[0]/(rijmag*rikmag)) + 
	(cosjik*(rij[0]/(rijmag*rijmag)));
      dcosjikdrj[1] = (-rik[1]/(rijmag*rikmag)) + 
	(cosjik*(rij[1]/(rijmag*rijmag)));
      dcosjikdrj[2] = (-rik[2]/(rijmag*rikmag)) + 
	(cosjik*(rij[2]/(rijmag*rijmag)));

      g = gSpline(cosjik,(NijC+NijH),itype,&dgdc,&dgdN);
      tmp2 = VA*.5*(tmp*wik*dgdc*exp(lamdajik));
      fj[0] = -tmp2*dcosjikdrj[0];
      fj[1] = -tmp2*dcosjikdrj[1];
      fj[2] = -tmp2*dcosjikdrj[2];
      fi[0] = -tmp2*dcosjikdri[0];
      fi[1] = -tmp2*dcosjikdri[1];
      fi[2] = -tmp2*dcosjikdri[2];
      fk[0] = -tmp2*dcosjikdrk[0];
      fk[1] = -tmp2*dcosjikdrk[1];
      fk[2] = -tmp2*dcosjikdrk[2];

      tmp2 = VA*.5*(tmp*wik*g*exp(lamdajik)*4.0*kronecker(itype,1));
      fj[0] -= tmp2*(-rij[0]/rijmag);
      fj[1] -= tmp2*(-rij[1]/rijmag);
      fj[2] -= tmp2*(-rij[2]/rijmag);
      fi[0] -= tmp2*((-rik[0]/rikmag)+(rij[0]/rijmag));
      fi[1] -= tmp2*((-rik[1]/rikmag)+(rij[1]/rijmag));
      fi[2] -= tmp2*((-rik[2]/rikmag)+(rij[2]/rijmag));
      fk[0] -= tmp2*(rik[0]/rikmag);
      fk[1] -= tmp2*(rik[1]/rikmag);
      fk[2] -= tmp2*(rik[2]/rikmag);

      // coordination forces

      // dwik forces

      tmp2 = VA*.5*(tmp*dwik*g*exp(lamdajik))/rikmag;
      fi[0] -= tmp2*rik[0];
      fi[1] -= tmp2*rik[1];
      fi[2] -= tmp2*rik[2];
      fk[0] += tmp2*rik[0];
      fk[1] += tmp2*rik[1];
      fk[2] += tmp2*rik[2];

      // PIJ forces

      tmp2 = VA*.5*(tmp*dN2[ktype]*dwik)/rikmag;
      fi[0] -= tmp2*rik[0];
      fi[1] -= tmp2*rik[1];
      fi[2] -= tmp2*rik[2];
      fk[0] += tmp2*rik[0];
      fk[1] += tmp2*rik[1];
      fk[2] += tmp2*rik[2];

      // dgdN forces

      tmp2 = VA*.5*(tmp*tmp3*dwik)/rikmag;
      fi[0] -= tmp2*rik[0];
      fi[1] -= tmp2*rik[1];
      fi[2] -= tmp2*rik[2];
      fk[0] += tmp2*rik[0];
      fk[1] += tmp2*rik[1];
      fk[2] += tmp2*rik[2]; 

      f[atomi][0] += fi[0]; f[atomi][1] += fi[1]; f[atomi][2] += fi[2];
      f[atomj][0] += fj[0]; f[atomj][1] += fj[1]; f[atomj][2] += fj[2];
      f[atomk][0] += fk[0]; f[atomk][1] += fk[1]; f[atomk][2] += fk[2];

      if (vflag_atom) {
	rji[0] = -rij[0]; rji[1] = -rij[1]; rji[2] = -rij[2];
	rki[0] = -rik[0]; rki[1] = -rik[1]; rki[2] = -rik[2];
	v_tally3(atomi,atomj,atomk,fj,fk,rji,rki);
      }
    }
  }

  tmp = 0.0;
  tmp2 = 0.0;
  tmp3 = 0.0;
  Etmp = 0.0;

  REBO_neighs = REBO_firstneigh[j];
  for (l = 0; l < REBO_numneigh[j]; l++) {
    atoml = REBO_neighs[l];
    if (atoml != atomi) {
      ltype = map[type[atoml]];
      rjl[0] = x[atomj][0]-x[atoml][0];
      rjl[1] = x[atomj][1]-x[atoml][1];
      rjl[2] = x[atomj][2]-x[atoml][2];
      rjlmag = sqrt((rjl[0]*rjl[0])+(rjl[1]*rjl[1])+(rjl[2]*rjl[2]));
      lamdaijl = 4.0*kronecker(jtype,1) * 
	((rho[ltype][1]-rjlmag)-(rho[itype][1]-rijmag));
      wjl = Sp(rjlmag,rcmin[jtype][ltype],rcmax[jtype][ltype],dS);
      Nlj = nC[atoml]-(wjl*kronecker(jtype,0)) + 
	nH[atoml]-(wjl*kronecker(jtype,1));
      cosijl = -1.0*((rij[0]*rjl[0])+(rij[1]*rjl[1])+(rij[2]*rjl[2])) / 
	(rijmag*rjlmag);
      cosijl = MIN(cosijl,1.0);
      cosijl = MAX(cosijl,-1.0);

      // evaluate splines g and derivatives dg

      g = gSpline(cosijl,NjiC+NjiH,jtype,&dgdc,&dgdN);
      Etmp = Etmp+(wjl*g*exp(lamdaijl)); 
      tmp3 = tmp3+(wjl*dgdN*exp(lamdaijl)); 
      NconjtmpJ = NconjtmpJ+(kronecker(ltype,0)*wjl*Sp(Nlj,Nmin,Nmax,dS));
    }
  }

  PjiS = 0.0;
  dN2[0] = 0.0;
  dN2[1] = 0.0;
  PjiS = PijSpline(NjiC,NjiH,jtype,itype,dN2);  
  pji = pow(1.0+Etmp+PjiS,-0.5);
  tmp = -0.5*pow(pji,3.0);

  REBO_neighs = REBO_firstneigh[j];
  for (l = 0; l < REBO_numneigh[j]; l++) {
    atoml = REBO_neighs[l];
    if (atoml != atomi) {
      ltype = map[type[atoml]];
      rjl[0] = x[atomj][0]-x[atoml][0];
      rjl[1] = x[atomj][1]-x[atoml][1];
      rjl[2] = x[atomj][2]-x[atoml][2];
      rjlmag = sqrt((rjl[0]*rjl[0])+(rjl[1]*rjl[1])+(rjl[2]*rjl[2]));
      lamdaijl = 4.0*kronecker(jtype,1) * 
	((rho[ltype][1]-rjlmag)-(rho[itype][1]-rijmag));
      wjl = Sp(rjlmag,rcmin[jtype][ltype],rcmax[jtype][ltype],dwjl);
      cosijl = (-1.0*((rij[0]*rjl[0])+(rij[1]*rjl[1])+(rij[2]*rjl[2]))) / 
	(rijmag*rjlmag);
      cosijl = MIN(cosijl,1.0);
      cosijl = MAX(cosijl,-1.0);

      dcosijldri[0] = (-rjl[0]/(rijmag*rjlmag)) - 
	(cosijl*rij[0]/(rijmag*rijmag));
      dcosijldri[1] = (-rjl[1]/(rijmag*rjlmag)) - 
	(cosijl*rij[1]/(rijmag*rijmag));
      dcosijldri[2] = (-rjl[2]/(rijmag*rjlmag)) - 
	(cosijl*rij[2]/(rijmag*rijmag));
      dcosijldrj[0] = ((-rij[0]+rjl[0])/(rijmag*rjlmag)) + 
	(cosijl*((rij[0]/pow(rijmag,2.0))-(rjl[0]/(rjlmag*rjlmag))));
      dcosijldrj[1] = ((-rij[1]+rjl[1])/(rijmag*rjlmag)) + 
	(cosijl*((rij[1]/pow(rijmag,2.0))-(rjl[1]/(rjlmag*rjlmag))));
      dcosijldrj[2] = ((-rij[2]+rjl[2])/(rijmag*rjlmag)) + 
	(cosijl*((rij[2]/pow(rijmag,2.0))-(rjl[2]/(rjlmag*rjlmag))));
      dcosijldrl[0] = (rij[0]/(rijmag*rjlmag))+(cosijl*rjl[0]/(rjlmag*rjlmag));
      dcosijldrl[1] = (rij[1]/(rijmag*rjlmag))+(cosijl*rjl[1]/(rjlmag*rjlmag));
      dcosijldrl[2] = (rij[2]/(rijmag*rjlmag))+(cosijl*rjl[2]/(rjlmag*rjlmag));

      // evaluate splines g and derivatives dg

      g = gSpline(cosijl,NjiC+NjiH,jtype,&dgdc,&dgdN);
      tmp2 = VA*.5*(tmp*wjl*dgdc*exp(lamdaijl));
      fi[0] = -tmp2*dcosijldri[0]; 
      fi[1] = -tmp2*dcosijldri[1]; 
      fi[2] = -tmp2*dcosijldri[2]; 
      fj[0] = -tmp2*dcosijldrj[0]; 
      fj[1] = -tmp2*dcosijldrj[1]; 
      fj[2] = -tmp2*dcosijldrj[2]; 
      fl[0] = -tmp2*dcosijldrl[0]; 
      fl[1] = -tmp2*dcosijldrl[1]; 
      fl[2] = -tmp2*dcosijldrl[2]; 

      tmp2 = VA*.5*(tmp*wjl*g*exp(lamdaijl)*4.0*kronecker(jtype,1));
      fi[0] -= tmp2*(rij[0]/rijmag);
      fi[1] -= tmp2*(rij[1]/rijmag);
      fi[2] -= tmp2*(rij[2]/rijmag);
      fj[0] -= tmp2*((-rjl[0]/rjlmag)-(rij[0]/rijmag));
      fj[1] -= tmp2*((-rjl[1]/rjlmag)-(rij[1]/rijmag));
      fj[2] -= tmp2*((-rjl[2]/rjlmag)-(rij[2]/rijmag));
      fl[0] -= tmp2*(rjl[0]/rjlmag);
      fl[1] -= tmp2*(rjl[1]/rjlmag);
      fl[2] -= tmp2*(rjl[2]/rjlmag);

      // coordination forces
      
      // dwik forces

      tmp2 = VA*.5*(tmp*dwjl*g*exp(lamdaijl))/rjlmag;
      fj[0] -= tmp2*rjl[0];
      fj[1] -= tmp2*rjl[1];
      fj[2] -= tmp2*rjl[2];
      fl[0] += tmp2*rjl[0];
      fl[1] += tmp2*rjl[1];
      fl[2] += tmp2*rjl[2];

      // PIJ forces 

      tmp2 = VA*.5*(tmp*dN2[ltype]*dwjl)/rjlmag;
      fj[0] -= tmp2*rjl[0];
      fj[1] -= tmp2*rjl[1];
      fj[2] -= tmp2*rjl[2];
      fl[0] += tmp2*rjl[0];
      fl[1] += tmp2*rjl[1];
      fl[2] += tmp2*rjl[2];

      // dgdN forces

      tmp2 = VA*.5*(tmp*tmp3*dwjl)/rjlmag;
      fj[0] -= tmp2*rjl[0];
      fj[1] -= tmp2*rjl[1];
      fj[2] -= tmp2*rjl[2];
      fl[0] += tmp2*rjl[0];
      fl[1] += tmp2*rjl[1];
      fl[2] += tmp2*rjl[2];  

      f[atomi][0] += fi[0]; f[atomi][1] += fi[1]; f[atomi][2] += fi[2];
      f[atomj][0] += fj[0]; f[atomj][1] += fj[1]; f[atomj][2] += fj[2];
      f[atoml][0] += fl[0]; f[atoml][1] += fl[1]; f[atoml][2] += fl[2];

      if (vflag_atom) {
	rlj[0] = -rjl[0]; rlj[1] = -rjl[1]; rlj[2] = -rjl[2];
	v_tally3(atomi,atomj,atoml,fi,fl,rij,rlj);
      }
    }
  }	
  
  // evaluate Nij conj

  Nijconj = 1.0+(NconjtmpI*NconjtmpI)+(NconjtmpJ*NconjtmpJ);
  piRC = piRCSpline(NijC+NijH,NjiC+NjiH,Nijconj,itype,jtype,dN3);
  
  // piRC forces

  REBO_neighs_i = REBO_firstneigh[i];
  for (k = 0; k < REBO_numneigh[i]; k++) {
    atomk = REBO_neighs_i[k];
    if (atomk !=atomj) {
      ktype = map[type[atomk]];
      rik[0] = x[atomi][0]-x[atomk][0];
      rik[1] = x[atomi][1]-x[atomk][1];
      rik[2] = x[atomi][2]-x[atomk][2];
      rikmag = sqrt((rik[0]*rik[0])+(rik[1]*rik[1])+(rik[2]*rik[2]));
      wik = Sp(rikmag,rcmin[itype][ktype],rcmax[itype][ktype],dwik);
      Nki = nC[atomk]-(wik*kronecker(itype,0))+nH[atomk] - 
	(wik*kronecker(itype,1));
      SpN = Sp(Nki,Nmin,Nmax,dNki);

      tmp2 = VA*dN3[0]*dwik/rikmag;
      f[atomi][0] -= tmp2*rik[0]; 
      f[atomi][1] -= tmp2*rik[1]; 
      f[atomi][2] -= tmp2*rik[2]; 
      f[atomk][0] += tmp2*rik[0]; 
      f[atomk][1] += tmp2*rik[1]; 
      f[atomk][2] += tmp2*rik[2]; 

      if (vflag_atom) v_tally2(atomi,atomk,-tmp2,rik);

      tmp2 = VA*dN3[2]*(2.0*NconjtmpI*dwik*SpN)/rikmag;
      f[atomi][0] -= tmp2*rik[0]; 
      f[atomi][1] -= tmp2*rik[1]; 
      f[atomi][2] -= tmp2*rik[2]; 
      f[atomk][0] += tmp2*rik[0]; 
      f[atomk][1] += tmp2*rik[1]; 
      f[atomk][2] += tmp2*rik[2];

      if (vflag_atom) v_tally2(atomi,atomk,-tmp2,rik);

      if (fabs(dNki) > TOL) {
	REBO_neighs_k = REBO_firstneigh[atomk];
	for (n = 0; n < REBO_numneigh[atomk]; n++) {
	  atomn = REBO_neighs_k[n];
	  if (atomn != atomi) {
	    ntype = map[type[atomn]];
	    rkn[0] = x[atomk][0]-x[atomn][0];
	    rkn[1] = x[atomk][1]-x[atomn][1];
	    rkn[2] = x[atomk][2]-x[atomn][2];
	    rknmag = sqrt((rkn[0]*rkn[0])+(rkn[1]*rkn[1])+(rkn[2]*rkn[2]));
	    Sp(rknmag,rcmin[ktype][ntype],rcmax[ktype][ntype],dwkn);

	    tmp2 = VA*dN3[2]*(2.0*NconjtmpI*wik*dNki*dwkn)/rknmag;
	    f[atomk][0] -= tmp2*rkn[0]; 
	    f[atomk][1] -= tmp2*rkn[1]; 
	    f[atomk][2] -= tmp2*rkn[2]; 
	    f[atomn][0] += tmp2*rkn[0]; 
	    f[atomn][1] += tmp2*rkn[1]; 
	    f[atomn][2] += tmp2*rkn[2];

	    if (vflag_atom) v_tally2(atomk,atomn,-tmp2,rkn);
	  }
	}
      } 
    }
  }  
  
  // piRC forces

  REBO_neighs = REBO_firstneigh[atomj];
  for (l = 0; l < REBO_numneigh[atomj]; l++) {
    atoml = REBO_neighs[l];
    if (atoml !=atomi) {
      ltype = map[type[atoml]];
      rjl[0] = x[atomj][0]-x[atoml][0];
      rjl[1] = x[atomj][1]-x[atoml][1];
      rjl[2] = x[atomj][2]-x[atoml][2];
      rjlmag = sqrt((rjl[0]*rjl[0])+(rjl[1]*rjl[1])+(rjl[2]*rjl[2]));
      wjl = Sp(rjlmag,rcmin[jtype][ltype],rcmax[jtype][ltype],dwjl);
      Nlj = nC[atoml]-(wjl*kronecker(jtype,0))+nH[atoml] - 
	(wjl*kronecker(jtype,1));
      SpN = Sp(Nlj,Nmin,Nmax,dNlj);

      tmp2 = VA*dN3[1]*dwjl/rjlmag;
      f[atomj][0] -= tmp2*rjl[0]; 
      f[atomj][1] -= tmp2*rjl[1]; 
      f[atomj][2] -= tmp2*rjl[2];
      f[atoml][0] += tmp2*rjl[0]; 
      f[atoml][1] += tmp2*rjl[1]; 
      f[atoml][2] += tmp2*rjl[2];

      if (vflag_atom) v_tally2(atomj,atoml,-tmp2,rjl);

      tmp2 = VA*dN3[2]*(2.0*NconjtmpJ*dwjl*SpN)/rjlmag;
      f[atomj][0] -= tmp2*rjl[0]; 
      f[atomj][1] -= tmp2*rjl[1]; 
      f[atomj][2] -= tmp2*rjl[2];
      f[atoml][0] += tmp2*rjl[0]; 
      f[atoml][1] += tmp2*rjl[1]; 
      f[atoml][2] += tmp2*rjl[2];

      if (vflag_atom) v_tally2(atomj,atoml,-tmp2,rjl);

      if (fabs(dNlj) > TOL) {
	REBO_neighs_l = REBO_firstneigh[atoml];
	for (n = 0; n < REBO_numneigh[atoml]; n++) {
	  atomn = REBO_neighs_l[n];
	  if (atomn != atomj) {
	    ntype = map[type[atomn]];
	    rln[0] = x[atoml][0]-x[atomn][0];
	    rln[1] = x[atoml][1]-x[atomn][1];
	    rln[2] = x[atoml][2]-x[atomn][2];
	    rlnmag = sqrt((rln[0]*rln[0])+(rln[1]*rln[1])+(rln[2]*rln[2]));
	    Sp(rlnmag,rcmin[ltype][ntype],rcmax[ltype][ntype],dwln);

	    tmp2 = VA*dN3[2]*(2.0*NconjtmpJ*wjl*dNlj*dwln)/rlnmag;
	    f[atoml][0] -= tmp2*rln[0]; 
	    f[atoml][1] -= tmp2*rln[1]; 
	    f[atoml][2] -= tmp2*rln[2];
	    f[atomn][0] += tmp2*rln[0]; 
	    f[atomn][1] += tmp2*rln[1]; 
	    f[atomn][2] += tmp2*rln[2];
	    
	    if (vflag_atom) v_tally2(atoml,atomn,-tmp2,rln);
	  }
	}
      } 
    }
  }   
  
  Tij = 0.0;
  dN3[0] = 0.0;
  dN3[1] = 0.0;
  dN3[2] = 0.0;
  if (itype == 0 && jtype == 0)
    Tij=TijSpline((NijC+NijH),(NjiC+NjiH),Nijconj,dN3);
  Etmp = 0.0;

  if (fabs(Tij) > TOL) {
    atom2 = atomi;
    atom3 = atomj;
    r32[0] = x[atom3][0]-x[atom2][0];
    r32[1] = x[atom3][1]-x[atom2][1];
    r32[2] = x[atom3][2]-x[atom2][2];
    r32mag = sqrt((r32[0]*r32[0])+(r32[1]*r32[1])+(r32[2]*r32[2]));
    r23[0] = -r32[0];
    r23[1] = -r32[1];
    r23[2] = -r32[2];
    r23mag = r32mag;
    REBO_neighs_i = REBO_firstneigh[i];
    for (k = 0; k < REBO_numneigh[i]; k++) {
      atomk = REBO_neighs_i[k];
      atom1 = atomk;
      ktype = map[type[atomk]];
      if (atomk != atomj) {
	r21[0] = x[atom2][0]-x[atom1][0];
	r21[1] = x[atom2][1]-x[atom1][1];
	r21[2] = x[atom2][2]-x[atom1][2];
	r21mag = sqrt(r21[0]*r21[0] + r21[1]*r21[1] + r21[2]*r21[2]);
	cos321 = -1.0*((r21[0]*r32[0])+(r21[1]*r32[1])+(r21[2]*r32[2])) / 
	  (r21mag*r32mag);
	cos321 = MIN(cos321,1.0);
	cos321 = MAX(cos321,-1.0);
	Sp2(cos321,thmin,thmax,dcut321);
	sin321 = sqrt(1.0 - cos321*cos321);
	sink2i = 1.0/(sin321*sin321);
	rik2i = 1.0/(r21mag*r21mag);
	if (sin321 != 0.0) {
	  rr = (r23mag*r23mag)-(r21mag*r21mag);
	  rjk[0] = r21[0]-r23[0];
	  rjk[1] = r21[1]-r23[1];
	  rjk[2] = r21[2]-r23[2];
	  rjk2 = (rjk[0]*rjk[0])+(rjk[1]*rjk[1])+(rjk[2]*rjk[2]);
	  rijrik = 2.0*r23mag*r21mag;
	  rik2 = r21mag*r21mag;
	  dctik = (-rr+rjk2)/(rijrik*rik2);
	  dctij = (rr+rjk2)/(rijrik*r23mag*r23mag);
	  dctjk = -2.0/rijrik;
	  w21 = Sp(r21mag,rcmin[itype][ktype],rcmaxp[itype][ktype],dw21);
	  rijmag = r32mag;
	  rikmag = r21mag;
	  rij2 = r32mag*r32mag;
	  rik2 = r21mag*r21mag;
	  costmp = 0.5*(rij2+rik2-rjk2)/rijmag/rikmag;
	  tspjik = Sp2(costmp,thmin,thmax,dtsjik);
	  dtsjik = -dtsjik;

	  REBO_neighs_j = REBO_firstneigh[j];
	  for (l = 0; l < REBO_numneigh[j]; l++) {
	    atoml = REBO_neighs_j[l];
	    atom4 = atoml;
	    ltype = map[type[atoml]];
	    if (!(atoml == atomi || atoml == atomk)) {
	      r34[0] = x[atom3][0]-x[atom4][0];
	      r34[1] = x[atom3][1]-x[atom4][1];
	      r34[2] = x[atom3][2]-x[atom4][2];
	      r34mag = sqrt((r34[0]*r34[0])+(r34[1]*r34[1])+(r34[2]*r34[2]));
	      cos234 = (r32[0]*r34[0] + r32[1]*r34[1] + r32[2]*r34[2]) / 
		(r32mag*r34mag);
	      cos234 = MIN(cos234,1.0);
	      cos234 = MAX(cos234,-1.0);
	      sin234 = sqrt(1.0 - cos234*cos234);
	      sinl2i = 1.0/(sin234*sin234);
	      rjl2i = 1.0/(r34mag*r34mag);

	      if (sin234 != 0.0) {
		w34 = Sp(r34mag,rcmin[jtype][ltype],rcmaxp[jtype][ltype],dw34);
		rr = (r23mag*r23mag)-(r34mag*r34mag);
		ril[0] = r23[0]+r34[0];
		ril[1] = r23[1]+r34[1];
		ril[2] = r23[2]+r34[2];
		ril2 = (ril[0]*ril[0])+(ril[1]*ril[1])+(ril[2]*ril[2]);
		rijrjl = 2.0*r23mag*r34mag;
		rjl2 = r34mag*r34mag;
		dctjl = (-rr+ril2)/(rijrjl*rjl2);
		dctji = (rr+ril2)/(rijrjl*r23mag*r23mag);
		dctil = -2.0/rijrjl;
		rjlmag = r34mag;
		rjl2 = r34mag*r34mag;
		costmp = 0.5*(rij2+rjl2-ril2)/rijmag/rjlmag;
		tspijl = Sp2(costmp,thmin,thmax,dtsijl);
		dtsijl = -dtsijl;
		prefactor = VA*Tij;

		cross321[0] = (r32[1]*r21[2])-(r32[2]*r21[1]);
		cross321[1] = (r32[2]*r21[0])-(r32[0]*r21[2]);
		cross321[2] = (r32[0]*r21[1])-(r32[1]*r21[0]);
		cross234[0] = (r23[1]*r34[2])-(r23[2]*r34[1]);
		cross234[1] = (r23[2]*r34[0])-(r23[0]*r34[2]);
		cross234[2] = (r23[0]*r34[1])-(r23[1]*r34[0]);

		cwnum = (cross321[0]*cross234[0]) + 
		  (cross321[1]*cross234[1]) + (cross321[2]*cross234[2]);
		cwnom = r21mag*r34mag*r23mag*r23mag*sin321*sin234;
		om1234 = cwnum/cwnom;
		cw = om1234;
		Etmp += ((1.0-pow(om1234,2.0))*w21*w34) * 
		  (1.0-tspjik)*(1.0-tspijl);
		
		dt1dik = (rik2i)-(dctik*sink2i*cos321);
		dt1djk = (-dctjk*sink2i*cos321);
		dt1djl = (rjl2i)-(dctjl*sinl2i*cos234);
		dt1dil = (-dctil*sinl2i*cos234);
		dt1dij = (2.0/(r23mag*r23mag))-(dctij*sink2i*cos321) - 
		  (dctji*sinl2i*cos234);
		
		dt2dik[0] = (-r23[2]*cross234[1])+(r23[1]*cross234[2]);
		dt2dik[1] = (-r23[0]*cross234[2])+(r23[2]*cross234[0]);
		dt2dik[2] = (-r23[1]*cross234[0])+(r23[0]*cross234[1]);
		
		dt2djl[0] = (-r23[1]*cross321[2])+(r23[2]*cross321[1]);
		dt2djl[1] = (-r23[2]*cross321[0])+(r23[0]*cross321[2]);
		dt2djl[2] = (-r23[0]*cross321[1])+(r23[1]*cross321[0]);
		
		dt2dij[0] = (r21[2]*cross234[1])-(r34[2]*cross321[1]) - 
		  (r21[1]*cross234[2])+(r34[1]*cross321[2]);
		dt2dij[1] = (r21[0]*cross234[2])-(r34[0]*cross321[2]) - 
		  (r21[2]*cross234[0])+(r34[2]*cross321[0]);
		dt2dij[2] = (r21[1]*cross234[0])-(r34[1]*cross321[0]) - 
		  (r21[0]*cross234[1])+(r34[0]*cross321[1]);
		
		aa = (prefactor*2.0*cw/cwnom)*w21*w34 * 
		  (1.0-tspjik)*(1.0-tspijl);
		aaa1 = -prefactor*(1.0-pow(om1234,2.0)) * 
		  (1.0-tspjik)*(1.0-tspijl);
		aaa2 = aaa1*w21*w34;
		at2 = aa*cwnum;
		
		fcijpc = (-dt1dij*at2)+(aaa2*dtsjik*dctij*(1.0-tspijl)) + 
		  (aaa2*dtsijl*dctji*(1.0-tspjik));
		fcikpc = (-dt1dik*at2)+(aaa2*dtsjik*dctik*(1.0-tspijl));
		fcjlpc = (-dt1djl*at2)+(aaa2*dtsijl*dctjl*(1.0-tspjik));
		fcjkpc = (-dt1djk*at2)+(aaa2*dtsjik*dctjk*(1.0-tspijl));
		fcilpc = (-dt1dil*at2)+(aaa2*dtsijl*dctil*(1.0-tspjik));
		
		F23[0] = (fcijpc*r23[0])+(aa*dt2dij[0]);
		F23[1] = (fcijpc*r23[1])+(aa*dt2dij[1]);
		F23[2] = (fcijpc*r23[2])+(aa*dt2dij[2]);
		
		F12[0] = (fcikpc*r21[0])+(aa*dt2dik[0]);
		F12[1] = (fcikpc*r21[1])+(aa*dt2dik[1]);
		F12[2] = (fcikpc*r21[2])+(aa*dt2dik[2]);
		
		F34[0] = (fcjlpc*r34[0])+(aa*dt2djl[0]);
		F34[1] = (fcjlpc*r34[1])+(aa*dt2djl[1]);
		F34[2] = (fcjlpc*r34[2])+(aa*dt2djl[2]);
		
		F31[0] = (fcjkpc*rjk[0]);
		F31[1] = (fcjkpc*rjk[1]);
		F31[2] = (fcjkpc*rjk[2]);
		
		F24[0] = (fcilpc*ril[0]);
		F24[1] = (fcilpc*ril[1]);
		F24[2] = (fcilpc*ril[2]);
		
		f1[0] = -F12[0]-F31[0];
		f1[1] = -F12[1]-F31[1];
		f1[2] = -F12[2]-F31[2];
		f2[0] = F23[0]+F12[0]+F24[0];
		f2[1] = F23[1]+F12[1]+F24[1];
		f2[2] = F23[2]+F12[2]+F24[2];
		f3[0] = -F23[0]+F34[0]+F31[0];
		f3[1] = -F23[1]+F34[1]+F31[1];
		f3[2] = -F23[2]+F34[2]+F31[2];
		f4[0] = -F34[0]-F24[0];
		f4[1] = -F34[1]-F24[1];
		f4[2] = -F34[2]-F24[2];
		
		// coordination forces

		tmp2 = VA*Tij*((1.0-(om1234*om1234))) * 
		  (1.0-tspjik)*(1.0-tspijl)*dw21*w34/r21mag;
		f2[0] -= tmp2*r21[0];
		f2[1] -= tmp2*r21[1];
		f2[2] -= tmp2*r21[2];
		f1[0] += tmp2*r21[0];
		f1[1] += tmp2*r21[1];
		f1[2] += tmp2*r21[2];
		
		tmp2 = VA*Tij*((1.0-(om1234*om1234))) * 
		  (1.0-tspjik)*(1.0-tspijl)*w21*dw34/r34mag;
		f3[0] -= tmp2*r34[0];
		f3[1] -= tmp2*r34[1];
		f3[2] -= tmp2*r34[2];
		f4[0] += tmp2*r34[0];
		f4[1] += tmp2*r34[1];
		f4[2] += tmp2*r34[2];  

		f[atom1][0] += f1[0]; f[atom1][1] += f1[1];
		f[atom1][2] += f1[2];
		f[atom2][0] += f2[0]; f[atom2][1] += f2[1];
		f[atom2][2] += f2[2];
		f[atom3][0] += f3[0]; f[atom3][1] += f3[1];
		f[atom3][2] += f3[2];
		f[atom4][0] += f4[0]; f[atom4][1] += f4[1];
		f[atom4][2] += f4[2];
		
		if (vflag_atom) {
		  r13[0] = -rjk[0]; r13[1] = -rjk[1]; r13[2] = -rjk[2];
		  r43[0] = -r34[0]; r43[1] = -r34[1]; r43[2] = -r34[2];
		  v_tally4(atom1,atom2,atom3,atom4,f1,f2,f4,r13,r23,r43);
		}
	      }
	    }
	  }
	}
      }
    }
    
    // Tij forces now that we have Etmp

    REBO_neighs = REBO_firstneigh[i];
    for (k = 0; k < REBO_numneigh[i]; k++) {
      atomk = REBO_neighs[k];
      if (atomk != atomj) {
	ktype = map[type[atomk]];
	rik[0] = x[atomi][0]-x[atomk][0];
	rik[1] = x[atomi][1]-x[atomk][1];
	rik[2] = x[atomi][2]-x[atomk][2];
	rikmag = sqrt((rik[0]*rik[0])+(rik[1]*rik[1])+(rik[2]*rik[2]));
	wik = Sp(rikmag,rcmin[itype][ktype],rcmax[itype][ktype],dwik);
	Nki = nC[atomk]-(wik*kronecker(itype,0))+nH[atomk] - 
	  (wik*kronecker(itype,1));
	SpN = Sp(Nki,Nmin,Nmax,dNki);

	tmp2 = VA*dN3[0]*dwik*Etmp/rikmag;
	f[atomi][0] -= tmp2*rik[0]; 
	f[atomi][1] -= tmp2*rik[1]; 
	f[atomi][2] -= tmp2*rik[2]; 
	f[atomk][0] += tmp2*rik[0]; 
	f[atomk][1] += tmp2*rik[1]; 
	f[atomk][2] += tmp2*rik[2]; 

	if (vflag_atom) v_tally2(atomi,atomk,-tmp2,rik);

	tmp2 = VA*dN3[2]*(2.0*NconjtmpI*dwik*SpN)*Etmp/rikmag;
	f[atomi][0] -= tmp2*rik[0]; 
	f[atomi][1] -= tmp2*rik[1]; 
	f[atomi][2] -= tmp2*rik[2]; 
	f[atomk][0] += tmp2*rik[0]; 
	f[atomk][1] += tmp2*rik[1]; 
	f[atomk][2] += tmp2*rik[2]; 

	if (vflag_atom) v_tally2(atomi,atomk,-tmp2,rik);

	if (fabs(dNki) > TOL) {
	  REBO_neighs_k = REBO_firstneigh[atomk];
	  for (n = 0; n < REBO_numneigh[atomk]; n++) {
	    atomn = REBO_neighs_k[n];
	    ntype = map[type[atomn]];
	    if (atomn != atomi) {
	      rkn[0] = x[atomk][0]-x[atomn][0];
	      rkn[1] = x[atomk][1]-x[atomn][1];
	      rkn[2] = x[atomk][2]-x[atomn][2];
	      rknmag = sqrt((rkn[0]*rkn[0])+(rkn[1]*rkn[1])+(rkn[2]*rkn[2]));
	      Sp(rknmag,rcmin[ktype][ntype],rcmax[ktype][ntype],dwkn);

	      tmp2 = VA*dN3[2]*(2.0*NconjtmpI*wik*dNki*dwkn)*Etmp/rknmag;
	      f[atomk][0] -= tmp2*rkn[0]; 
	      f[atomk][1] -= tmp2*rkn[1]; 
	      f[atomk][2] -= tmp2*rkn[2]; 
	      f[atomn][0] += tmp2*rkn[0]; 
	      f[atomn][1] += tmp2*rkn[1]; 
	      f[atomn][2] += tmp2*rkn[2]; 

	      if (vflag_atom) v_tally2(atomk,atomn,-tmp2,rkn);
	    }
	  }
	}
      }
    }

    // Tij forces

    REBO_neighs = REBO_firstneigh[j];
    for (l = 0; l < REBO_numneigh[j]; l++) {
      atoml = REBO_neighs[l];
      if (atoml != atomi) {
	ltype = map[type[atoml]];
	rjl[0] = x[atomj][0]-x[atoml][0];
	rjl[1] = x[atomj][1]-x[atoml][1];
	rjl[2] = x[atomj][2]-x[atoml][2];
	rjlmag = sqrt((rjl[0]*rjl[0])+(rjl[1]*rjl[1])+(rjl[2]*rjl[2]));
	wjl = Sp(rjlmag,rcmin[jtype][ltype],rcmax[jtype][ltype],dwjl);
	Nlj = nC[atoml]-(wjl*kronecker(jtype,0))+nH[atoml] - 
	  (wjl*kronecker(jtype,1));
	SpN = Sp(Nlj,Nmin,Nmax,dNlj);

	tmp2 = VA*dN3[1]*dwjl*Etmp/rjlmag;
	f[atomj][0] -= tmp2*rjl[0]; 
	f[atomj][1] -= tmp2*rjl[1]; 
	f[atomj][2] -= tmp2*rjl[2]; 
	f[atoml][0] += tmp2*rjl[0]; 
	f[atoml][1] += tmp2*rjl[1]; 
	f[atoml][2] += tmp2*rjl[2]; 

	if (vflag_atom) v_tally2(atomj,atoml,-tmp2,rjl);

	tmp2 = VA*dN3[2]*(2.0*NconjtmpJ*dwjl*SpN)*Etmp/rjlmag;
	f[atomj][0] -= tmp2*rjl[0]; 
	f[atomj][1] -= tmp2*rjl[1]; 
	f[atomj][2] -= tmp2*rjl[2]; 
	f[atoml][0] += tmp2*rjl[0]; 
	f[atoml][1] += tmp2*rjl[1]; 
	f[atoml][2] += tmp2*rjl[2]; 

	if (vflag_atom) v_tally2(atomj,atoml,-tmp2,rjl);

	if (fabs(dNlj) > TOL) {
	  REBO_neighs_l = REBO_firstneigh[atoml];
	  for (n = 0; n < REBO_numneigh[atoml]; n++) {
	    atomn = REBO_neighs_l[n];
	    ntype = map[type[atomn]];
	    if (atomn !=atomj) {
	      rln[0] = x[atoml][0]-x[atomn][0];
	      rln[1] = x[atoml][1]-x[atomn][1];
	      rln[2] = x[atoml][2]-x[atomn][2];
	      rlnmag = sqrt((rln[0]*rln[0])+(rln[1]*rln[1])+(rln[2]*rln[2]));
	      Sp(rlnmag,rcmin[ltype][ntype],rcmax[ltype][ntype],dwln);

	      tmp2 = VA*dN3[2]*(2.0*NconjtmpJ*wjl*dNlj*dwln)*Etmp/rlnmag;
	      f[atoml][0] -= tmp2*rln[0];
	      f[atoml][1] -= tmp2*rln[1];
	      f[atoml][2] -= tmp2*rln[2];
	      f[atomn][0] += tmp2*rln[0];
	      f[atomn][1] += tmp2*rln[1];
	      f[atomn][2] += tmp2*rln[2];

	      if (vflag_atom) v_tally2(atoml,atomn,-tmp2,rln);
	    }
	  }
	}
      }
    }
  }

  bij = (0.5*(pij+pji))+piRC+(Tij*Etmp);
  return bij;
}

/* ----------------------------------------------------------------------
   Bij* function
------------------------------------------------------------------------- */

double PairAIREBO::bondorderLJ(int i, int j, double rij[3], double rijmag,
			       double VA, double rij0[3], double rij0mag,
			       double **f, int vflag_atom)
{
  int k,n,l,atomk,atoml,atomn,atom1,atom2,atom3,atom4;
  int atomi,atomj,itype,jtype,ktype,ltype,ntype;
  double rik[3], rjl[3], rkn[3],rknmag,dNki;
  double NijC,NijH,NjiC,NjiH,wik,dwik,dwkn,wjl;
  double rikmag,rjlmag,cosjik,cosijl,g,tmp2,tmp3;
  double Etmp,pij,tmp,wij,dwij,NconjtmpI,NconjtmpJ;
  double Nki,Nlj,dS,lamdajik,lamdaijl,dgdc,dgdN,pji,Nijconj,piRC;
  double dcosjikdri[3],dcosijldri[3],dcosjikdrk[3];
  double dN2[2],dN3[3];
  double dcosijldrj[3],dcosijldrl[3],dcosjikdrj[3],dwjl;
  double Tij,crosskij[3],crosskijmag;
  double crossijl[3],crossijlmag,omkijl;
  double tmppij,tmppji,dN2PIJ[2],dN2PJI[2],dN3piRC[3],dN3Tij[3];
  double bij,tmp3pij,tmp3pji,Stb,dStb;
  double r32[3],r32mag,cos321;
  double om1234,rln[3];
  double rlnmag,dwln,r23[3],r23mag,r21[3],r21mag;
  double w21,dw21,r34[3],r34mag,cos234,w34,dw34;
  double cross321[3],cross234[3],prefactor,SpN;
  double fcijpc,fcikpc,fcjlpc,fcjkpc,fcilpc;
  double dt2dik[3],dt2djl[3],dt2dij[3],aa,aaa1,aaa2,at2,cw,cwnum,cwnom;
  double sin321,sin234,rr,rijrik,rijrjl,rjk2,rik2,ril2,rjl2;
  double dctik,dctjk,dctjl,dctij,dctji,dctil,rik2i,rjl2i,sink2i,sinl2i;
  double rjk[3],ril[3],dt1dik,dt1djk,dt1djl,dt1dil,dt1dij;
  double dNlj;
  double PijS,PjiS;
  double rij2,tspjik,dtsjik,tspijl,dtsijl,costmp; 
  int *REBO_neighs,*REBO_neighs_i,*REBO_neighs_j,*REBO_neighs_k,*REBO_neighs_l;
  double F12[3],F23[3],F34[3],F31[3],F24[3];
  double fi[3],fj[3],fk[3],fl[3],f1[3],f2[3],f3[3],f4[4];
  double rji[3],rki[3],rlj[3],r13[3],r43[3];

  double **x = atom->x;
  int *type = atom->type;
  
  atomi = i;
  atomj = j;
  itype = map[type[atomi]];
  jtype = map[type[atomj]];
  wij = Sp(rij0mag,rcmin[itype][jtype],rcmax[itype][jtype],dwij);
  NijC = nC[atomi]-(wij*kronecker(jtype,0));
  NijH = nH[atomi]-(wij*kronecker(jtype,1));
  NjiC = nC[atomj]-(wij*kronecker(itype,0));
  NjiH = nH[atomj]-(wij*kronecker(itype,1));
  
  rij[0] = rij0[0];
  rij[1] = rij0[1];
  rij[2] = rij0[2];
  rijmag = rij0mag; 
  
  bij = 0.0;
  tmp = 0.0;
  tmp2 = 0.0;
  tmp3 = 0.0;
  dgdc = 0.0;
  dgdN = 0.0;
  NconjtmpI = 0.0;
  NconjtmpJ = 0.0;
  Etmp = 0.0;

  REBO_neighs = REBO_firstneigh[i];
  for (k = 0; k < REBO_numneigh[i]; k++) {
    atomk = REBO_neighs[k];
    if (atomk != atomj) {
      ktype = map[type[atomk]];
      rik[0] = x[atomi][0]-x[atomk][0];
      rik[1] = x[atomi][1]-x[atomk][1];
      rik[2] = x[atomi][2]-x[atomk][2];
      rikmag = sqrt((rik[0]*rik[0])+(rik[1]*rik[1])+(rik[2]*rik[2]));
      lamdajik = 4.0*kronecker(itype,1) * 
	((rho[ktype][1]-rikmag)-(rho[jtype][1]-rijmag));		
      wik = Sp(rikmag,rcmin[itype][ktype],rcmax[itype][ktype],dS);
      Nki = nC[atomk]-(wik*kronecker(itype,0)) + 
	nH[atomk]-(wik*kronecker(itype,1));
      cosjik = ((rij[0]*rik[0])+(rij[1]*rik[1])+(rij[2]*rik[2])) / 
	(rijmag*rikmag);
      cosjik = MIN(cosjik,1.0);
      cosjik = MAX(cosjik,-1.0);

      // evaluate splines g and derivatives dg

      g = gSpline(cosjik,(NijC+NijH),itype,&dgdc,&dgdN);
      Etmp = Etmp+(wik*g*exp(lamdajik)); 
      tmp3 = tmp3+(wik*dgdN*exp(lamdajik));
      NconjtmpI = NconjtmpI+(kronecker(ktype,0)*wik*Sp(Nki,Nmin,Nmax,dS));
    }
  }

  PijS = 0.0;
  dN2PIJ[0] = 0.0;
  dN2PIJ[1] = 0.0;
  PijS = PijSpline(NijC,NijH,itype,jtype,dN2PIJ);
  pij = pow(1.0+Etmp+PijS,-0.5); 
  tmppij = -.5*pow(pij,3.0);
  tmp3pij = tmp3;
  tmp = 0.0;
  tmp2 = 0.0;
  tmp3 = 0.0;
  Etmp = 0.0;

  REBO_neighs = REBO_firstneigh[j];
  for (l = 0; l < REBO_numneigh[j]; l++) {
    atoml = REBO_neighs[l];
    if (atoml != atomi) {
      ltype = map[type[atoml]];
      rjl[0] = x[atomj][0]-x[atoml][0];
      rjl[1] = x[atomj][1]-x[atoml][1];
      rjl[2] = x[atomj][2]-x[atoml][2];
      rjlmag = sqrt((rjl[0]*rjl[0])+(rjl[1]*rjl[1])+(rjl[2]*rjl[2]));
      lamdaijl = 4.0*kronecker(jtype,1) * 
	((rho[ltype][1]-rjlmag)-(rho[itype][1]-rijmag));
      wjl = Sp(rjlmag,rcmin[jtype][ltype],rcmax[jtype][ltype],dS);
      Nlj = nC[atoml]-(wjl*kronecker(jtype,0))+nH[atoml] - 
	(wjl*kronecker(jtype,1));
      cosijl = -1.0*((rij[0]*rjl[0])+(rij[1]*rjl[1])+(rij[2]*rjl[2])) / 
	(rijmag*rjlmag);
      cosijl = MIN(cosijl,1.0);
      cosijl = MAX(cosijl,-1.0);

      // evaluate splines g and derivatives dg

      g = gSpline(cosijl,NjiC+NjiH,jtype,&dgdc,&dgdN);
      Etmp = Etmp+(wjl*g*exp(lamdaijl)); 
      tmp3 = tmp3+(wjl*dgdN*exp(lamdaijl)); 
      NconjtmpJ = NconjtmpJ+(kronecker(ltype,0)*wjl*Sp(Nlj,Nmin,Nmax,dS));
    }
  }

  PjiS = 0.0;
  dN2PJI[0] = 0.0;
  dN2PJI[1] = 0.0;
  PjiS = PijSpline(NjiC,NjiH,jtype,itype,dN2PJI);
  pji = pow(1.0+Etmp+PjiS,-0.5);
  tmppji = -.5*pow(pji,3.0);
  tmp3pji = tmp3;

  // evaluate Nij conj

  Nijconj = 1.0+(NconjtmpI*NconjtmpI)+(NconjtmpJ*NconjtmpJ);
  piRC = piRCSpline(NijC+NijH,NjiC+NjiH,Nijconj,itype,jtype,dN3piRC);
  Tij = 0.0;
  dN3Tij[0] = 0.0;
  dN3Tij[1] = 0.0;
  dN3Tij[2] = 0.0;
  if (itype == 0 && jtype == 0)
    Tij=TijSpline((NijC+NijH),(NjiC+NjiH),Nijconj,dN3Tij);

  Etmp = 0.0;
  if (fabs(Tij) > TOL) {
    REBO_neighs_i = REBO_firstneigh[i];
    for (k = 0; k < REBO_numneigh[i]; k++) {
      atomk = REBO_neighs_i[k];
      ktype = map[type[atomk]];
      if (atomk != atomj) {
	rik[0] = x[atomi][0]-x[atomk][0];
	rik[1] = x[atomi][1]-x[atomk][1];
	rik[2] = x[atomi][2]-x[atomk][2];
	rikmag = sqrt((rik[0]*rik[0])+(rik[1]*rik[1])+(rik[2]*rik[2]));
	cos321 = ((rij[0]*rik[0])+(rij[1]*rik[1])+(rij[2]*rik[2])) / 
	  (rijmag*rikmag);
	cos321 = MIN(cos321,1.0);
	cos321 = MAX(cos321,-1.0);

	rjk[0] = rik[0]-rij[0];
	rjk[1] = rik[1]-rij[1];
	rjk[2] = rik[2]-rij[2];
	rjk2 = (rjk[0]*rjk[0])+(rjk[1]*rjk[1])+(rjk[2]*rjk[2]);
	rij2 = rijmag*rijmag;
	rik2 = rikmag*rikmag;
	costmp = 0.5*(rij2+rik2-rjk2)/rijmag/rikmag;
	tspjik = Sp2(costmp,thmin,thmax,dtsjik);

	if (sqrt(1.0 - cos321*cos321) != 0.0) {
	  wik = Sp(rikmag,rcmin[itype][ktype],rcmaxp[itype][ktype],dwik);
	  REBO_neighs_j = REBO_firstneigh[j];
	  for (l = 0; l < REBO_numneigh[j]; l++) {
	    atoml = REBO_neighs_j[l];
	    ltype = map[type[atoml]];
	    if (!(atoml == atomi || atoml == atomk)) {
	      rjl[0] = x[atomj][0]-x[atoml][0];
	      rjl[1] = x[atomj][1]-x[atoml][1];
	      rjl[2] = x[atomj][2]-x[atoml][2];
	      rjlmag = sqrt(rjl[0]*rjl[0] + rjl[1]*rjl[1] + rjl[2]*rjl[2]);
	      cos234 = -((rij[0]*rjl[0])+(rij[1]*rjl[1])+(rij[2]*rjl[2])) / 
		(rijmag*rjlmag);
	      cos234 = MIN(cos234,1.0);
	      cos234 = MAX(cos234,-1.0);

	      ril[0] = rij[0]+rjl[0];
	      ril[1] = rij[1]+rjl[1];
	      ril[2] = rij[2]+rjl[2];
	      ril2 = (ril[0]*ril[0])+(ril[1]*ril[1])+(ril[2]*ril[2]);
	      rijrjl = 2.0*rijmag*rjlmag;
	      rjl2 = rjlmag*rjlmag;
	      costmp = 0.5*(rij2+rjl2-ril2)/rijmag/rjlmag;
	      tspijl = Sp2(costmp,thmin,thmax,dtsijl);

	      if (sqrt(1.0 - cos234*cos234) != 0.0) {
		wjl = Sp(rjlmag,rcmin[jtype][ltype],rcmaxp[jtype][ltype],dS);
		crosskij[0] = (rij[1]*rik[2]-rij[2]*rik[1]);
		crosskij[1] = (rij[2]*rik[0]-rij[0]*rik[2]);
		crosskij[2] = (rij[0]*rik[1]-rij[1]*rik[0]);
		crosskijmag = sqrt(crosskij[0]*crosskij[0] + 
				   crosskij[1]*crosskij[1] + 
				   crosskij[2]*crosskij[2]);
		crossijl[0] = (rij[1]*rjl[2]-rij[2]*rjl[1]);
		crossijl[1] = (rij[2]*rjl[0]-rij[0]*rjl[2]);
		crossijl[2] = (rij[0]*rjl[1]-rij[1]*rjl[0]);
		crossijlmag = sqrt(crossijl[0]*crossijl[0] + 
				   crossijl[1]*crossijl[1] + 
				   crossijl[2]*crossijl[2]);
		omkijl = -1.0*(((crosskij[0]*crossijl[0]) + 
				(crosskij[1]*crossijl[1]) + 
				(crosskij[2]*crossijl[2])) / 
			       (crosskijmag*crossijlmag));
		Etmp += ((1.0-pow(omkijl,2.0))*wik*wjl) * 
		  (1.0-tspjik)*(1.0-tspijl);
	      }	
	    }
	  }
	}
      }
    }
  }
  
  bij = (.5*(pij+pji))+piRC+(Tij*Etmp);
  Stb = Sp2(bij,bLJmin[itype][jtype],bLJmax[itype][jtype],dStb);
  VA = VA*dStb;

  if (dStb != 0.0) {
    tmp = tmppij;
    dN2[0] = dN2PIJ[0];
    dN2[1] = dN2PIJ[1];
    tmp3 = tmp3pij;

    // pij forces

    REBO_neighs_i = REBO_firstneigh[i];
    for (k = 0; k < REBO_numneigh[i]; k++) {
      atomk = REBO_neighs_i[k];
      if (atomk != atomj) {
	lamdajik = 0.0; 
	rik[0] = x[atomi][0]-x[atomk][0];
	rik[1] = x[atomi][1]-x[atomk][1];
	rik[2] = x[atomi][2]-x[atomk][2];
	rikmag = sqrt(rik[0]*rik[0] + rik[1]*rik[1] + rik[2]*rik[2]);
	lamdajik = 4.0*kronecker(itype,1) * 
	  ((rho[ktype][1]-rikmag)-(rho[jtype][1]-rijmag));
	wik = Sp(rikmag,rcmin[itype][ktype],rcmax[itype][ktype],dwik);
	cosjik = ((rij[0]*rik[0])+(rij[1]*rik[1])+(rij[2]*rik[2])) / 
	  (rijmag*rikmag);
	cosjik = MIN(cosjik,1.0);
	cosjik = MAX(cosjik,-1.0);

	dcosjikdri[0] = ((rij[0]+rik[0])/(rijmag*rikmag)) - 
	  (cosjik*((rij[0]/(rijmag*rijmag))+(rik[0]/(rikmag*rikmag))));
	dcosjikdri[1] = ((rij[1]+rik[1])/(rijmag*rikmag)) - 
	  (cosjik*((rij[1]/(rijmag*rijmag))+(rik[1]/(rikmag*rikmag))));
	dcosjikdri[2] = ((rij[2]+rik[2])/(rijmag*rikmag)) - 
	  (cosjik*((rij[2]/(rijmag*rijmag))+(rik[2]/(rikmag*rikmag))));
	dcosjikdrk[0] = (-rij[0]/(rijmag*rikmag)) + 
	  (cosjik*(rik[0]/(rikmag*rikmag)));
	dcosjikdrk[1] = (-rij[1]/(rijmag*rikmag)) + 
	  (cosjik*(rik[1]/(rikmag*rikmag)));
	dcosjikdrk[2] = (-rij[2]/(rijmag*rikmag)) + 
	  (cosjik*(rik[2]/(rikmag*rikmag)));
	dcosjikdrj[0] = (-rik[0]/(rijmag*rikmag)) + 
	  (cosjik*(rij[0]/(rijmag*rijmag)));
	dcosjikdrj[1] = (-rik[1]/(rijmag*rikmag)) + 
	  (cosjik*(rij[1]/(rijmag*rijmag)));
	dcosjikdrj[2] = (-rik[2]/(rijmag*rikmag)) + 
	  (cosjik*(rij[2]/(rijmag*rijmag)));

	g = gSpline(cosjik,(NijC+NijH),itype,&dgdc,&dgdN);

	tmp2 = VA*.5*(tmp*wik*dgdc*exp(lamdajik));
	fj[0] = -tmp2*dcosjikdrj[0]; 
	fj[1] = -tmp2*dcosjikdrj[1]; 
	fj[2] = -tmp2*dcosjikdrj[2]; 
	fi[0] = -tmp2*dcosjikdri[0]; 
	fi[1] = -tmp2*dcosjikdri[1]; 
	fi[2] = -tmp2*dcosjikdri[2]; 
	fk[0] = -tmp2*dcosjikdrk[0]; 
	fk[1] = -tmp2*dcosjikdrk[1]; 
	fk[2] = -tmp2*dcosjikdrk[2]; 

	tmp2 = VA*.5*(tmp*wik*g*exp(lamdajik)*4.0*kronecker(itype,1));
	fj[0] -= tmp2*(-rij[0]/rijmag);
	fj[1] -= tmp2*(-rij[1]/rijmag);
	fj[2] -= tmp2*(-rij[2]/rijmag);
	fi[0] -= tmp2*((-rik[0]/rikmag)+(rij[0]/rijmag));
	fi[1] -= tmp2*((-rik[1]/rikmag)+(rij[1]/rijmag));
	fi[2] -= tmp2*((-rik[2]/rikmag)+(rij[2]/rijmag));
	fk[0] -= tmp2*(rik[0]/rikmag);
	fk[1] -= tmp2*(rik[1]/rikmag);
	fk[2] -= tmp2*(rik[2]/rikmag);

	// coordination forces
	
	// dwik forces

	tmp2 = VA*.5*(tmp*dwik*g*exp(lamdajik))/rikmag;
	fi[0] -= tmp2*rik[0]; 
	fi[1] -= tmp2*rik[1]; 
	fi[2] -= tmp2*rik[2]; 
	fk[0] += tmp2*rik[0]; 
	fk[1] += tmp2*rik[1]; 
	fk[2] += tmp2*rik[2]; 

	// PIJ forces

	tmp2 = VA*.5*(tmp*dN2[ktype]*dwik)/rikmag;
	fi[0] -= tmp2*rik[0]; 
	fi[1] -= tmp2*rik[1]; 
	fi[2] -= tmp2*rik[2]; 
	fk[0] += tmp2*rik[0]; 
	fk[1] += tmp2*rik[1]; 
	fk[2] += tmp2*rik[2]; 

	// dgdN forces

	tmp2 = VA*.5*(tmp*tmp3*dwik)/rikmag;
	fi[0] -= tmp2*rik[0]; 
	fi[1] -= tmp2*rik[1]; 
	fi[2] -= tmp2*rik[2]; 
	fk[0] += tmp2*rik[0]; 
	fk[1] += tmp2*rik[1]; 
	fk[2] += tmp2*rik[2];

	f[atomi][0] += fi[0]; f[atomi][1] += fi[1]; f[atomi][2] += fi[2];
	f[atomj][0] += fj[0]; f[atomj][1] += fj[1]; f[atomj][2] += fj[2];
	f[atomk][0] += fk[0]; f[atomk][1] += fk[1]; f[atomk][2] += fk[2];
	
	if (vflag_atom) {
	  rji[0] = -rij[0]; rji[1] = -rij[1]; rji[2] = -rij[2];
	  rki[0] = -rik[0]; rki[1] = -rik[1]; rki[2] = -rik[2];
	  v_tally3(atomi,atomj,atomk,fj,fk,rji,rki);
	}
      }
    }

    tmp = tmppji;
    tmp3 = tmp3pji;
    dN2[0] = dN2PJI[0];
    dN2[1] = dN2PJI[1];
    REBO_neighs  =  REBO_firstneigh[j];
    for (l = 0; l < REBO_numneigh[j]; l++) {
      atoml = REBO_neighs[l];
      if (atoml !=atomi) {
	ltype = map[type[atoml]];
	rjl[0] = x[atomj][0]-x[atoml][0];
	rjl[1] = x[atomj][1]-x[atoml][1];
	rjl[2] = x[atomj][2]-x[atoml][2];
	rjlmag = sqrt((rjl[0]*rjl[0])+(rjl[1]*rjl[1])+(rjl[2]*rjl[2]));
	lamdaijl = 4.0*kronecker(jtype,1) * 
	  ((rho[ltype][1]-rjlmag)-(rho[itype][1]-rijmag));
	wjl = Sp(rjlmag,rcmin[jtype][ltype],rcmax[jtype][ltype],dwjl);
	cosijl = (-1.0*((rij[0]*rjl[0])+(rij[1]*rjl[1])+(rij[2]*rjl[2]))) / 
	  (rijmag*rjlmag);
	cosijl = MIN(cosijl,1.0);
	cosijl = MAX(cosijl,-1.0);

	dcosijldri[0] = (-rjl[0]/(rijmag*rjlmag)) - 
	  (cosijl*rij[0]/(rijmag*rijmag));
	dcosijldri[1] = (-rjl[1]/(rijmag*rjlmag)) - 
	  (cosijl*rij[1]/(rijmag*rijmag));
	dcosijldri[2] = (-rjl[2]/(rijmag*rjlmag)) - 
	  (cosijl*rij[2]/(rijmag*rijmag));
	dcosijldrj[0] = ((-rij[0]+rjl[0])/(rijmag*rjlmag)) + 
	  (cosijl*((rij[0]/pow(rijmag,2.0))-(rjl[0]/(rjlmag*rjlmag))));
	dcosijldrj[1] = ((-rij[1]+rjl[1])/(rijmag*rjlmag)) + 
	  (cosijl*((rij[1]/pow(rijmag,2.0))-(rjl[1]/(rjlmag*rjlmag))));
	dcosijldrj[2] = ((-rij[2]+rjl[2])/(rijmag*rjlmag)) + 
	  (cosijl*((rij[2]/pow(rijmag,2.0))-(rjl[2]/(rjlmag*rjlmag))));
	dcosijldrl[0] = (rij[0]/(rijmag*rjlmag)) + 
	  (cosijl*rjl[0]/(rjlmag*rjlmag));
	dcosijldrl[1] = (rij[1]/(rijmag*rjlmag)) + 
	  (cosijl*rjl[1]/(rjlmag*rjlmag));
	dcosijldrl[2] = (rij[2]/(rijmag*rjlmag)) + 
	  (cosijl*rjl[2]/(rjlmag*rjlmag));

	// evaluate splines g and derivatives dg

	g = gSpline(cosijl,NjiC+NjiH,jtype,&dgdc,&dgdN);
	tmp2 = VA*.5*(tmp*wjl*dgdc*exp(lamdaijl));
	fi[0] = -tmp2*dcosijldri[0]; 
	fi[1] = -tmp2*dcosijldri[1]; 
	fi[2] = -tmp2*dcosijldri[2]; 
	fj[0] = -tmp2*dcosijldrj[0]; 
	fj[1] = -tmp2*dcosijldrj[1]; 
	fj[2] = -tmp2*dcosijldrj[2]; 
	fl[0] = -tmp2*dcosijldrl[0]; 
	fl[1] = -tmp2*dcosijldrl[1]; 
	fl[2] = -tmp2*dcosijldrl[2]; 

	tmp2 = VA*.5*(tmp*wjl*g*exp(lamdaijl)*4.0*kronecker(jtype,1));
	fi[0] -= tmp2*(rij[0]/rijmag);
	fi[1] -= tmp2*(rij[1]/rijmag);
	fi[2] -= tmp2*(rij[2]/rijmag);
	fj[0] -= tmp2*((-rjl[0]/rjlmag)-(rij[0]/rijmag));
	fj[1] -= tmp2*((-rjl[1]/rjlmag)-(rij[1]/rijmag));
	fj[2] -= tmp2*((-rjl[2]/rjlmag)-(rij[2]/rijmag));
	fl[0] -= tmp2*(rjl[0]/rjlmag);
	fl[1] -= tmp2*(rjl[1]/rjlmag);
	fl[2] -= tmp2*(rjl[2]/rjlmag); 

 	// coordination forces
	// dwik forces

	tmp2 = VA*.5*(tmp*dwjl*g*exp(lamdaijl))/rjlmag;
	fj[0] -= tmp2*rjl[0];
	fj[1] -= tmp2*rjl[1];
	fj[2] -= tmp2*rjl[2];
	fl[0] += tmp2*rjl[0];
	fl[1] += tmp2*rjl[1];
	fl[2] += tmp2*rjl[2];

	// PIJ forces

	tmp2 = VA*.5*(tmp*dN2[ltype]*dwjl)/rjlmag;
	fj[0] -= tmp2*rjl[0];
	fj[1] -= tmp2*rjl[1];
	fj[2] -= tmp2*rjl[2];
	fl[0] += tmp2*rjl[0];
	fl[1] += tmp2*rjl[1];
	fl[2] += tmp2*rjl[2];

	// dgdN forces

	tmp2=VA*.5*(tmp*tmp3*dwjl)/rjlmag;
	fj[0] -= tmp2*rjl[0];
	fj[1] -= tmp2*rjl[1];
	fj[2] -= tmp2*rjl[2];
	fl[0] += tmp2*rjl[0];
	fl[1] += tmp2*rjl[1];
	fl[2] += tmp2*rjl[2];

	f[atomi][0] += fi[0]; f[atomi][1] += fi[1]; f[atomi][2] += fi[2];
	f[atomj][0] += fj[0]; f[atomj][1] += fj[1]; f[atomj][2] += fj[2];
	f[atoml][0] += fl[0]; f[atoml][1] += fl[1]; f[atoml][2] += fl[2];
	
	if (vflag_atom) {
	  rlj[0] = -rjl[0]; rlj[1] = -rjl[1]; rlj[2] = -rjl[2];
	  v_tally3(atomi,atomj,atoml,fi,fl,rij,rlj);
	}
      }
    }	
    
    // piRC forces

    dN3[0] = dN3piRC[0];
    dN3[1] = dN3piRC[1];
    dN3[2] = dN3piRC[2];

    REBO_neighs_i = REBO_firstneigh[i];
    for (k = 0; k < REBO_numneigh[i]; k++) {
      atomk = REBO_neighs_i[k];
      if (atomk != atomj) {
	ktype = map[type[atomk]];
	rik[0] = x[atomi][0]-x[atomk][0];
	rik[1] = x[atomi][1]-x[atomk][1];
	rik[2] = x[atomi][2]-x[atomk][2];
	rikmag = sqrt((rik[0]*rik[0])+(rik[1]*rik[1])+(rik[2]*rik[2]));
	wik = Sp(rikmag,rcmin[itype][ktype],rcmax[itype][ktype],dwik);
	Nki = nC[atomk]-(wik*kronecker(itype,0))+nH[atomk] -
	  (wik*kronecker(itype,1));
	SpN = Sp(Nki,Nmin,Nmax,dNki);

	tmp2 = VA*dN3[0]*dwik/rikmag;
	f[atomi][0] -= tmp2*rik[0]; 
	f[atomi][1] -= tmp2*rik[1]; 
	f[atomi][2] -= tmp2*rik[2]; 
	f[atomk][0] += tmp2*rik[0]; 
	f[atomk][1] += tmp2*rik[1]; 
	f[atomk][2] += tmp2*rik[2]; 

	if (vflag_atom) v_tally2(atomi,atomk,-tmp2,rik);

	tmp2 = VA*dN3[2]*(2.0*NconjtmpI*dwik*SpN)/rikmag;
	f[atomi][0] -= tmp2*rik[0]; 
	f[atomi][1] -= tmp2*rik[1]; 
	f[atomi][2] -= tmp2*rik[2]; 
	f[atomk][0] += tmp2*rik[0]; 
	f[atomk][1] += tmp2*rik[1]; 
	f[atomk][2] += tmp2*rik[2];

	if (vflag_atom) v_tally2(atomi,atomk,-tmp2,rik);

	if (fabs(dNki) > TOL) {
	  REBO_neighs_k = REBO_firstneigh[atomk];
	  for (n = 0; n < REBO_numneigh[atomk]; n++) {
	    atomn = REBO_neighs_k[n];
	    if (atomn != atomi) {
	      ntype = map[type[atomn]];
	      rkn[0] = x[atomk][0]-x[atomn][0];
	      rkn[1] = x[atomk][1]-x[atomn][1];
	      rkn[2] = x[atomk][2]-x[atomn][2];
	      rknmag = sqrt((rkn[0]*rkn[0])+(rkn[1]*rkn[1])+(rkn[2]*rkn[2]));
	      Sp(rknmag,rcmin[ktype][ntype],rcmax[ktype][ntype],dwkn);

	      tmp2 = VA*dN3[2]*(2.0*NconjtmpI*wik*dNki*dwkn)/rknmag;
	      f[atomk][0] -= tmp2*rkn[0]; 
	      f[atomk][1] -= tmp2*rkn[1]; 
	      f[atomk][2] -= tmp2*rkn[2]; 
	      f[atomn][0] += tmp2*rkn[0]; 
	      f[atomn][1] += tmp2*rkn[1]; 
	      f[atomn][2] += tmp2*rkn[2];

	      if (vflag_atom) v_tally2(atomk,atomn,-tmp2,rkn);
	    }
	  }
	}
      }
    }

    // piRC forces to J side

    REBO_neighs = REBO_firstneigh[j];
    for (l = 0; l < REBO_numneigh[j]; l++) {
      atoml = REBO_neighs[l];
      if (atoml != atomi) {
	ltype = map[type[atoml]];
	rjl[0] = x[atomj][0]-x[atoml][0];
	rjl[1] = x[atomj][1]-x[atoml][1];
	rjl[2] = x[atomj][2]-x[atoml][2];
	rjlmag = sqrt((rjl[0]*rjl[0])+(rjl[1]*rjl[1])+(rjl[2]*rjl[2]));
	wjl = Sp(rjlmag,rcmin[jtype][ltype],rcmax[jtype][ltype],dwjl);
	Nlj = nC[atoml]-(wjl*kronecker(jtype,0))+nH[atoml] - 
	  (wjl*kronecker(jtype,1));
	SpN = Sp(Nlj,Nmin,Nmax,dNlj);

	tmp2 = VA*dN3[1]*dwjl/rjlmag;
	f[atomj][0] -= tmp2*rjl[0]; 
	f[atomj][1] -= tmp2*rjl[1]; 
	f[atomj][2] -= tmp2*rjl[2];
	f[atoml][0] += tmp2*rjl[0]; 
	f[atoml][1] += tmp2*rjl[1]; 
	f[atoml][2] += tmp2*rjl[2];

	if (vflag_atom) v_tally2(atomj,atoml,-tmp2,rjl);

	tmp2 = VA*dN3[2]*(2.0*NconjtmpJ*dwjl*SpN)/rjlmag;
	f[atomj][0] -= tmp2*rjl[0]; 
	f[atomj][1] -= tmp2*rjl[1]; 
	f[atomj][2] -= tmp2*rjl[2];
	f[atoml][0] += tmp2*rjl[0]; 
	f[atoml][1] += tmp2*rjl[1]; 
	f[atoml][2] += tmp2*rjl[2];

	if (vflag_atom) v_tally2(atomj,atoml,-tmp2,rjl);

	if (fabs(dNlj) > TOL) {
	  REBO_neighs_l = REBO_firstneigh[atoml];
	  for (n = 0; n < REBO_numneigh[atoml]; n++) {
	    atomn = REBO_neighs_l[n];
	    if (atomn != atomj) {
	      ntype = map[type[atomn]];
	      rln[0] = x[atoml][0]-x[atomn][0];
	      rln[1] = x[atoml][1]-x[atomn][1];
	      rln[2] = x[atoml][2]-x[atomn][2];
	      rlnmag = sqrt((rln[0]*rln[0])+(rln[1]*rln[1])+(rln[2]*rln[2]));
	      Sp(rlnmag,rcmin[ltype][ntype],rcmax[ltype][ntype],dwln);

	      tmp2 = VA*dN3[2]*(2.0*NconjtmpJ*wjl*dNlj*dwln)/rlnmag;
	      f[atoml][0] -= tmp2*rln[0]; 
	      f[atoml][1] -= tmp2*rln[1]; 
	      f[atoml][2] -= tmp2*rln[2];
	      f[atomn][0] += tmp2*rln[0]; 
	      f[atomn][1] += tmp2*rln[1]; 
	      f[atomn][2] += tmp2*rln[2];

	      if (vflag_atom) v_tally2(atoml,atomn,-tmp2,rln);
	    }
	  }
	}
      }
    }

    if (fabs(Tij) > TOL) {
      dN3[0] = dN3Tij[0];
      dN3[1] = dN3Tij[1];
      dN3[2] = dN3Tij[2];
      atom2 = atomi;
      atom3 = atomj;
      r32[0] = x[atom3][0]-x[atom2][0];
      r32[1] = x[atom3][1]-x[atom2][1];
      r32[2] = x[atom3][2]-x[atom2][2];
      r32mag = sqrt((r32[0]*r32[0])+(r32[1]*r32[1])+(r32[2]*r32[2]));
      r23[0] = -r32[0];
      r23[1] = -r32[1];
      r23[2] = -r32[2];
      r23mag = r32mag;

      REBO_neighs_i = REBO_firstneigh[i];
      for (k = 0; k < REBO_numneigh[i]; k++) {
	atomk = REBO_neighs_i[k];
	atom1 = atomk;
	ktype = map[type[atomk]];
	if (atomk != atomj) {
	  r21[0] = x[atom2][0]-x[atom1][0];
	  r21[1] = x[atom2][1]-x[atom1][1];
	  r21[2] = x[atom2][2]-x[atom1][2];
	  r21mag = sqrt(r21[0]*r21[0] + r21[1]*r21[1] + r21[2]*r21[2]);
	  cos321 = ((r21[0]*rij[0])+(r21[1]*rij[1])+(r21[2]*rij[2])) / 
	    (r21mag*rijmag);
	  cos321 = MIN(cos321,1.0);
	  cos321 = MAX(cos321,-1.0);
	  sin321 = sqrt(1.0 - cos321*cos321);
	  sink2i = 1.0/(sin321*sin321);
	  rik2i = 1.0/(r21mag*r21mag);

	  if (sin321 != 0.0) { 
	    rr = (rijmag*rijmag)-(r21mag*r21mag);
	    rjk[0] = r21[0]-rij[0];
	    rjk[1] = r21[1]-rij[1];
	    rjk[2] = r21[2]-rij[2];
	    rjk2 = (rjk[0]*rjk[0])+(rjk[1]*rjk[1])+(rjk[2]*rjk[2]);
	    rijrik = 2.0*rijmag*r21mag;
	    rik2 = r21mag*r21mag;
	    dctik = (-rr+rjk2)/(rijrik*rik2);
	    dctij = (rr+rjk2)/(rijrik*rijmag*rijmag);
	    dctjk = -2.0/rijrik;
	    w21 = Sp(r21mag,rcmin[itype][ktype],rcmaxp[itype][ktype],dw21);
	    rikmag = r21mag; 
	    rij2 = r32mag*r32mag;
	    rik2 = r21mag*r21mag;
	    costmp = 0.5*(rij2+rik2-rjk2)/rijmag/rikmag;
	    tspjik = Sp2(costmp,thmin,thmax,dtsjik);
	    dtsjik = -dtsjik;
 
	    REBO_neighs_j = REBO_firstneigh[j];
	    for (l = 0; l < REBO_numneigh[j]; l++) {
	      atoml = REBO_neighs_j[l];
	      atom4 = atoml;
	      ltype = map[type[atoml]];
	      if (!(atoml == atomi || atoml == atomk)) {
		r34[0] = x[atom3][0]-x[atom4][0];
		r34[1] = x[atom3][1]-x[atom4][1];
		r34[2] = x[atom3][2]-x[atom4][2];
		r34mag = sqrt(r34[0]*r34[0] + r34[1]*r34[1] + r34[2]*r34[2]);
		cos234 = -1.0*((rij[0]*r34[0])+(rij[1]*r34[1]) + 
			       (rij[2]*r34[2]))/(rijmag*r34mag);
		cos234 = MIN(cos234,1.0);
		cos234 = MAX(cos234,-1.0);
		sin234 = sqrt(1.0 - cos234*cos234);
		sinl2i = 1.0/(sin234*sin234);
		rjl2i = 1.0/(r34mag*r34mag);

		if (sin234 != 0.0) {
		  w34 = Sp(r34mag,rcmin[jtype][ltype],
			   rcmaxp[jtype][ltype],dw34);
		  rr = (r23mag*r23mag)-(r34mag*r34mag);
		  ril[0] = r23[0]+r34[0];
		  ril[1] = r23[1]+r34[1];
		  ril[2] = r23[2]+r34[2];
		  ril2 = (ril[0]*ril[0])+(ril[1]*ril[1])+(ril[2]*ril[2]);
		  rijrjl = 2.0*r23mag*r34mag;
		  rjl2 = r34mag*r34mag;
		  dctjl = (-rr+ril2)/(rijrjl*rjl2);
		  dctji = (rr+ril2)/(rijrjl*r23mag*r23mag);
		  dctil = -2.0/rijrjl;
		  rjlmag = r34mag;
		  rjl2 = r34mag*r34mag;
		  costmp = 0.5*(rij2+rjl2-ril2)/rijmag/rjlmag;
		  tspijl = Sp2(costmp,thmin,thmax,dtsijl);
		  dtsijl = -dtsijl; //need minus sign
		  prefactor = VA*Tij;

		  cross321[0] = (r32[1]*r21[2])-(r32[2]*r21[1]);
		  cross321[1] = (r32[2]*r21[0])-(r32[0]*r21[2]);
		  cross321[2] = (r32[0]*r21[1])-(r32[1]*r21[0]);
		  cross234[0] = (r23[1]*r34[2])-(r23[2]*r34[1]);
		  cross234[1] = (r23[2]*r34[0])-(r23[0]*r34[2]);
		  cross234[2] = (r23[0]*r34[1])-(r23[1]*r34[0]);

		  cwnum = (cross321[0]*cross234[0]) + 
		    (cross321[1]*cross234[1])+(cross321[2]*cross234[2]);
		  cwnom = r21mag*r34mag*r23mag*r23mag*sin321*sin234;
		  om1234 = cwnum/cwnom;
		  cw = om1234;
		  Etmp += ((1.0-pow(om1234,2.0))*w21*w34) * 
		    (1.0-tspjik)*(1.0-tspijl);
		  
		  dt1dik = (rik2i)-(dctik*sink2i*cos321);
		  dt1djk = (-dctjk*sink2i*cos321);
		  dt1djl = (rjl2i)-(dctjl*sinl2i*cos234);
		  dt1dil = (-dctil*sinl2i*cos234);
		  dt1dij = (2.0/(r23mag*r23mag)) - 
		    (dctij*sink2i*cos321)-(dctji*sinl2i*cos234);
		  
		  dt2dik[0] = (-r23[2]*cross234[1])+(r23[1]*cross234[2]);
		  dt2dik[1] = (-r23[0]*cross234[2])+(r23[2]*cross234[0]);
		  dt2dik[2] = (-r23[1]*cross234[0])+(r23[0]*cross234[1]);
		  
		  dt2djl[0] = (-r23[1]*cross321[2])+(r23[2]*cross321[1]);
		  dt2djl[1] = (-r23[2]*cross321[0])+(r23[0]*cross321[2]);
		  dt2djl[2] = (-r23[0]*cross321[1])+(r23[1]*cross321[0]);
		  
		  dt2dij[0] = (r21[2]*cross234[1]) - 
		    (r34[2]*cross321[1])-(r21[1]*cross234[2]) + 
		    (r34[1]*cross321[2]);
		  dt2dij[1] = (r21[0]*cross234[2]) - 
		    (r34[0]*cross321[2])-(r21[2]*cross234[0]) + 
		    (r34[2]*cross321[0]);
		  dt2dij[2] = (r21[1]*cross234[0]) -
		    (r34[1]*cross321[0])-(r21[0]*cross234[1]) + 
		    (r34[0]*cross321[1]);
		  
		  aa = (prefactor*2.0*cw/cwnom)*w21*w34 * 
		    (1.0-tspjik)*(1.0-tspijl);
		  aaa1 = -prefactor*(1.0-pow(om1234,2.0)) * 
		    (1.0-tspjik)*(1.0-tspijl);
		  aaa2 = aaa1*w21*w34;
		  at2 = aa*cwnum;
		  
		  fcijpc = (-dt1dij*at2)+(aaa2*dtsjik*dctij*(1.0-tspijl)) + 
		    (aaa2*dtsijl*dctji*(1.0-tspjik));
		  fcikpc = (-dt1dik*at2)+(aaa2*dtsjik*dctik*(1.0-tspijl));
		  fcjlpc = (-dt1djl*at2)+(aaa2*dtsijl*dctjl*(1.0-tspjik));
		  fcjkpc = (-dt1djk*at2)+(aaa2*dtsjik*dctjk*(1.0-tspijl));
		  fcilpc = (-dt1dil*at2)+(aaa2*dtsijl*dctil*(1.0-tspjik));
		  
		  F23[0] = (fcijpc*r23[0])+(aa*dt2dij[0]);
		  F23[1] = (fcijpc*r23[1])+(aa*dt2dij[1]);
		  F23[2] = (fcijpc*r23[2])+(aa*dt2dij[2]);
		  
		  F12[0] = (fcikpc*r21[0])+(aa*dt2dik[0]);
		  F12[1] = (fcikpc*r21[1])+(aa*dt2dik[1]);
		  F12[2] = (fcikpc*r21[2])+(aa*dt2dik[2]);
		  
		  F34[0] = (fcjlpc*r34[0])+(aa*dt2djl[0]);
		  F34[1] = (fcjlpc*r34[1])+(aa*dt2djl[1]);
		  F34[2] = (fcjlpc*r34[2])+(aa*dt2djl[2]);
		  
		  F31[0] = (fcjkpc*rjk[0]);
		  F31[1] = (fcjkpc*rjk[1]);
		  F31[2] = (fcjkpc*rjk[2]);
		  
		  F24[0] = (fcilpc*ril[0]);
		  F24[1] = (fcilpc*ril[1]);
		  F24[2] = (fcilpc*ril[2]);
		  
		  f1[0] = -F12[0]-F31[0];
		  f1[1] = -F12[1]-F31[1];
		  f1[2] = -F12[2]-F31[2];
		  f2[0] = F23[0]+F12[0]+F24[0];
		  f2[1] = F23[1]+F12[1]+F24[1];
		  f2[2] = F23[2]+F12[2]+F24[2];
		  f3[0] = -F23[0]+F34[0]+F31[0];
		  f3[1] = -F23[1]+F34[1]+F31[1];
		  f3[2] = -F23[2]+F34[2]+F31[2];
		  f4[0] = -F34[0]-F24[0];
		  f4[1] = -F34[1]-F24[1];
		  f4[2] = -F34[2]-F24[2];
		  
		  // coordination forces

		  tmp2 = VA*Tij*((1.0-(om1234*om1234))) * 
		    (1.0-tspjik)*(1.0-tspijl)*dw21*w34/r21mag;
		  f2[0] -= tmp2*r21[0];
		  f2[1] -= tmp2*r21[1];
		  f2[2] -= tmp2*r21[2];
		  f1[0] += tmp2*r21[0];
		  f1[1] += tmp2*r21[1];
		  f1[2] += tmp2*r21[2];
		  
		  tmp2 = VA*Tij*((1.0-(om1234*om1234))) * 
		    (1.0-tspjik)*(1.0-tspijl)*w21*dw34/r34mag;
		  f3[0] -= tmp2*r34[0];
		  f3[1] -= tmp2*r34[1];
		  f3[2] -= tmp2*r34[2];
		  f4[0] += tmp2*r34[0];
		  f4[1] += tmp2*r34[1];  
		  f4[2] += tmp2*r34[2]; 

		  f[atom1][0] += f1[0]; f[atom1][1] += f1[1];
		  f[atom1][2] += f1[2];
		  f[atom2][0] += f2[0]; f[atom2][1] += f2[1];
		  f[atom2][2] += f2[2];
		  f[atom3][0] += f3[0]; f[atom3][1] += f3[1];
		  f[atom3][2] += f3[2];
		  f[atom4][0] += f4[0]; f[atom4][1] += f4[1];
		  f[atom4][2] += f4[2];
		  
		  if (vflag_atom) {
		    r13[0] = -rjk[0]; r13[1] = -rjk[1]; r13[2] = -rjk[2];
		    r43[0] = -r34[0]; r43[1] = -r34[1]; r43[2] = -r34[2];
		    v_tally4(atom1,atom2,atom3,atom4,f1,f2,f4,r13,r23,r43);
		  }
		}
	      }
	    }
	  }
	}
      }
      
      REBO_neighs = REBO_firstneigh[i];
      for (k = 0; k < REBO_numneigh[i]; k++) {
	atomk = REBO_neighs[k];
	if (atomk != atomj) {
	  ktype = map[type[atomk]];
	  rik[0] = x[atomi][0]-x[atomk][0];
	  rik[1] = x[atomi][1]-x[atomk][1];
	  rik[2] = x[atomi][2]-x[atomk][2];
	  rikmag = sqrt((rik[0]*rik[0])+(rik[1]*rik[1])+(rik[2]*rik[2]));
	  wik = Sp(rikmag,rcmin[itype][ktype],rcmax[itype][ktype],dwik);
	  Nki = nC[atomk]-(wik*kronecker(itype,0))+nH[atomk] - 
	    (wik*kronecker(itype,1));
	  SpN = Sp(Nki,Nmin,Nmax,dNki);

	  tmp2 = VA*dN3[0]*dwik*Etmp/rikmag;
	  f[atomi][0] -= tmp2*rik[0]; 
	  f[atomi][1] -= tmp2*rik[1]; 
	  f[atomi][2] -= tmp2*rik[2]; 
	  f[atomk][0] += tmp2*rik[0]; 
	  f[atomk][1] += tmp2*rik[1]; 
	  f[atomk][2] += tmp2*rik[2]; 

	  if (vflag_atom) v_tally2(atomi,atomk,-tmp2,rik);

	  tmp2 = VA*dN3[2]*(2.0*NconjtmpI*dwik*SpN)*Etmp/rikmag;
	  f[atomi][0] -= tmp2*rik[0]; 
	  f[atomi][1] -= tmp2*rik[1]; 
	  f[atomi][2] -= tmp2*rik[2]; 
	  f[atomk][0] += tmp2*rik[0]; 
	  f[atomk][1] += tmp2*rik[1]; 
	  f[atomk][2] += tmp2*rik[2]; 

	  if (vflag_atom) v_tally2(atomi,atomk,-tmp2,rik);

	  if (fabs(dNki)  >TOL) {
	    REBO_neighs_k = REBO_firstneigh[atomk];
	    for (n = 0; n < REBO_numneigh[atomk]; n++) {
	      atomn = REBO_neighs_k[n];
	      ntype = map[type[atomn]];
	      if (atomn !=atomi) {
		rkn[0] = x[atomk][0]-x[atomn][0];
		rkn[1] = x[atomk][1]-x[atomn][1];
		rkn[2] = x[atomk][2]-x[atomn][2];
		rknmag = sqrt((rkn[0]*rkn[0])+(rkn[1]*rkn[1])+(rkn[2]*rkn[2]));
		Sp(rknmag,rcmin[ktype][ntype],rcmax[ktype][ntype],dwkn);

		tmp2 = VA*dN3[2]*(2.0*NconjtmpI*wik*dNki*dwkn)*Etmp/rknmag;
		f[atomk][0] -= tmp2*rkn[0]; 
		f[atomk][1] -= tmp2*rkn[1]; 
		f[atomk][2] -= tmp2*rkn[2]; 
		f[atomn][0] += tmp2*rkn[0]; 
		f[atomn][1] += tmp2*rkn[1]; 
		f[atomn][2] += tmp2*rkn[2]; 

		if (vflag_atom) v_tally2(atomk,atomn,-tmp2,rkn);
	      }
	    }
	  }
	}
      }

      // Tij forces

      REBO_neighs = REBO_firstneigh[j];
      for (l = 0; l < REBO_numneigh[j]; l++) {
	atoml = REBO_neighs[l];
	if (atoml != atomi) {
	  ltype = map[type[atoml]];
	  rjl[0] = x[atomj][0]-x[atoml][0];
	  rjl[1] = x[atomj][1]-x[atoml][1];
	  rjl[2] = x[atomj][2]-x[atoml][2];
	  rjlmag = sqrt((rjl[0]*rjl[0])+(rjl[1]*rjl[1])+(rjl[2]*rjl[2]));
	  wjl = Sp(rjlmag,rcmin[jtype][ltype],rcmax[jtype][ltype],dwjl);
	  Nlj = nC[atoml]-(wjl*kronecker(jtype,0))+nH[atoml] - 
	    (wjl*kronecker(jtype,1));
	  SpN = Sp(Nlj,Nmin,Nmax,dNlj);

	  tmp2 = VA*dN3[1]*dwjl*Etmp/rjlmag;
	  f[atomj][0] -= tmp2*rjl[0]; 
	  f[atomj][1] -= tmp2*rjl[1]; 
	  f[atomj][2] -= tmp2*rjl[2]; 
	  f[atoml][0] += tmp2*rjl[0]; 
	  f[atoml][1] += tmp2*rjl[1]; 
	  f[atoml][2] += tmp2*rjl[2]; 

	  if (vflag_atom) v_tally2(atomj,atoml,-tmp2,rjl);

	  tmp2 = VA*dN3[2]*(2.0*NconjtmpJ*dwjl*SpN)*Etmp/rjlmag;
	  f[atomj][0] -= tmp2*rjl[0]; 
	  f[atomj][1] -= tmp2*rjl[1]; 
	  f[atomj][2] -= tmp2*rjl[2]; 
	  f[atoml][0] += tmp2*rjl[0]; 
	  f[atoml][1] += tmp2*rjl[1]; 
	  f[atoml][2] += tmp2*rjl[2]; 

	  if (vflag_atom) v_tally2(atomj,atoml,-tmp2,rjl);

	  if (fabs(dNlj) > TOL) {
	    REBO_neighs_l = REBO_firstneigh[atoml];
	    for (n = 0; n < REBO_numneigh[atoml]; n++) {
	      atomn = REBO_neighs_l[n];
	      ntype = map[type[atomn]];
	      if (atomn != atomj) {
		rln[0] = x[atoml][0]-x[atomn][0];
		rln[1] = x[atoml][1]-x[atomn][1];
		rln[2] = x[atoml][2]-x[atomn][2];
		rlnmag = sqrt((rln[0]*rln[0])+(rln[1]*rln[1])+(rln[2]*rln[2]));
		Sp(rlnmag,rcmin[ltype][ntype],rcmax[ltype][ntype],dwln);

		tmp2 = VA*dN3[2]*(2.0*NconjtmpJ*wjl*dNlj*dwln)*Etmp/rlnmag;
		f[atoml][0] -= tmp2*rln[0];
		f[atoml][1] -= tmp2*rln[1];
		f[atoml][2] -= tmp2*rln[2];
		f[atomn][0] += tmp2*rln[0];
		f[atomn][1] += tmp2*rln[1];
		f[atomn][2] += tmp2*rln[2];

		if (vflag_atom) v_tally2(atoml,atomn,-tmp2,rln);
	      }
	    }
	  }
	}
      }
    }
  }

  return Stb;
}

/* ----------------------------------------------------------------------
   G spline
------------------------------------------------------------------------- */

double PairAIREBO::gSpline(double costh, double Nij, int typei,
			   double *dgdc, double *dgdN)
{
  double coeffs[6],dS,g1,g2,dg1,dg2,cut,g;
  int i,j;

  i = 0;
  j = 0;
  g = 0.0;
  cut = 0.0;
  dS = 0.0;
  dg1 = 0.0;
  dg2 = 0.0;
  *dgdc = 0.0;
  *dgdN = 0.0;

  // central atom is Carbon

  if (typei == 0) {
    if (costh < gCdom[0]) costh = gCdom[0];
    if (costh > gCdom[4]) costh = gCdom[4];
    if (Nij >= NCmax) {
      for (i = 0; i < 4; i++) {
	if (costh >= gCdom[i] && costh <= gCdom[i+1]) {
	  for (j = 0; j < 6; j++) coeffs[j] = gC2[i][j];
	}
      }
      g2 = Sp5th(costh,coeffs,&dg2);
      g = g2;
      *dgdc = dg2;
      *dgdN = 0.0;
    }
    if (Nij <= NCmin) {
      for (i = 0; i < 4; i++) {
	if (costh >= gCdom[i] && costh <= gCdom[i+1]) {
	  for (j = 0; j < 6; j++) coeffs[j] = gC1[i][j];
	}
      }
      g1 = Sp5th(costh,coeffs,&dg1);
      g = g1;
      *dgdc = dg1;
      *dgdN = 0.0;
    }
    if (Nij > NCmin && Nij < NCmax) {
      for (i = 0; i < 4; i++) {
	if (costh >= gCdom[i] && costh <= gCdom[i+1]) {
	  for (j = 0; j < 6; j++) coeffs[j] = gC1[i][j];
	}
      }
      g1 = Sp5th(costh,coeffs,&dg1);
      for (i = 0; i < 4; i++) {
	if (costh >= gCdom[i] && costh <= gCdom[i+1]) {
	  for (j = 0; j < 6; j++) coeffs[j] = gC2[i][j];
	}
      }
      g2 = Sp5th(costh,coeffs,&dg2);
      cut = Sp(Nij,NCmin,NCmax,dS);
      g = g2+cut*(g1-g2);
      *dgdc = dg2+(cut*(dg1-dg2));
      *dgdN = dS*(g1-g2);
    }
  }
  
  // central atom is Hydrogen

  if (typei == 1) {
    if (costh < gHdom[0]) costh = gHdom[0];
    if (costh > gHdom[3]) costh = gHdom[3];
    for (i = 0; i < 3; i++) {
      if (costh >= gHdom[i] && costh <= gHdom[i+1]) {
	for (j = 0; j < 6; j++) coeffs[j] = gH[i][j];
      }
    }
    g = Sp5th(costh,coeffs,&dg1);
    *dgdN = 0.0;
    *dgdc = dg1;
  }

  return g;
}

/* ----------------------------------------------------------------------
   Pij spline
------------------------------------------------------------------------- */

double PairAIREBO::PijSpline(double NijC, double NijH, int typei, int typej,
			     double dN2[2])
{
  int x,y,i,done;
  double Pij,coeffs[16];
  
  for (i = 0; i < 16; i++) coeffs[i]=0.0;

  x = 0;
  y = 0;
  dN2[0] = 0.0;
  dN2[1] = 0.0;
  Pij = 0.0;
  done = 0;

  // if inputs are out of bounds set them back to a point in bounds

  if (typei == 0 && typej == 0) {
    if (NijC < pCCdom[0][0]) NijC=pCCdom[0][0];
    if (NijC > pCCdom[0][1]) NijC=pCCdom[0][1];
    if (NijH < pCCdom[1][0]) NijH=pCCdom[1][0];
    if (NijH > pCCdom[1][1]) NijH=pCCdom[1][1];

    if (fabs(NijC-floor(NijC)) < TOL && fabs(NijH-floor(NijH)) < TOL) {
      Pij = PCCf[(int) NijC][(int) NijH];
      dN2[0] = PCCdfdx[(int) NijC][(int) NijH];
      dN2[1] = PCCdfdy[(int) NijC][(int) NijH];
      done = 1;
    }
    if (done == 0) {
      x = (int) (floor(NijC));
      y = (int) (floor(NijH));
      for (i = 0; i<16; i++) coeffs[i] = pCC[x][y][i];
      Pij = Spbicubic(NijC,NijH,coeffs,dN2);
    }
  }

  // if inputs are out of bounds set them back to a point in bounds
  
   if (typei == 0 && typej == 1){
     if (NijC < pCHdom[0][0]) NijC=pCHdom[0][0];
     if (NijC > pCHdom[0][1]) NijC=pCHdom[0][1];
      if (NijH < pCHdom[0][0]) NijH=pCHdom[1][0];
      if (NijH > pCHdom[1][1]) NijH=pCHdom[1][1];
 
    if (fabs(NijC-floor(NijC)) < TOL && fabs(NijH-floor(NijH)) < TOL) {
      Pij = PCHf[(int) NijC][(int) NijH];
      dN2[0] = PCHdfdx[(int) NijC][(int) NijH];
      dN2[1] = PCHdfdy[(int) NijC][(int) NijH];
      done = 1;
    }
    if (done == 0) {
      x = (int) (floor(NijC));
      y = (int) (floor(NijH));
      for (i = 0; i<16; i++) coeffs[i] = pCH[x][y][i];
      Pij = Spbicubic(NijC,NijH,coeffs,dN2);
    }
  }
  
  if (typei == 1 && typej == 0) {
    Pij = 0.0;
    dN2[0] = 0.0;
    dN2[1] = 0.0;
  }


  if (typei == 1 && typej == 1) {
    Pij = 0.0;
    dN2[0] = 0.0;
    dN2[1] = 0.0;
  }
  return Pij;
}

/* ----------------------------------------------------------------------
   PiRC spline
------------------------------------------------------------------------- */

double PairAIREBO::piRCSpline(double Nij, double Nji, double Nijconj,
			      int typei, int typej, double dN3[3])
{
  int x,y,z,i,done;
  double piRC,coeffs[64];
  x=0;
  y=0;
  z=0;
  i=0;
  piRC=0.0;

  done=0;

  for (i=0; i<64; i++) coeffs[i]=0.0;

  if (typei==0 && typej==0) {
    //if the inputs are out of bounds set them back to a point in bounds
    if (Nij<piCCdom[0][0]) Nij=piCCdom[0][0];
    if (Nij>piCCdom[0][1]) Nij=piCCdom[0][1];
    if (Nji<piCCdom[1][0]) Nji=piCCdom[1][0];
    if (Nji>piCCdom[1][1]) Nji=piCCdom[1][1];
    if (Nijconj<piCCdom[2][0]) Nijconj=piCCdom[2][0];
    if (Nijconj>piCCdom[2][1]) Nijconj=piCCdom[2][1];

    if (fabs(Nij-floor(Nij))<TOL && fabs(Nji-floor(Nji))<TOL && 
	fabs(Nijconj-floor(Nijconj))<TOL) {
      piRC=piCCf[(int) Nij][(int) Nji][(int) Nijconj];
      dN3[0]=piCCdfdx[(int) Nij][(int) Nji][(int) Nijconj];
      dN3[1]=piCCdfdy[(int) Nij][(int) Nji][(int) Nijconj];
      dN3[2]=piCCdfdz[(int) Nij][(int) Nji][(int) Nijconj];
      done=1;
    }

    if (done==0) {
      for (i=0; i<piCCdom[0][1]; i++)
	if (Nij>=(double) i && Nij<=(double) i+1 || Nij==(double) i) x=i;
      for (i=0; i<piCCdom[1][1]; i++)
	if (Nji>=(double) i && Nji<=(double) i+1 || Nji==(double) i) y=i;
      for (i=0; i<piCCdom[2][1]; i++)
	if (Nijconj>=(double) i && Nijconj<=(double) i+1 || 
	    Nijconj==(double) i) z=i;

      for (i=0; i<64; i++) coeffs[i]=piCC[x][y][z][i];
      piRC=Sptricubic(Nij,Nji,Nijconj,coeffs,dN3);
    }
  }
  
  
  // CH interaction

  if (typei==0 && typej==1 || typei==1 && typej==0) {
    // if the inputs are out of bounds set them back to a point in bounds

    if (Nij<piCHdom[0][0] || Nij>piCHdom[0][1] || 
	Nji<piCHdom[1][0] || Nji>piCHdom[1][1] || 
	Nijconj<piCHdom[2][0] || Nijconj>piCHdom[2][1]) {
      if (Nij<piCHdom[0][0]) Nij=piCHdom[0][0];
      if (Nij>piCHdom[0][1]) Nij=piCHdom[0][1];
      if (Nji<piCHdom[1][0]) Nji=piCHdom[1][0];
      if (Nji>piCHdom[1][1]) Nji=piCHdom[1][1];
      if (Nijconj<piCHdom[2][0]) Nijconj=piCHdom[2][0];
      if (Nijconj>piCHdom[2][1]) Nijconj=piCHdom[2][1];
    }

    if (fabs(Nij-floor(Nij))<TOL && fabs(Nji-floor(Nji))<TOL && 
	fabs(Nijconj-floor(Nijconj))<TOL) {
      piRC=piCHf[(int) Nij][(int) Nji][(int) Nijconj];
      dN3[0]=piCHdfdx[(int) Nij][(int) Nji][(int) Nijconj];
      dN3[1]=piCHdfdy[(int) Nij][(int) Nji][(int) Nijconj];
      dN3[2]=piCHdfdz[(int) Nij][(int) Nji][(int) Nijconj];
      done=1;
    }

    if (done==0) {
      for (i=0; i<piCHdom[0][1]; i++)
	if (Nij>=i && Nij<=i+1) x=i;
      for (i=0; i<piCHdom[1][1]; i++)
	if (Nji>=i && Nji<=i+1) y=i;
      for (i=0; i<piCHdom[2][1]; i++)
	if (Nijconj>=i && Nijconj<=i+1) z=i;

      for (i=0; i<64; i++) coeffs[i]=piCH[x][y][z][i];
      piRC=Sptricubic(Nij,Nji,Nijconj,coeffs,dN3);
    }
  }
  
  if (typei==1 && typej==1) {
    if (Nij<piHHdom[0][0] || Nij>piHHdom[0][1] || 
	Nji<piHHdom[1][0] || Nji>piHHdom[1][1] || 
	Nijconj<piHHdom[2][0] || Nijconj>piHHdom[2][1]) {
      Nij=0.0;
      Nji=0.0;
      Nijconj=0.0;
    }
    if (fabs(Nij-floor(Nij))<TOL && fabs(Nji-floor(Nji))<TOL && 
	fabs(Nijconj-floor(Nijconj))<TOL) {
      piRC=piHHf[(int) Nij][(int) Nji][(int) Nijconj];
      dN3[0]=piHHdfdx[(int) Nij][(int) Nji][(int) Nijconj];
      dN3[1]=piHHdfdy[(int) Nij][(int) Nji][(int) Nijconj];
      dN3[2]=piHHdfdz[(int) Nij][(int) Nji][(int) Nijconj];
      done=1;
    } 
    if (done==0) {
      for (i=0; i<piHHdom[0][1]; i++)
	if (Nij>=i && Nij<=i+1) x=i;
      for (i=0; i<piHHdom[1][1]; i++)
	if (Nji>=i && Nji<=i+1) y=i;
      for (i=0; i<piHHdom[2][1]; i++)
	if (Nijconj>=i && Nijconj<=i+1) z=i;

      for (i=0; i<64; i++) coeffs[i]=piHH[x][y][z][i];
      piRC=Sptricubic(Nij,Nji,Nijconj,coeffs,dN3);
    }
  }

  return piRC;
}

/* ----------------------------------------------------------------------
   Tij spline
------------------------------------------------------------------------- */

double PairAIREBO::TijSpline(double Nij, double Nji,
			     double Nijconj, double dN3[3])
{
  int x,y,z,i,done;
  double Tijf,coeffs[64];

  x=0;
  y=0;
  z=0;
  i=0;
  Tijf=0.0;
  done=0;
  for (i=0; i<64; i++) coeffs[i]=0.0;

  //if the inputs are out of bounds set them back to a point in bounds

  if (Nij<Tijdom[0][0]) Nij=Tijdom[0][0];
  if (Nij>Tijdom[0][1]) Nij=Tijdom[0][1];
  if (Nji<Tijdom[1][0]) Nji=Tijdom[1][0];
  if (Nji>Tijdom[1][1]) Nji=Tijdom[1][1];
  if (Nijconj<Tijdom[2][0]) Nijconj=Tijdom[2][0];
  if (Nijconj>Tijdom[2][1]) Nijconj=Tijdom[2][1];

  if (fabs(Nij-floor(Nij))<TOL && fabs(Nji-floor(Nji))<TOL && 
      fabs(Nijconj-floor(Nijconj))<TOL) {
    Tijf=Tf[(int) Nij][(int) Nji][(int) Nijconj];
    dN3[0]=Tdfdx[(int) Nij][(int) Nji][(int) Nijconj];
    dN3[1]=Tdfdy[(int) Nij][(int) Nji][(int) Nijconj];
    dN3[2]=Tdfdz[(int) Nij][(int) Nji][(int) Nijconj];
    done=1;
  }

  if (done==0) {
    for (i=0; i<Tijdom[0][1]; i++) 
      if (Nij>=i && Nij<=i+1) x=i;
    for (i=0; i<Tijdom[1][1]; i++)
      if (Nji>=i && Nji<=i+1) y=i;
    for (i=0; i<Tijdom[2][1]; i++) 
      if (Nijconj>=i && Nijconj<=i+1) z=i;

    for (i=0; i<64; i++) coeffs[i]=Tijc[x][y][z][i];
    Tijf=Sptricubic(Nij,Nji,Nijconj,coeffs,dN3);
  }

  return Tijf;
}

/* ----------------------------------------------------------------------
   add pages to REBO neighbor list, starting at npage
------------------------------------------------------------------------- */

void PairAIREBO::add_pages(int howmany)
{
  int npage = maxpage;
  maxpage += howmany;
  pages = (int **) 
    memory->srealloc(pages,maxpage*sizeof(int *),"AIREBO:pages");
  for (int i = npage; i < maxpage; i++)
    memory->create(pages[i],pgsize,"AIREBO:pages[i]");
}

/* ----------------------------------------------------------------------
   read AIREBO potential file
------------------------------------------------------------------------- */

void PairAIREBO::read_file(char *filename)
{
  int i,j,k,l,limit;
  char s[MAXLINE];
  
  // REBO Parameters (AIREBO)
  
  double rcmin_CC,rcmin_CH,rcmin_HH,rcmax_CC,rcmax_CH,
    rcmax_HH,rcmaxp_CC,rcmaxp_CH,rcmaxp_HH;
  double Q_CC,Q_CH,Q_HH,alpha_CC,alpha_CH,alpha_HH,A_CC,A_CH,A_HH;
  double BIJc_CC1,BIJc_CC2,BIJc_CC3,BIJc_CH1,BIJc_CH2,BIJc_CH3,
    BIJc_HH1,BIJc_HH2,BIJc_HH3;
  double Beta_CC1,Beta_CC2,Beta_CC3,Beta_CH1,Beta_CH2,Beta_CH3,
    Beta_HH1,Beta_HH2,Beta_HH3;
  double rho_CC,rho_CH,rho_HH;
  
  // LJ Parameters (AIREBO)
  
  double rcLJmin_CC,rcLJmin_CH,rcLJmin_HH,rcLJmax_CC,rcLJmax_CH,
    rcLJmax_HH,bLJmin_CC;
  double bLJmin_CH,bLJmin_HH,bLJmax_CC,bLJmax_CH,bLJmax_HH,
    epsilon_CC,epsilon_CH,epsilon_HH;
  double sigma_CC,sigma_CH,sigma_HH,epsilonT_CCCC,epsilonT_CCCH,epsilonT_HCCH;
  
  MPI_Comm_rank(world,&me);
  
  // read file on proc 0
  
  if (me == 0) {
    FILE *fp = fopen(filename,"r");
    if (fp == NULL) {
      char str[128];
      sprintf(str,"Cannot open AIREBO potential file %s",filename);
      error->one(FLERR,str);
    }

    // skip initial comment lines

    while (1) {
      fgets(s,MAXLINE,fp);
      if (s[0] != '#') break;
    }
    
    // read parameters
    
    fgets(s,MAXLINE,fp);
    sscanf(s,"%lg",&rcmin_CC);
    fgets(s,MAXLINE,fp);
    sscanf(s,"%lg",&rcmin_CH);
    fgets(s,MAXLINE,fp);
    sscanf(s,"%lg",&rcmin_HH);
    fgets(s,MAXLINE,fp);
    sscanf(s,"%lg",&rcmax_CC);
    fgets(s,MAXLINE,fp);
    sscanf(s,"%lg",&rcmax_CH);
    fgets(s,MAXLINE,fp);
    sscanf(s,"%lg",&rcmax_HH);
    fgets(s,MAXLINE,fp);
    sscanf(s,"%lg",&rcmaxp_CC);
    fgets(s,MAXLINE,fp);
    sscanf(s,"%lg",&rcmaxp_CH);
    fgets(s,MAXLINE,fp);
    sscanf(s,"%lg",&rcmaxp_HH);
    fgets(s,MAXLINE,fp);
    sscanf(s,"%lg",&smin);
    fgets(s,MAXLINE,fp);
    sscanf(s,"%lg",&Nmin);
    fgets(s,MAXLINE,fp);
    sscanf(s,"%lg",&Nmax);
    fgets(s,MAXLINE,fp);
    sscanf(s,"%lg",&NCmin);
    fgets(s,MAXLINE,fp);
    sscanf(s,"%lg",&NCmax);
    fgets(s,MAXLINE,fp);
    sscanf(s,"%lg",&Q_CC);
    fgets(s,MAXLINE,fp);
    sscanf(s,"%lg",&Q_CH);
    fgets(s,MAXLINE,fp);
    sscanf(s,"%lg",&Q_HH);
    fgets(s,MAXLINE,fp);
    sscanf(s,"%lg",&alpha_CC);
    fgets(s,MAXLINE,fp);
    sscanf(s,"%lg",&alpha_CH);
    fgets(s,MAXLINE,fp);
    sscanf(s,"%lg",&alpha_HH);
    fgets(s,MAXLINE,fp);
    sscanf(s,"%lg",&A_CC);
    fgets(s,MAXLINE,fp);
    sscanf(s,"%lg",&A_CH);
    fgets(s,MAXLINE,fp);
    sscanf(s,"%lg",&A_HH);
    fgets(s,MAXLINE,fp);
    sscanf(s,"%lg",&BIJc_CC1);
    fgets(s,MAXLINE,fp);
    sscanf(s,"%lg",&BIJc_CC2);
    fgets(s,MAXLINE,fp);
    sscanf(s,"%lg",&BIJc_CC3);
    fgets(s,MAXLINE,fp);
    sscanf(s,"%lg",&BIJc_CH1);
    fgets(s,MAXLINE,fp);
    sscanf(s,"%lg",&BIJc_CH2);
    fgets(s,MAXLINE,fp);
    sscanf(s,"%lg",&BIJc_CH3);
    fgets(s,MAXLINE,fp);
    sscanf(s,"%lg",&BIJc_HH1);
    fgets(s,MAXLINE,fp);
    sscanf(s,"%lg",&BIJc_HH2);
    fgets(s,MAXLINE,fp);
    sscanf(s,"%lg",&BIJc_HH3);
    fgets(s,MAXLINE,fp);
    sscanf(s,"%lg",&Beta_CC1);
    fgets(s,MAXLINE,fp);
    sscanf(s,"%lg",&Beta_CC2);
    fgets(s,MAXLINE,fp);
    sscanf(s,"%lg",&Beta_CC3);
    fgets(s,MAXLINE,fp);
    sscanf(s,"%lg",&Beta_CH1);
    fgets(s,MAXLINE,fp);
    sscanf(s,"%lg",&Beta_CH2);
    fgets(s,MAXLINE,fp);
    sscanf(s,"%lg",&Beta_CH3);
    fgets(s,MAXLINE,fp);
    sscanf(s,"%lg",&Beta_HH1);
    fgets(s,MAXLINE,fp);
    sscanf(s,"%lg",&Beta_HH2);
    fgets(s,MAXLINE,fp);
    sscanf(s,"%lg",&Beta_HH3);
    fgets(s,MAXLINE,fp);
    sscanf(s,"%lg",&rho_CC);
    fgets(s,MAXLINE,fp);
    sscanf(s,"%lg",&rho_CH);
    fgets(s,MAXLINE,fp);
    sscanf(s,"%lg",&rho_HH);
    
    // LJ parameters
    
    fgets(s,MAXLINE,fp);
    sscanf(s,"%lg",&rcLJmin_CC);
    fgets(s,MAXLINE,fp);
    sscanf(s,"%lg",&rcLJmin_CH);
    fgets(s,MAXLINE,fp);
    sscanf(s,"%lg",&rcLJmin_HH);
    fgets(s,MAXLINE,fp);
    sscanf(s,"%lg",&rcLJmax_CC);
    fgets(s,MAXLINE,fp);
    sscanf(s,"%lg",&rcLJmax_CH);
    fgets(s,MAXLINE,fp);
    sscanf(s,"%lg",&rcLJmax_HH);
    fgets(s,MAXLINE,fp);
    sscanf(s,"%lg",&bLJmin_CC);
    fgets(s,MAXLINE,fp);
    sscanf(s,"%lg",&bLJmin_CH);
    fgets(s,MAXLINE,fp);
    sscanf(s,"%lg",&bLJmin_HH);
    fgets(s,MAXLINE,fp);
    sscanf(s,"%lg",&bLJmax_CC);
    fgets(s,MAXLINE,fp);
    sscanf(s,"%lg",&bLJmax_CH);
    fgets(s,MAXLINE,fp);
    sscanf(s,"%lg",&bLJmax_HH);
    fgets(s,MAXLINE,fp);
    sscanf(s,"%lg",&epsilon_CC);
    fgets(s,MAXLINE,fp);
    sscanf(s,"%lg",&epsilon_CH);
    fgets(s,MAXLINE,fp);
    sscanf(s,"%lg",&epsilon_HH);
    fgets(s,MAXLINE,fp);
    sscanf(s,"%lg",&sigma_CC);
    fgets(s,MAXLINE,fp);
    sscanf(s,"%lg",&sigma_CH);
    fgets(s,MAXLINE,fp);
    sscanf(s,"%lg",&sigma_HH);
    fgets(s,MAXLINE,fp);
    sscanf(s,"%lg",&epsilonT_CCCC);
    fgets(s,MAXLINE,fp);
    sscanf(s,"%lg",&epsilonT_CCCH);
    fgets(s,MAXLINE,fp);
    sscanf(s,"%lg",&epsilonT_HCCH);
    
    // gC spline
    
    fgets(s,MAXLINE,fp);
    fgets(s,MAXLINE,fp);
    fgets(s,MAXLINE,fp);
    
    // number-1 = # of domains for the spline 	
    
    fgets(s,MAXLINE,fp);
    sscanf(s,"%d",&limit);
    
    for (i = 0; i < limit; i++) {
      fgets(s,MAXLINE,fp);
      sscanf(s,"%lg",&gCdom[i]);
    }
    fgets(s,MAXLINE,fp);
    for (i = 0; i < limit-1; i++) {
      for (j = 0; j < 6; j++) {
	fgets(s,MAXLINE,fp);
	sscanf(s,"%lg",&gC1[i][j]);
      }
    }
    fgets(s,MAXLINE,fp);
    for (i = 0; i < limit-1; i++) {
      for (j = 0; j < 6; j++) {
	fgets(s,MAXLINE,fp);
	sscanf(s,"%lg",&gC2[i][j]);
      }
    }
    
    // gH spline
    
    fgets(s,MAXLINE,fp);
    fgets(s,MAXLINE,fp);
    fgets(s,MAXLINE,fp);
    
    fgets(s,MAXLINE,fp);
    sscanf(s,"%d",&limit);	
    
    for (i = 0; i < limit; i++) {
      fgets(s,MAXLINE,fp);
      sscanf(s,"%lg",&gHdom[i]);
    }
    
    fgets(s,MAXLINE,fp);
    
    for (i = 0; i < limit-1; i++) {
      for (j = 0; j < 6; j++) {
	fgets(s,MAXLINE,fp);
	sscanf(s,"%lg",&gH[i][j]);
      }
    }
    
    // pCC spline
    
    fgets(s,MAXLINE,fp);
    fgets(s,MAXLINE,fp);
    fgets(s,MAXLINE,fp);
    
    fgets(s,MAXLINE,fp);
    sscanf(s,"%d",&limit);	
    
    for (i = 0; i < limit/2; i++) {
      for (j = 0; j < limit/2; j++) {
	fgets(s,MAXLINE,fp);
	sscanf(s,"%lg",&pCCdom[i][j]);
      }
    }
    fgets(s,MAXLINE,fp);
    
    for (i = 0; i < (int) pCCdom[0][1]; i++) {
      for (j = 0; j < (int) pCCdom[1][1]; j++) {
	for (k = 0; k < 16; k++) {
	  fgets(s,MAXLINE,fp);
	  sscanf(s,"%lg",&pCC[i][j][k]);
	}
      }
    }
    
    // pCH spline
    
    fgets(s,MAXLINE,fp);
    fgets(s,MAXLINE,fp);
    fgets(s,MAXLINE,fp);
    fgets(s,MAXLINE,fp);
    sscanf(s,"%d",&limit);	
    
    for (i = 0; i < limit/2; i++) {
      for (j = 0; j < limit/2; j++) {
	fgets(s,MAXLINE,fp);
	sscanf(s,"%lg",&pCHdom[i][j]);
      }
    }
    fgets(s,MAXLINE,fp);
    
    for (i = 0; i < (int) pCHdom[0][1]; i++) {
      for (j = 0; j < (int) pCHdom[1][1]; j++) {
	for (k = 0; k < 16; k++) {
	  fgets(s,MAXLINE,fp);
	  sscanf(s,"%lg",&pCH[i][j][k]);
	}
      }
    }
    
    // piCC cpline
    
    fgets(s,MAXLINE,fp);
    fgets(s,MAXLINE,fp);
    fgets(s,MAXLINE,fp);
    
    fgets(s,MAXLINE,fp);
    sscanf(s,"%d",&limit);
    
    for (i = 0; i < limit/2; i++) {
      for (j = 0; j < limit/3; j++) {
	fgets(s,MAXLINE,fp);
	sscanf(s,"%lg",&piCCdom[i][j]);
      }
    }
    fgets(s,MAXLINE,fp);
    
    for (i = 0; i < (int) piCCdom[0][1]; i++) {
      for (j = 0; j < (int) piCCdom[1][1]; j++) {
	for (k = 0; k < (int) piCCdom[2][1]; k++) {
	  for (l = 0; l < 64; l = l+1) {
	    fgets(s,MAXLINE,fp);
	    sscanf(s,"%lg",&piCC[i][j][k][l]);
	  }
	}
      }
    }
    
    // piCH spline
    
    fgets(s,MAXLINE,fp);
    fgets(s,MAXLINE,fp);
    fgets(s,MAXLINE,fp);
    
    fgets(s,MAXLINE,fp);
    sscanf(s,"%d",&limit);
    
    for (i = 0; i < limit/2; i++) {
      for (j = 0; j < limit/3; j++) {
	fgets(s,MAXLINE,fp);
	sscanf(s,"%lg",&piCHdom[i][j]);
      }
    }
    fgets(s,MAXLINE,fp);
    
    for (i = 0; i < (int) piCHdom[0][1]; i++) {
      for (j = 0; j < (int) piCHdom[1][1]; j++) {
	for (k = 0; k < (int) piCHdom[2][1]; k++) {
	  for (l = 0; l < 64; l = l+1) {
	    fgets(s,MAXLINE,fp);
	    sscanf(s,"%lg",&piCH[i][j][k][l]);
	  }
	}
      }
    }
    
    // piHH spline
    
    fgets(s,MAXLINE,fp);
    fgets(s,MAXLINE,fp);
    fgets(s,MAXLINE,fp);
    
    fgets(s,MAXLINE,fp);
    sscanf(s,"%d",&limit);
    
    for (i = 0; i < limit/2; i++) {
      for (j = 0; j < limit/3; j++) {
	fgets(s,MAXLINE,fp);
	sscanf(s,"%lg",&piHHdom[i][j]);
      }
    }
    fgets(s,MAXLINE,fp);
    
    for (i = 0; i < (int) piHHdom[0][1]; i++) {
      for (j = 0; j < (int) piHHdom[1][1]; j++) {
	for (k = 0; k < (int) piHHdom[2][1]; k++) {
	  for (l = 0; l < 64; l = l+1) {
	    fgets(s,MAXLINE,fp);
	    sscanf(s,"%lg",&piHH[i][j][k][l]);
	  }
	}
      }
    }
    
    // Tij spline
    
    fgets(s,MAXLINE,fp);
    fgets(s,MAXLINE,fp);
    fgets(s,MAXLINE,fp);
    
    fgets(s,MAXLINE,fp);
    sscanf(s,"%d",&limit);
    
    for (i = 0; i < limit/2; i++) {
      for (j = 0; j < limit/3; j++) {
	fgets(s,MAXLINE,fp);
	sscanf(s,"%lg",&Tijdom[i][j]);
      }
    }
    fgets(s,MAXLINE,fp);
    
    for (i = 0; i < (int) Tijdom[0][1]; i++) {
      for (j = 0; j < (int) Tijdom[1][1]; j++) {
	for (k = 0; k < (int) Tijdom[2][1]; k++) {
	  for (l = 0; l < 64; l = l+1) {
	    fgets(s,MAXLINE,fp);
	    sscanf(s,"%lg",&Tijc[i][j][k][l]);
	  }
	}
      }
    }
    
    fclose(fp);
  }
  
  // store read-in values in arrays
  
  if (me == 0) {
    
    // REBO
    
    rcmin[0][0] = rcmin_CC;
    rcmin[0][1] = rcmin_CH;
    rcmin[1][0] = rcmin[0][1];
    rcmin[1][1] = rcmin_HH;
    
    rcmax[0][0] = rcmax_CC;
    rcmax[0][1] = rcmax_CH;
    rcmax[1][0] = rcmax[0][1];
    rcmax[1][1] = rcmax_HH;
    
    rcmaxsq[0][0] = rcmax[0][0]*rcmax[0][0];
    rcmaxsq[1][0] = rcmax[1][0]*rcmax[1][0];
    rcmaxsq[0][1] = rcmax[0][1]*rcmax[0][1];
    rcmaxsq[1][1] = rcmax[1][1]*rcmax[1][1];
    
    rcmaxp[0][0] = rcmaxp_CC;
    rcmaxp[0][1] = rcmaxp_CH;
    rcmaxp[1][0] = rcmaxp[0][1];
    rcmaxp[1][1] = rcmaxp_HH;
    
    Q[0][0] = Q_CC;
    Q[0][1] = Q_CH;
    Q[1][0] = Q[0][1];
    Q[1][1] = Q_HH;
    
    alpha[0][0] = alpha_CC;
    alpha[0][1] = alpha_CH;
    alpha[1][0] = alpha[0][1];
    alpha[1][1] = alpha_HH;
    
    A[0][0] = A_CC;
    A[0][1] = A_CH;
    A[1][0] = A[0][1];
    A[1][1] = A_HH;
    
    rho[0][0] = rho_CC;
    rho[0][1] = rho_CH;
    rho[1][0] = rho[0][1];
    rho[1][1] = rho_HH;
    
    BIJc[0][0][0] = BIJc_CC1;
    BIJc[0][0][1] = BIJc_CC2;
    BIJc[0][0][2] = BIJc_CC3;
    BIJc[0][1][0] = BIJc_CH1;
    BIJc[0][1][1] = BIJc_CH2;
    BIJc[0][1][2] = BIJc_CH3;
    BIJc[1][0][0] = BIJc_CH1;
    BIJc[1][0][1] = BIJc_CH2;
    BIJc[1][0][2] = BIJc_CH3;
    BIJc[1][1][0] = BIJc_HH1;
    BIJc[1][1][1] = BIJc_HH2;
    BIJc[1][1][2] = BIJc_HH3;
    
    Beta[0][0][0] = Beta_CC1;
    Beta[0][0][1] = Beta_CC2;
    Beta[0][0][2] = Beta_CC3;
    Beta[0][1][0] = Beta_CH1;
    Beta[0][1][1] = Beta_CH2;
    Beta[0][1][2] = Beta_CH3;
    Beta[1][0][0] = Beta_CH1;
    Beta[1][0][1] = Beta_CH2;
    Beta[1][0][2] = Beta_CH3;
    Beta[1][1][0] = Beta_HH1;
    Beta[1][1][1] = Beta_HH2;
    Beta[1][1][2] = Beta_HH3;
    
    // LJ
    
    rcLJmin[0][0] = rcLJmin_CC;
    rcLJmin[0][1] = rcLJmin_CH;
    rcLJmin[1][0] = rcLJmin[0][1];
    rcLJmin[1][1] = rcLJmin_HH;
    
    rcLJmax[0][0] = rcLJmax_CC;
    rcLJmax[0][1] = rcLJmax_CH;
    rcLJmax[1][0] = rcLJmax[0][1];
    rcLJmax[1][1] = rcLJmax_HH;
    
    rcLJmaxsq[0][0] = rcLJmax[0][0]*rcLJmax[0][0];
    rcLJmaxsq[1][0] = rcLJmax[1][0]*rcLJmax[1][0];
    rcLJmaxsq[0][1] = rcLJmax[0][1]*rcLJmax[0][1];
    rcLJmaxsq[1][1] = rcLJmax[1][1]*rcLJmax[1][1];

    bLJmin[0][0] = bLJmin_CC;
    bLJmin[0][1] = bLJmin_CH;
    bLJmin[1][0] = bLJmin[0][1];
    bLJmin[1][1] = bLJmin_HH;
    
    bLJmax[0][0] = bLJmax_CC;
    bLJmax[0][1] = bLJmax_CH;
    bLJmax[1][0] = bLJmax[0][1];
    bLJmax[1][1] = bLJmax_HH;
    
    epsilon[0][0] = epsilon_CC;
    epsilon[0][1] = epsilon_CH;
    epsilon[1][0] = epsilon[0][1];
    epsilon[1][1] = epsilon_HH;
    
    sigma[0][0] = sigma_CC;
    sigma[0][1] = sigma_CH;
    sigma[1][0] = sigma[0][1];
    sigma[1][1] = sigma_HH;
    
    // torsional

    thmin = -1.0;
    thmax = -0.995; 
    epsilonT[0][0] = epsilonT_CCCC;
    epsilonT[0][1] = epsilonT_CCCH;
    epsilonT[1][0] = epsilonT[0][1];
    epsilonT[1][1] = epsilonT_HCCH;
  }
  
  // broadcast read-in and setup values

  MPI_Bcast(&thmin,1,MPI_DOUBLE,0,world);
  MPI_Bcast(&thmax,1,MPI_DOUBLE,0,world);
  
  MPI_Bcast(&smin,1,MPI_DOUBLE,0,world);
  MPI_Bcast(&Nmin,1,MPI_DOUBLE,0,world);
  MPI_Bcast(&Nmax,1,MPI_DOUBLE,0,world);
  MPI_Bcast(&NCmin,1,MPI_DOUBLE,0,world);
  MPI_Bcast(&NCmax,1,MPI_DOUBLE,0,world);
  
  
  MPI_Bcast(&rcmin[0][0],4,MPI_DOUBLE,0,world);
  MPI_Bcast(&rcmax[0][0],4,MPI_DOUBLE,0,world);
  MPI_Bcast(&rcmaxsq[0][0],4,MPI_DOUBLE,0,world);
  MPI_Bcast(&rcmaxp[0][0],4,MPI_DOUBLE,0,world);
  
  MPI_Bcast(&Q[0][0],4,MPI_DOUBLE,0,world);
  MPI_Bcast(&alpha[0][0],4,MPI_DOUBLE,0,world);
  MPI_Bcast(&A[0][0],4,MPI_DOUBLE,0,world);
  MPI_Bcast(&rho[0][0],4,MPI_DOUBLE,0,world);
  MPI_Bcast(&BIJc[0][0][0],12,MPI_DOUBLE,0,world);
  MPI_Bcast(&Beta[0][0][0],12,MPI_DOUBLE,0,world);
  
  MPI_Bcast(&rcLJmin[0][0],4,MPI_DOUBLE,0,world);
  MPI_Bcast(&rcLJmax[0][0],4,MPI_DOUBLE,0,world);
  MPI_Bcast(&rcLJmaxsq[0][0],4,MPI_DOUBLE,0,world);
  MPI_Bcast(&rcLJmin[0][0],4,MPI_DOUBLE,0,world);
  MPI_Bcast(&rcLJmin[0][0],4,MPI_DOUBLE,0,world);
  
  MPI_Bcast(&rcLJmin[0][0],4,MPI_DOUBLE,0,world);
  MPI_Bcast(&rcLJmax[0][0],4,MPI_DOUBLE,0,world);
  MPI_Bcast(&bLJmin[0][0],4,MPI_DOUBLE,0,world);
  MPI_Bcast(&bLJmax[0][0],4,MPI_DOUBLE,0,world);
  
  MPI_Bcast(&epsilon[0][0],4,MPI_DOUBLE,0,world);
  MPI_Bcast(&sigma[0][0],4,MPI_DOUBLE,0,world);
  MPI_Bcast(&epsilonT[0][0],4,MPI_DOUBLE,0,world);
  
  MPI_Bcast(&gCdom[0],5,MPI_DOUBLE,0,world);
  MPI_Bcast(&gC1[0][0],24,MPI_DOUBLE,0,world);
  MPI_Bcast(&gC2[0][0],24,MPI_DOUBLE,0,world);
  MPI_Bcast(&gHdom[0],4,MPI_DOUBLE,0,world);
  MPI_Bcast(&gH[0][0],18,MPI_DOUBLE,0,world);
  
  MPI_Bcast(&pCCdom[0][0],4,MPI_DOUBLE,0,world);
  MPI_Bcast(&pCHdom[0][0],4,MPI_DOUBLE,0,world);
  MPI_Bcast(&pCC[0][0][0],256,MPI_DOUBLE,0,world);
  MPI_Bcast(&pCH[0][0][0],256,MPI_DOUBLE,0,world);
  
  MPI_Bcast(&piCCdom[0][0],6,MPI_DOUBLE,0,world);
  MPI_Bcast(&piCHdom[0][0],6,MPI_DOUBLE,0,world);
  MPI_Bcast(&piHHdom[0][0],6,MPI_DOUBLE,0,world);
  MPI_Bcast(&piCC[0][0][0][0],9216,MPI_DOUBLE,0,world);
  MPI_Bcast(&piCH[0][0][0][0],9216,MPI_DOUBLE,0,world);
  MPI_Bcast(&piHH[0][0][0][0],9216,MPI_DOUBLE,0,world);
  
  MPI_Bcast(&Tijdom[0][0],6,MPI_DOUBLE,0,world);
  MPI_Bcast(&Tijc[0][0][0][0],9216,MPI_DOUBLE,0,world);
}

// ----------------------------------------------------------------------
// generic Spline functions
// ----------------------------------------------------------------------

/* ----------------------------------------------------------------------
   fifth order spline evaluation
------------------------------------------------------------------------- */

double PairAIREBO::Sp5th(double x, double coeffs[6], double *df)
{
  double f, d;
  const double x2 = x*x;
  const double x3 = x2*x;

  f  = coeffs[0];
  f += coeffs[1]*x;
  d  = coeffs[1];
  f += coeffs[2]*x2;
  d += 2.0*coeffs[2]*x;
  f += coeffs[3]*x3;
  d += 3.0*coeffs[3]*x2;
  f += coeffs[4]*x2*x2;
  d += 4.0*coeffs[4]*x3;
  f += coeffs[5]*x2*x3;
  d += 5.0*coeffs[5]*x2*x2;

  *df = d;
  return f;
}

/* ----------------------------------------------------------------------
   bicubic spline evaluation
------------------------------------------------------------------------- */

double PairAIREBO::Spbicubic(double x, double y,
			     double coeffs[16], double df[2])
{
  double f,xn,yn,xn1,yn1,c;
  int i,j;
  
  f = 0.0;
  df[0] = 0.0;
  df[1] = 0.0;

  xn = 1.0;
  for (i = 0; i < 4; i++) {
    yn = 1.0;
    for (j = 0; j < 4; j++) {
      c = coeffs[i*4+j];

      f += c*xn*yn;
      if (i > 0) df[0] += c * ((double) i) * xn1 * yn; 
      if (j > 0) df[1] += c * ((double) j) * xn * yn1;

      yn1 = yn;
      yn *= y;
    }
    xn1 = xn;
    xn *= x;
  }

  return f;
}

/* ----------------------------------------------------------------------
   tricubic spline evaluation
------------------------------------------------------------------------- */

double PairAIREBO::Sptricubic(double x, double y, double z,
			      double coeffs[64], double df[3])
{
  double f,ir,jr,kr,xn,yn,zn,xn1,yn1,zn1,c;
  int i,j,k;

  f = 0.0;
  df[0] = 0.0;
  df[1] = 0.0;
  df[2] = 0.0;

  xn = 1.0;
  for (i = 0; i < 4; i++) {
    ir = (double) i;
    yn = 1.0;
    for (j = 0; j < 4; j++) {
      jr = (double) j;
      zn = 1.0;
      for (k = 0; k < 4; k++) {
	kr = (double) k;
	c = coeffs[16*i+4*j+k];
	f += c*xn*yn*zn;
	if (i > 0) df[0] += c * ir * xn1 * yn * zn;
	if (j > 0) df[1] += c * jr * xn * yn1 * zn;
	if (k > 0) df[2] += c * kr * xn * yn * zn1;
	zn1 = zn;
	zn *= z;
      }
      yn1 = yn;
      yn *= y;
    }
    xn1 = xn;
    xn *= x;
  }

  return f;
}

/* ----------------------------------------------------------------------
   initialize spline knot values
------------------------------------------------------------------------- */

void PairAIREBO::spline_init()
{
  int i,j,k;
  
  for (i = 0; i < 5; i++) {
    for (j = 0; j < 5; j++) {
      PCCf[i][j] = 0.0;
      PCCdfdx[i][j] = 0.0;
      PCCdfdy[i][j] = 0.0;
      PCHf[i][j] = 0.0;
      PCHdfdx[i][j] = 0.0;
      PCHdfdy[i][j] = 0.0;
    }
  }
  
  PCCf[0][2] = -0.00050;
  PCCf[0][3] = 0.0161253646;
  PCCf[1][1] = -0.010960;
  PCCf[1][2] = 0.00632624824;
  PCCf[2][0] = -0.0276030;
  PCCf[2][1] = 0.00317953083;

  PCHf[0][1] = 0.209336733;
  PCHf[0][2] = -0.0644496154;
  PCHf[0][3] = -0.303927546;
  PCHf[1][0] = 0.010;
  PCHf[1][1] = -0.125123401;
  PCHf[1][2] = -0.298905246;
  PCHf[2][0] = -0.122042146;
  PCHf[2][1] = -0.300529172;
  PCHf[3][0] = -0.307584705;
  
  for (i = 0; i < 5; i++) {
    for (j = 0; j < 5; j++) {
      for (k = 0; k < 10; k++) {
	piCCf[i][j][k] = 0.0;
	piCCdfdx[i][j][k] = 0.0;
	piCCdfdy[i][j][k] = 0.0;
	piCCdfdz[i][j][k] = 0.0;
	piCHf[i][j][k] = 0.0;
	piCHdfdx[i][j][k] = 0.0;
	piCHdfdy[i][j][k] = 0.0;
	piCHdfdz[i][j][k] = 0.0;
	piHHf[i][j][k] = 0.0;
	piHHdfdx[i][j][k] = 0.0;
	piHHdfdy[i][j][k] = 0.0;
	piHHdfdz[i][j][k] = 0.0;
	Tf[i][j][k] = 0.0;
	Tdfdx[i][j][k] = 0.0;
	Tdfdy[i][j][k] = 0.0;
	Tdfdz[i][j][k] = 0.0;
      }
    }
  }

  for (i = 3; i < 10; i++) piCCf[0][0][i] = 0.0049586079;
  piCCf[1][0][1] = 0.021693495;
  piCCf[0][1][1] = 0.021693495;
  for (i = 2; i < 10; i++) piCCf[1][0][i] = 0.0049586079;
  for (i = 2; i < 10; i++) piCCf[0][1][i] = 0.0049586079;
  piCCf[1][1][1] = 0.05250;
  piCCf[1][1][2] = -0.002088750;
  for (i = 3; i < 10; i++) piCCf[1][1][i] = -0.00804280;
  piCCf[2][0][1] = 0.024698831850;
  piCCf[0][2][1] = 0.024698831850;
  piCCf[2][0][2] = -0.00597133450;
  piCCf[0][2][2] = -0.00597133450;
  for (i = 3; i < 10; i++) piCCf[2][0][i] = 0.0049586079;
  for (i = 3; i < 10; i++) piCCf[0][2][i] = 0.0049586079;
  piCCf[2][1][1] = 0.00482478490;
  piCCf[1][2][1] = 0.00482478490;
  piCCf[2][1][2] = 0.0150;
  piCCf[1][2][2] = 0.0150;
  piCCf[2][1][3] = -0.010;
  piCCf[1][2][3] = -0.010;
  piCCf[2][1][4] = -0.01168893870;
  piCCf[1][2][4] = -0.01168893870;
  piCCf[2][1][5] = -0.013377877400;
  piCCf[1][2][5] = -0.013377877400;
  piCCf[2][1][6] = -0.015066816000;
  piCCf[1][2][6] = -0.015066816000;
  for (i = 7; i < 10; i++) piCCf[2][1][i] = -0.015066816000;
  for (i = 7; i < 10; i++) piCCf[1][2][i] = -0.015066816000;
  piCCf[2][2][1] = 0.0472247850;
  piCCf[2][2][2] = 0.0110;
  piCCf[2][2][3] = 0.0198529350;
  piCCf[2][2][4] = 0.01654411250;
  piCCf[2][2][5] = 0.013235290;
  piCCf[2][2][6] = 0.00992646749999 ;
  piCCf[2][2][7] = 0.006617644999;
  piCCf[2][2][8] = 0.00330882250;
  piCCf[3][0][1] = -0.05989946750;
  piCCf[0][3][1] = -0.05989946750;
  piCCf[3][0][2] = -0.05989946750;
  piCCf[0][3][2] = -0.05989946750;
  for (i = 3; i < 10; i++) piCCf[3][0][i] = 0.0049586079;
  for (i = 3; i < 10; i++) piCCf[0][3][i] = 0.0049586079;
  piCCf[3][1][2] = -0.0624183760;
  piCCf[1][3][2] = -0.0624183760;
  for (i = 3; i < 10; i++) piCCf[3][1][i] = -0.0624183760;
  for (i = 3; i < 10; i++) piCCf[1][3][i] = -0.0624183760;
  piCCf[3][2][1] = -0.02235469150;
  piCCf[2][3][1] = -0.02235469150;
  for (i = 2; i < 10; i++) piCCf[3][2][i] = -0.02235469150;
  for (i = 2; i < 10; i++) piCCf[2][3][i] = -0.02235469150;

  piCCdfdx[2][1][1] = -0.026250;
  piCCdfdx[2][1][5] = -0.0271880;
  piCCdfdx[2][1][6] = -0.0271880;
  for (i = 7; i < 10; i++) piCCdfdx[2][1][i] = -0.0271880;
  piCCdfdx[1][3][2] = 0.0187723882;
  for (i = 2; i < 10; i++) piCCdfdx[2][3][i] = 0.031209;

  piCCdfdy[1][2][1] = -0.026250;
  piCCdfdy[1][2][5] = -0.0271880;
  piCCdfdy[1][2][6] = -0.0271880;
  for (i = 7; i < 10; i++) piCCdfdy[1][2][i] = -0.0271880;
  piCCdfdy[3][1][2] = 0.0187723882;
  for (i = 2; i < 10; i++) piCCdfdy[3][2][i] = 0.031209;

  piCCdfdz[1][1][2] = -0.0302715;
  piCCdfdz[2][1][4] = -0.0100220;
  piCCdfdz[1][2][4] = -0.0100220;
  piCCdfdz[2][1][5] = -0.0100220;
  piCCdfdz[1][2][5] = -0.0100220;
  for (i = 4; i < 9; i++) piCCdfdz[2][2][i] = -0.0033090;

  //  make top end of piCC flat instead of zero
  i = 4;
  for (j = 0; j < 4; j++){
      for (k = 1; k < 11; k++){
          piCCf[i][j][k] = piCCf[i-1][j][k];
      }
  }
  for (i = 0; i < 4; i++){ // also enforces some symmetry
      for (j = i+1; j < 5; j++){
          for (k = 1; k < 11; k++){
              piCCf[i][j][k] = piCCf[j][i][k];
          }
      }
  }
  for (k = 1; k < 11; k++) piCCf[4][4][k] = piCCf[3][4][k];
  k = 10;
  for (i = 0; i < 5; i++){
      for (j = 0; j < 5; j++){
      piCCf[i][j][k] = piCCf[i][j][k-1];
      }
  }

  piCHf[1][1][1] = -0.050;
  piCHf[1][1][2] = -0.050;
  piCHf[1][1][3] = -0.30;
  for (i = 4; i < 10; i++) piCHf[1][1][i] = -0.050;
  for (i = 5; i < 10; i++) piCHf[2][0][i] = -0.004523893758064;
  for (i = 5; i < 10; i++) piCHf[0][2][i] = -0.004523893758064;
  piCHf[2][1][2] = -0.250;
  piCHf[1][2][2] = -0.250;
  piCHf[2][1][3] = -0.250;
  piCHf[1][2][3] = -0.250;
  piCHf[3][1][1] = -0.10;
  piCHf[1][3][1] = -0.10;
  piCHf[3][1][2] = -0.125;
  piCHf[1][3][2] = -0.125;
  piCHf[3][1][3] = -0.125;
  piCHf[1][3][3] = -0.125;
  for (i = 4; i < 10; i++) piCHf[3][1][i] = -0.10;
  for (i = 4; i < 10; i++) piCHf[1][3][i] = -0.10;

  // make top end of piCH flat instead of zero
 // also enforces some symmetry

  i = 4;
  for (j = 0; j < 4; j++){
      for (k = 1; k < 11; k++){
          piCHf[i][j][k] = piCHf[i-1][j][k];
      }
  }
  for (i = 0; i < 4; i++){
      for (j = i+1; j < 5; j++){
          for (k = 1; k < 11; k++){
              piCHf[i][j][k] = piCHf[j][i][k];
          }
      }
  }
  for (k = 1; k < 11; k++) piCHf[4][4][k] = piCHf[3][4][k];
  k = 10;
  for (i = 0; i < 5; i++){
      for (j = 0; j < 5; j++){
      piCHf[i][j][k] = piCHf[i][j][k-1];
      }
  }

  piHHf[1][1][1] = 0.124915958;

  Tf[2][2][1] = -0.035140;
  for (i = 2; i < 10; i++) Tf[2][2][i] = -0.0040480;
}

/* ----------------------------------------------------------------------
   memory usage of local atom-based arrays 
------------------------------------------------------------------------- */

double PairAIREBO::memory_usage()
{
  double bytes = 0.0;
  bytes += maxlocal * sizeof(int);
  bytes += maxlocal * sizeof(int *);
  bytes += maxpage * neighbor->pgsize * sizeof(int);
  bytes += 3 * maxlocal * sizeof(double);
  return bytes;
}<|MERGE_RESOLUTION|>--- conflicted
+++ resolved
@@ -1195,63 +1195,6 @@
   }
 }
 
-<<<<<<< HEAD
-=======
-// ----------------------------------------------------------------------
-// S'(t) and S(t) cutoff functions
-// ----------------------------------------------------------------------
-
-/* ----------------------------------------------------------------------
-   cutoff function Sprime
-   return cutoff and dX = derivative
-------------------------------------------------------------------------- */
-
-double PairAIREBO::Sp(double Xij, double Xmin, double Xmax, double &dX)
-{
-  double cutoff;
-
-  double t = (Xij-Xmin) / (Xmax-Xmin);
-  if (t <= 0.0) {
-    cutoff = 1.0;
-    dX = 0.0;
-  } 
-  else if (t >= 1.0) {
-    cutoff = 0.0;
-    dX = 0.0;
-  } 
-  else {
-    cutoff = 0.5 * (1.0+cos(MY_PI*t));
-    dX = (-MY_PI2*sin(MY_PI*t)) / (Xmax-Xmin);
-  }
-  return cutoff;
-}
-
-/* ----------------------------------------------------------------------
-   LJ cutoff function Sp2
-   return cutoff and dX = derivative
-------------------------------------------------------------------------- */
-
-double PairAIREBO::Sp2(double Xij, double Xmin, double Xmax, double &dX)
-{
-  double cutoff;
-
-  double t = (Xij-Xmin) / (Xmax-Xmin);
-  if (t <= 0.0) {
-    cutoff = 1.0;
-    dX = 0.0;
-  } 
-  if (t >= 1.0) {
-    cutoff = 0.0;
-    dX = 0.0;
-  } 
-  if (t>0.0 && t<1.0) {
-    cutoff = (1.0-(t*t*(3.0-2.0*t)));
-    dX = 6.0*(t*t-t) / (Xmax-Xmin);
-  }
-  return cutoff;
-}
-
->>>>>>> fa80bceb
 /* ----------------------------------------------------------------------
    Bij function
 ------------------------------------------------------------------------- */
