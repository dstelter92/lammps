--- conflicted
+++ resolved
@@ -38,10 +38,7 @@
   // syntax: id group style peratom 0/1 nvalues
   //   0/1 flag = not-store or store peratom values in restart file
   //   nvalues = # of peratom values, N = 1 is vector, N > 1 is array
-<<<<<<< HEAD
-=======
-
->>>>>>> 60ec7628
+
   nvalues = vecflag = 0;
   flavor = UNKNOWN; 
 
