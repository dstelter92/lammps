/* -----------------------------------------------------------------------
   LAMMPS 2003 (July 31) - Molecular Dynamics Simulator
   Sandia National Laboratories, www.cs.sandia.gov/~sjplimp/lammps.html
   Steve Plimpton, sjplimp@sandia.gov

   Copyright (2003) Sandia Corporation.  Under the terms of Contract
   DE-AC04-94AL85000 with Sandia Corporation, the U.S. Government retains
   certain rights in this software.  This software is distributed under 
   the GNU General Public License.

   See the README file in the top-level LAMMPS directory.
------------------------------------------------------------------------ */

/* Single-processor "stub" versions of MPI routines */

#include "stdlib.h"
#include "string.h"
#include "stdio.h"
#include "stdint.h"
#include <sys/time.h>
#include "mpi.h"

/* lo-level data structure */

struct _mpi_double_int {
  double value;
  int proc;
};
typedef struct _mpi_double_int double_int;

/* ---------------------------------------------------------------------- */
/* MPI Functions */
/* ---------------------------------------------------------------------- */

int MPI_Init(int *argc, char ***argv) {return 0;}

/* ---------------------------------------------------------------------- */

int MPI_Initialized(int *flag)
{
  *flag = 1;
  return 0;
}

/* ---------------------------------------------------------------------- */

/* return "localhost" as name of the processor */

void MPI_Get_processor_name(char *name, int *resultlen)
{
  const char host[] = "localhost";
  int len;

  if (!name || !resultlen) return;

  len = strlen(host);
  memcpy(name,host,len+1);
  *resultlen = len;
  return;
}

/* ---------------------------------------------------------------------- */

int MPI_Comm_rank(MPI_Comm comm, int *me)
{
  *me = 0;
  return 0;
}

/* ---------------------------------------------------------------------- */

int MPI_Comm_size(MPI_Comm comm, int *nprocs)
{
  *nprocs = 1;
  return 0;
}

/* ---------------------------------------------------------------------- */

int MPI_Abort(MPI_Comm comm, int errorcode)
{
  exit(1);
  return 0;
}

/* ---------------------------------------------------------------------- */

int MPI_Finalize() {return 0;}

/* ---------------------------------------------------------------------- */

double MPI_Wtime()
{
  double time;
  struct timeval tv;

  gettimeofday(&tv,NULL);
  time = 1.0 * tv.tv_sec + 1.0e-6 * tv.tv_usec;
  return time;
}

/* ---------------------------------------------------------------------- */

static int stubtypesize(MPI_Datatype datatype)
{
  if (datatype == MPI_INT)             return sizeof(int);
  else if (datatype == MPI_FLOAT)      return sizeof(float);
  else if (datatype == MPI_DOUBLE)     return sizeof(double);
  else if (datatype == MPI_CHAR)       return sizeof(char);
  else if (datatype == MPI_BYTE)       return sizeof(char);
  else if (datatype == MPI_LONG_LONG)  return sizeof(uint64_t);
  else if (datatype == MPI_DOUBLE_INT) return sizeof(double_int);
}

/* ---------------------------------------------------------------------- */

int MPI_Type_size(MPI_Datatype datatype, int *size)
{
  *size = stubtypesize(datatype);
  return 0;
}

/* ---------------------------------------------------------------------- */

int MPI_Send(void *buf, int count, MPI_Datatype datatype,
             int dest, int tag, MPI_Comm comm)
{
  printf("MPI Stub WARNING: Should not send message to self\n");
  return 0;
}

/* ---------------------------------------------------------------------- */

int MPI_Isend(void *buf, int count, MPI_Datatype datatype,
              int source, int tag, MPI_Comm comm, MPI_Request *request)
{
  printf("MPI Stub WARNING: Should not send message to self\n");
  return 0;
}

/* ---------------------------------------------------------------------- */

int MPI_Rsend(void *buf, int count, MPI_Datatype datatype,
              int dest, int tag, MPI_Comm comm)
{
  printf("MPI Stub WARNING: Should not rsend message to self\n");
  return 0;
}

/* ---------------------------------------------------------------------- */

int MPI_Recv(void *buf, int count, MPI_Datatype datatype,
             int source, int tag, MPI_Comm comm, MPI_Status *status)
{
  printf("MPI Stub WARNING: Should not recv message from self\n");
  return 0;
}

/* ---------------------------------------------------------------------- */

int MPI_Irecv(void *buf, int count, MPI_Datatype datatype,
              int source, int tag, MPI_Comm comm, MPI_Request *request)
{
  printf("MPI Stub WARNING: Should not recv message from self\n");
  return 0;
}

/* ---------------------------------------------------------------------- */

int MPI_Wait(MPI_Request *request, MPI_Status *status)
{
  printf("MPI Stub WARNING: Should not wait on message from self\n");
  return 0;
}

/* ---------------------------------------------------------------------- */

int MPI_Waitall(int n, MPI_Request *request, MPI_Status *status)
{
  printf("MPI Stub WARNING: Should not wait on message from self\n");
  return 0;
}

/* ---------------------------------------------------------------------- */

int MPI_Waitany(int count, MPI_Request *request, int *index, 
                MPI_Status *status)
{
  printf("MPI Stub WARNING: Should not wait on message from self\n");
  return 0;
}

/* ---------------------------------------------------------------------- */

int MPI_Sendrecv(void *sbuf, int scount, MPI_Datatype sdatatype,
                 int dest, int stag, void *rbuf, int rcount,
                 MPI_Datatype rdatatype, int source, int rtag,
                 MPI_Comm comm, MPI_Status *status)
{
  printf("MPI Stub WARNING: Should not send message to self\n");
  return 0;
}

/* ---------------------------------------------------------------------- */

int MPI_Get_count(MPI_Status *status, MPI_Datatype datatype, int *count)
{
  printf("MPI Stub WARNING: Should not get count of message to self\n");
  return 0;
}

/* ---------------------------------------------------------------------- */

int MPI_Comm_split(MPI_Comm comm, int color, int key, MPI_Comm *comm_out)
{
  *comm_out = comm;
  return 0;
}

/* ---------------------------------------------------------------------- */

int MPI_Comm_dup(MPI_Comm comm, MPI_Comm *comm_out)
{
  *comm_out = comm;
  return 0;
}

/* ---------------------------------------------------------------------- */

int MPI_Comm_group(MPI_Comm comm, MPI_Group *group) 
{
   *group = comm;
   return 0;
}

/* ---------------------------------------------------------------------- */

int MPI_Comm_create(MPI_Comm comm, MPI_Group group, MPI_Comm *newcomm) 
{
   *newcomm = group;
   return 0;
}

/* ---------------------------------------------------------------------- */

int MPI_Comm_free(MPI_Comm *comm) {return 0;}

/* ---------------------------------------------------------------------- */

<<<<<<< HEAD
MPI_Fint MPI_Comm_c2f(MPI_Comm comm) { return comm; };
/* ---------------------------------------------------------------------- */

MPI_Comm MPI_Comm_f2c(MPI_Fint comm) { return comm; };

=======
int MPI_Group_incl(MPI_Group group, int n, int *ranks, MPI_Group *newgroup)
{
   if (n > 0)
     *newgroup = MPI_COMM_WORLD;
   else
     *newgroup = group;
   return 0;
}
>>>>>>> 3c7da930
/* ---------------------------------------------------------------------- */

int MPI_Cart_create(MPI_Comm comm_old, int ndims, int *dims, int *periods,
                    int reorder, MPI_Comm *comm_cart)
{
  *comm_cart = comm_old;
  return 0;
}

/* ---------------------------------------------------------------------- */

int MPI_Cart_get(MPI_Comm comm, int maxdims, int *dims, int *periods,
                 int *coords)
{
  dims[0] = dims[1] = dims[2] = 1;
  periods[0] = periods[1] = periods[2] = 1;
  coords[0] = coords[1] = coords[2] = 0;
  return 0;
}

/* ---------------------------------------------------------------------- */

int MPI_Cart_shift(MPI_Comm comm, int direction, int displ,
                   int *source, int *dest)
{
  *source = *dest = 0;
  return 0;
}

/* ---------------------------------------------------------------------- */

int MPI_Cart_rank(MPI_Comm comm, int *coords, int *rank)
{
  *rank = 0;
  return 0;
}

/* ---------------------------------------------------------------------- */

int MPI_Barrier(MPI_Comm comm) {return 0;}

/* ---------------------------------------------------------------------- */

int MPI_Bcast(void *buf, int count, MPI_Datatype datatype,
              int root, MPI_Comm comm) {return 0;}

/* ---------------------------------------------------------------------- */

/* copy values from data1 to data2 */

int MPI_Allreduce(void *sendbuf, void *recvbuf, int count,
                  MPI_Datatype datatype, MPI_Op op, MPI_Comm comm)
{
  int n = count * stubtypesize(datatype);
  if (sendbuf == MPI_IN_PLACE || recvbuf == MPI_IN_PLACE) return 0;
  memcpy(recvbuf,sendbuf,n);
  return 0;
}

/* ---------------------------------------------------------------------- */

/* copy values from data1 to data2 */

int MPI_Reduce(void *sendbuf, void *recvbuf, int count,
		   MPI_Datatype datatype, MPI_Op op,
		   int root, MPI_Comm comm)
{
  int n = count * stubtypesize(datatype);
  if (sendbuf == MPI_IN_PLACE || recvbuf == MPI_IN_PLACE) return 0;
  memcpy(recvbuf,sendbuf,n);
  return 0;
}


/* ---------------------------------------------------------------------- */

int MPI_Scan(void *sendbuf, void *recvbuf, int count,
             MPI_Datatype datatype, MPI_Op op, MPI_Comm comm)
{
  int n = count * stubtypesize(datatype);
  if (sendbuf == MPI_IN_PLACE || recvbuf == MPI_IN_PLACE) return 0;
  memcpy(recvbuf,sendbuf,n);
  return 0;
}

/* ---------------------------------------------------------------------- */

/* copy values from data1 to data2 */

int MPI_Allgather(void *sendbuf, int sendcount, MPI_Datatype sendtype,
                  void *recvbuf, int recvcount, MPI_Datatype recvtype,
                  MPI_Comm comm)
{
  int n = sendcount * stubtypesize(sendtype);

  if (sendbuf == MPI_IN_PLACE || recvbuf == MPI_IN_PLACE) return 0;
  memcpy(recvbuf,sendbuf,n);
  return 0;
}

/* ---------------------------------------------------------------------- */

/* copy values from data1 to data2 */

int MPI_Allgatherv(void *sendbuf, int sendcount, MPI_Datatype sendtype,
                   void *recvbuf, int *recvcounts, int *displs,
                   MPI_Datatype recvtype, MPI_Comm comm)
{
  int n = sendcount * stubtypesize(sendtype);
  if (sendbuf == MPI_IN_PLACE || recvbuf == MPI_IN_PLACE) return 0;
  memcpy(recvbuf,sendbuf,n);
  return 0;
}

/* ---------------------------------------------------------------------- */

/* copy values from data1 to data2 */

int MPI_Reduce_scatter(void *sendbuf, void *recvbuf, int *recvcounts,
                       MPI_Datatype datatype, MPI_Op op, MPI_Comm comm)
{
  int n = *recvcounts * stubtypesize(datatype);
  if (sendbuf == MPI_IN_PLACE || recvbuf == MPI_IN_PLACE) return 0;
  memcpy(recvbuf,sendbuf,n);
  return 0;
}

/* ---------------------------------------------------------------------- */

/* copy values from data1 to data2 */

int MPI_Gather(void *sendbuf, int sendcount, MPI_Datatype sendtype,
               void *recvbuf, int recvcount, MPI_Datatype recvtype,
               int root, MPI_Comm comm)
{
  int n = sendcount * stubtypesize(sendtype);
  if (sendbuf == MPI_IN_PLACE || recvbuf == MPI_IN_PLACE) return 0;
  memcpy(recvbuf,sendbuf,n);
  return 0;
}

/* ---------------------------------------------------------------------- */

/* copy values from data1 to data2 */

int MPI_Gatherv(void *sendbuf, int sendcount, MPI_Datatype sendtype,
		void *recvbuf, int *recvcounts, int *displs,
		MPI_Datatype recvtype, int root, MPI_Comm comm)
{
  int n = sendcount * stubtypesize(sendtype);
  if (sendbuf == MPI_IN_PLACE || recvbuf == MPI_IN_PLACE) return 0;
  memcpy(recvbuf,sendbuf,n);
  return 0;
}

/* ---------------------------------------------------------------------- */

/* copy values from data1 to data2 */

int MPI_Scatterv(void *sendbuf, int *sendcounts, int *displs,
		 MPI_Datatype sendtype, void *recvbuf, int recvcount,
		 MPI_Datatype recvtype, int root, MPI_Comm comm)
{
  int n = recvcount * stubtypesize(recvtype);
  if (sendbuf == MPI_IN_PLACE || recvbuf == MPI_IN_PLACE) return 0;
  memcpy(recvbuf,sendbuf,n);
  return 0;
}

/* ---------------------------------------------------------------------- */

/* copy values from data1 to data2 */

int MPI_Alltoall(void *sendbuf, int sendcount, MPI_Datatype sendtype,
                 void *recvbuf, int recvcount, MPI_Datatype recvtype,
                 MPI_Comm comm)
{
  int n = sendcount * stubtypesize(sendtype);
  if (sendbuf == MPI_IN_PLACE || recvbuf == MPI_IN_PLACE) return 0;
  memcpy(recvbuf,sendbuf,n);
  return 0;
}

/* ---------------------------------------------------------------------- */

/* copy values from data1 to data2 */

int MPI_Alltoallv(void *sendbuf, int *sendcounts, int *sdispls,
                  MPI_Datatype sendtype,
                  void *recvbuf, int *recvcounts, int *rdispls,
                  MPI_Datatype recvtype, MPI_Comm comm)
{
  int n = *sendcounts * stubtypesize(sendtype);
  if (sendbuf == MPI_IN_PLACE || recvbuf == MPI_IN_PLACE) return 0;
  memcpy(recvbuf,sendbuf,n);
  return 0;
}

/* ---------------------------------------------------------------------- */<|MERGE_RESOLUTION|>--- conflicted
+++ resolved
@@ -227,6 +227,18 @@
 
 /* ---------------------------------------------------------------------- */
 
+int MPI_Comm_free(MPI_Comm *comm) {return 0;}
+
+/* ---------------------------------------------------------------------- */
+
+MPI_Fint MPI_Comm_c2f(MPI_Comm comm) { return comm; };
+
+/* ---------------------------------------------------------------------- */
+
+MPI_Comm MPI_Comm_f2c(MPI_Fint comm) { return comm; };
+
+//* ---------------------------------------------------------------------- */
+
 int MPI_Comm_group(MPI_Comm comm, MPI_Group *group) 
 {
    *group = comm;
@@ -241,19 +253,8 @@
    return 0;
 }
 
-/* ---------------------------------------------------------------------- */
-
-int MPI_Comm_free(MPI_Comm *comm) {return 0;}
-
-/* ---------------------------------------------------------------------- */
-
-<<<<<<< HEAD
-MPI_Fint MPI_Comm_c2f(MPI_Comm comm) { return comm; };
-/* ---------------------------------------------------------------------- */
-
-MPI_Comm MPI_Comm_f2c(MPI_Fint comm) { return comm; };
-
-=======
+* ---------------------------------------------------------------------- */
+
 int MPI_Group_incl(MPI_Group group, int n, int *ranks, MPI_Group *newgroup)
 {
    if (n > 0)
@@ -262,7 +263,6 @@
      *newgroup = group;
    return 0;
 }
->>>>>>> 3c7da930
 /* ---------------------------------------------------------------------- */
 
 int MPI_Cart_create(MPI_Comm comm_old, int ndims, int *dims, int *periods,
