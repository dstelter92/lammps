--- conflicted
+++ resolved
@@ -29,15 +29,13 @@
 
 using namespace LAMMPS_NS;
 
-<<<<<<< HEAD
 #define MIN(a,b) ((a) < (b) ? (a) : (b))
 #define MAX(a,b) ((a) > (b) ? (a) : (b))
-=======
+
 #define LOOKUP 0
 #define LINEAR 1
 #define SPLINE 2
 #define BITMAP 3
->>>>>>> c18174c0
 
 #define R   1
 #define RSQ 2
