--- conflicted
+++ resolved
@@ -499,11 +499,7 @@
   }
 
   if ((idsflag != ONCE && !lockcount) && fixstore) {
-<<<<<<< HEAD
-    if (modify->nfix) modify->delete_fix(fixstore->id);
-=======
     modify->delete_fix(id_fix);
->>>>>>> a6c0fb87
     fixstore = NULL;
   }
 }
