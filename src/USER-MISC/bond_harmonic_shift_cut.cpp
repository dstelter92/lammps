/* ----------------------------------------------------------------------
   LAMMPS - Large-scale Atomic/Molecular Massively Parallel Simulator
   http://lammps.sandia.gov, Sandia National Laboratories
   Steve Plimpton, sjplimp@sandia.gov

   Copyright (2003) Sandia Corporation.  Under the terms of Contract
   DE-AC04-94AL85000 with Sandia Corporation, the U.S. Government retains
   certain rights in this software.  This software is distributed under
   the GNU General Public License.

   See the README file in the top-level LAMMPS directory.
------------------------------------------------------------------------- */

/* ----------------------------------------------------------------------
   Contributing author: Carsten Svaneborg, science@zqex.dk
------------------------------------------------------------------------- */

#include "math.h"
#include "stdlib.h"
#include "bond_harmonic_shift_cut.h"
#include "atom.h"
#include "neighbor.h"
#include "domain.h"
#include "comm.h"
#include "force.h"
#include "memory.h"
#include "error.h"

using namespace LAMMPS_NS;

/* ---------------------------------------------------------------------- */

BondHarmonicShiftCut::BondHarmonicShiftCut(LAMMPS *lmp) : Bond(lmp) {}

/* ---------------------------------------------------------------------- */

BondHarmonicShiftCut::~BondHarmonicShiftCut()
{
  if (allocated) {
    memory->destroy(setflag);
    memory->destroy(k);
    memory->destroy(r0);
    memory->destroy(r1);
  }
}

/* ---------------------------------------------------------------------- */

void BondHarmonicShiftCut::compute(int eflag, int vflag)
{
  int i1,i2,n,type;
  double delx,dely,delz,ebond,fbond;
  double rsq,r,dr,rk;

  ebond = 0.0;
  if (eflag || vflag) ev_setup(eflag,vflag);
  else evflag = 0;

  double **x = atom->x;
  double **f = atom->f;
  int **bondlist = neighbor->bondlist;
  int nbondlist = neighbor->nbondlist;
  int nlocal = atom->nlocal;
  int newton_bond = force->newton_bond;

  for (n = 0; n < nbondlist; n++) {
    i1 = bondlist[n][0];
    i2 = bondlist[n][1];
    type = bondlist[n][2];

    delx = x[i1][0] - x[i2][0];
    dely = x[i1][1] - x[i2][1];
    delz = x[i1][2] - x[i2][2];

    rsq = delx*delx + dely*dely + delz*delz;
    r = sqrt(rsq);

    if (r>r1[type]) continue;

    dr = r - r0[type];
    rk = k[type] * dr;

    // force & energy

    if (r > 0.0) fbond = -2.0*rk/r;
    else fbond = 0.0;

    if (eflag)
      ebond = k[type]*(dr*dr -(r0[type]-r1[type])*(r0[type]-r1[type]));

    // apply force to each of 2 atoms

    if (newton_bond || i1 < nlocal) {
      f[i1][0] += delx*fbond;
      f[i1][1] += dely*fbond;
      f[i1][2] += delz*fbond;
    }

    if (newton_bond || i2 < nlocal) {
      f[i2][0] -= delx*fbond;
      f[i2][1] -= dely*fbond;
      f[i2][2] -= delz*fbond;
    }

    if (evflag) ev_tally(i1,i2,nlocal,newton_bond,ebond,fbond,delx,dely,delz);
  }
}

/* ---------------------------------------------------------------------- */

void BondHarmonicShiftCut::allocate()
{
  allocated = 1;
  int n = atom->nbondtypes;

  memory->create(k ,    n+1,"bond:k");
  memory->create(r0,    n+1,"bond:r0");
  memory->create(r1,    n+1,"bond:r1");
  memory->create(setflag,n+1,"bond:setflag");

  for (int i = 1; i <= n; i++) setflag[i] = 0;
}

/* ----------------------------------------------------------------------
   set coeffs for one or more types
------------------------------------------------------------------------- */

void BondHarmonicShiftCut::coeff(int narg, char **arg)
{
  if (narg != 4) error->all(FLERR,"Incorrect args for bond coefficients");
  if (!allocated) allocate();

  int ilo,ihi;
  force->bounds(arg[0],atom->nbondtypes,ilo,ihi);

  double Umin = force->numeric(FLERR,arg[1]);   // energy at minimum
  double r0_one = force->numeric(FLERR,arg[2]); // position of minimum
  double r1_one = force->numeric(FLERR,arg[3]);  // position where energy = 0 = cutoff
  if (r0_one == r1_one)
<<<<<<< HEAD
    error->all(FLERR,"r0 and r1 must be different");
=======
    error->all(FLERR,"Bond harmonic/shift/cut r0 and r1 must be different");
>>>>>>> 8dd1df03

  int count = 0;
  for (int i = ilo; i <= ihi; i++) {
    k[i] = Umin/((r0_one-r1_one)*(r0_one-r1_one));
    r0[i] = r0_one;
    r1[i] = r1_one;
    setflag[i] = 1;
    count++;
  }

  if (count == 0) error->all(FLERR,"Incorrect args for bond coefficients");
}

/* ----------------------------------------------------------------------
   return an equilbrium bond length
------------------------------------------------------------------------- */

double BondHarmonicShiftCut::equilibrium_distance(int i)
{
  return r0[i];
}

/* ----------------------------------------------------------------------
   proc 0 writes out coeffs to restart file
------------------------------------------------------------------------- */

void BondHarmonicShiftCut::write_restart(FILE *fp)
{
  fwrite(&k[1],sizeof(double),atom->nbondtypes,fp);
  fwrite(&r0[1],sizeof(double),atom->nbondtypes,fp);
  fwrite(&r1[1],sizeof(double),atom->nbondtypes,fp);
}

/* ----------------------------------------------------------------------
   proc 0 reads coeffs from restart file, bcasts them
------------------------------------------------------------------------- */

void BondHarmonicShiftCut::read_restart(FILE *fp)
{
  allocate();

  if (comm->me == 0) {
    fread(&k[1],sizeof(double),atom->nbondtypes,fp);
    fread(&r0[1],sizeof(double),atom->nbondtypes,fp);
    fread(&r1[1],sizeof(double),atom->nbondtypes,fp);
  }
  MPI_Bcast(&k[1],atom->nbondtypes,MPI_DOUBLE,0,world);
  MPI_Bcast(&r0[1],atom->nbondtypes,MPI_DOUBLE,0,world);
  MPI_Bcast(&r1[1],atom->nbondtypes,MPI_DOUBLE,0,world);

  for (int i = 1; i <= atom->nbondtypes; i++) setflag[i] = 1;
}

/* ----------------------------------------------------------------------
   proc 0 writes to data file
------------------------------------------------------------------------- */

void BondHarmonicShiftCut::write_data(FILE *fp)
{
  for (int i = 1; i <= atom->nbondtypes; i++) {
    double d2 = (r0[i]-r1[i])*(r0[i]-r1[i]);
    fprintf(fp,"%d %g %g %g\n",i,k[i]*d2,r0[i],r1[i]);
  }
}

/* ---------------------------------------------------------------------- */

double BondHarmonicShiftCut::single(int type, double rsq, int i, int j,
				    double &fforce)
{
  fforce = 0.0;
  double r = sqrt(rsq);

  if (r>r1[type]) return 0.0;

  double dr = r - r0[type];
  double dr2=r0[type]-r1[type];

  fforce = -2.0*k[type]*dr/r;
  return k[type]*(dr*dr - dr2*dr2);
}<|MERGE_RESOLUTION|>--- conflicted
+++ resolved
@@ -137,11 +137,7 @@
   double r0_one = force->numeric(FLERR,arg[2]); // position of minimum
   double r1_one = force->numeric(FLERR,arg[3]);  // position where energy = 0 = cutoff
   if (r0_one == r1_one)
-<<<<<<< HEAD
-    error->all(FLERR,"r0 and r1 must be different");
-=======
     error->all(FLERR,"Bond harmonic/shift/cut r0 and r1 must be different");
->>>>>>> 8dd1df03
 
   int count = 0;
   for (int i = ilo; i <= ihi; i++) {
