/* ----------------------------------------------------------------------
   LAMMPS - Large-scale Atomic/Molecular Massively Parallel Simulator
   http://lammps.sandia.gov, Sandia National Laboratories
   Steve Plimpton, sjplimp@sandia.gov

   Copyright (2003) Sandia Corporation.  Under the terms of Contract
   DE-AC04-94AL85000 with Sandia Corporation, the U.S. Government retains
   certain rights in this software.  This software is distributed under
   the GNU General Public License.

   See the README file in the top-level LAMMPS directory.
------------------------------------------------------------------------- */

#include "lmptype.h"
#include "mpi.h"
#include "math.h"
#include "stdlib.h"
#include "string.h"
#include "stdio.h"
#include "fix_shake.h"
#include "atom.h"
#include "atom_vec.h"
#include "molecule.h"
#include "update.h"
#include "respa.h"
#include "modify.h"
#include "domain.h"
#include "force.h"
#include "bond.h"
#include "angle.h"
#include "comm.h"
#include "group.h"
#include "fix_respa.h"
#include "math_const.h"
#include "memory.h"
#include "error.h"

using namespace LAMMPS_NS;
using namespace FixConst;
using namespace MathConst;

// allocate space for static class variable

FixShake *FixShake::fsptr;

#define BIG 1.0e20
#define MASSDELTA 0.1

/* ---------------------------------------------------------------------- */

FixShake::FixShake(LAMMPS *lmp, int narg, char **arg) :
  Fix(lmp, narg, arg)
{
  MPI_Comm_rank(world,&me);
  MPI_Comm_size(world,&nprocs);

  virial_flag = 1;
  create_attribute = 1;

  // error check

  if (atom->molecular == 0)
    error->all(FLERR,"Cannot use fix shake with non-molecular system");

  // perform initial allocation of atom-based arrays
  // register with Atom class

  shake_flag = NULL;
  shake_atom = NULL;
  shake_type = NULL;
  xshake = NULL;

  grow_arrays(atom->nmax);
  atom->add_callback(0);

  // set comm size needed by this fix

  comm_forward = 3;

  // parse SHAKE args

  if (narg < 8) error->all(FLERR,"Illegal fix shake command");

  tolerance = force->numeric(FLERR,arg[3]);
  max_iter = force->inumeric(FLERR,arg[4]);
  output_every = force->inumeric(FLERR,arg[5]);

  // parse SHAKE args for bond and angle types
  // will be used by find_clusters
  // store args for "b" "a" "t" as flags in (1:n) list for fast access
  // store args for "m" in list of length nmass for looping over
  // for "m" verify that atom masses have been set

  bond_flag = new int[atom->nbondtypes+1];
  for (int i = 1; i <= atom->nbondtypes; i++) bond_flag[i] = 0;
  angle_flag = new int[atom->nangletypes+1];
  for (int i = 1; i <= atom->nangletypes; i++) angle_flag[i] = 0;
  type_flag = new int[atom->ntypes+1];
  for (int i = 1; i <= atom->ntypes; i++) type_flag[i] = 0;
  mass_list = new double[atom->ntypes];
  nmass = 0;

  char mode = '\0';
  int next = 6;
  while (next < narg) {
    if (strcmp(arg[next],"b") == 0) mode = 'b';
    else if (strcmp(arg[next],"a") == 0) mode = 'a';
    else if (strcmp(arg[next],"t") == 0) mode = 't';
    else if (strcmp(arg[next],"m") == 0) {
      mode = 'm';
      atom->check_mass();

    // break if keyword that is not b,a,t,m

    } else if (isalpha(arg[next][0])) break;

    // read numeric args of b,a,t,m

    else if (mode == 'b') {
      int i = force->inumeric(FLERR,arg[next]);
      if (i < 1 || i > atom->nbondtypes)
        error->all(FLERR,"Invalid bond type index for fix shake");
      bond_flag[i] = 1;

    } else if (mode == 'a') {
      int i = force->inumeric(FLERR,arg[next]);
      if (i < 1 || i > atom->nangletypes)
        error->all(FLERR,"Invalid angle type index for fix shake");
      angle_flag[i] = 1;

    } else if (mode == 't') {
      int i = force->inumeric(FLERR,arg[next]);
      if (i < 1 || i > atom->ntypes)
        error->all(FLERR,"Invalid atom type index for fix shake");
      type_flag[i] = 1;

    } else if (mode == 'm') {
      double massone = force->numeric(FLERR,arg[next]);
      if (massone == 0.0) error->all(FLERR,"Invalid atom mass for fix shake");
      if (nmass == atom->ntypes)
        error->all(FLERR,"Too many masses for fix shake");
      mass_list[nmass++] = massone;

    } else error->all(FLERR,"Illegal fix shake command");
    next++;
  }

  // parse optional args

  onemol = NULL;

  int iarg = next;
  while (iarg < narg) {
    if (strcmp(arg[next],"mol") == 0) {
      if (iarg+2 > narg) error->all(FLERR,"Illegal fix shake command");
      int imol = atom->find_molecule(arg[iarg+1]);
      if (imol == -1)
        error->all(FLERR,"Molecule ID for fix shake does not exist");
      onemol = atom->molecules[imol];
      iarg += 2;
    } else error->all(FLERR,"Illegal fix shake command");
  }

  // error check for Molecule template

  if (onemol && onemol->shakeflag == 0)
    error->all(FLERR,"Fix shake molecule must have shake info");

  // allocate bond and angle distance arrays, indexed from 1 to n

  bond_distance = new double[atom->nbondtypes+1];
  angle_distance = new double[atom->nangletypes+1];

  // allocate statistics arrays

  if (output_every) {
    int nb = atom->nbondtypes + 1;
    b_count = new int[nb];
    b_count_all = new int[nb];
    b_ave = new double[nb];
    b_ave_all = new double[nb];
    b_max = new double[nb];
    b_max_all = new double[nb];
    b_min = new double[nb];
    b_min_all = new double[nb];

    int na = atom->nangletypes + 1;
    a_count = new int[na];
    a_count_all = new int[na];
    a_ave = new double[na];
    a_ave_all = new double[na];
    a_max = new double[na];
    a_max_all = new double[na];
    a_min = new double[na];
    a_min_all = new double[na];
  }

  // identify all SHAKE clusters

  find_clusters();

  // initialize list of SHAKE clusters to constrain

  maxlist = 0;
  list = NULL;
}

/* ---------------------------------------------------------------------- */

FixShake::~FixShake()
{
  // unregister callbacks to this fix from Atom class

  atom->delete_callback(id,0);

  // set bond_type and angle_type back to positive for SHAKE clusters
  // must set for all SHAKE bonds and angles stored by each atom

  int **bond_type = atom->bond_type;
  int **angle_type = atom->angle_type;
  int nlocal = atom->nlocal;

  int n;
  for (int i = 0; i < nlocal; i++) {
    if (shake_flag[i] == 0) continue;
    else if (shake_flag[i] == 1) {
      n = bondfind(i,shake_atom[i][0],shake_atom[i][1]);
      if (n >= 0) bond_type[i][n] = -bond_type[i][n];
      n = bondfind(i,shake_atom[i][0],shake_atom[i][2]);
      if (n >= 0) bond_type[i][n] = -bond_type[i][n];
      n = anglefind(i,shake_atom[i][1],shake_atom[i][2]);
      if (n >= 0) angle_type[i][n] = -angle_type[i][n];
    } else if (shake_flag[i] == 2) {
      n = bondfind(i,shake_atom[i][0],shake_atom[i][1]);
      if (n >= 0) bond_type[i][n] = -bond_type[i][n];
    } else if (shake_flag[i] == 3) {
      n = bondfind(i,shake_atom[i][0],shake_atom[i][1]);
      if (n >= 0) bond_type[i][n] = -bond_type[i][n];
      n = bondfind(i,shake_atom[i][0],shake_atom[i][2]);
      if (n >= 0) bond_type[i][n] = -bond_type[i][n];
    } else if (shake_flag[i] == 4) {
      n = bondfind(i,shake_atom[i][0],shake_atom[i][1]);
      if (n >= 0) bond_type[i][n] = -bond_type[i][n];
      n = bondfind(i,shake_atom[i][0],shake_atom[i][2]);
      if (n >= 0) bond_type[i][n] = -bond_type[i][n];
      n = bondfind(i,shake_atom[i][0],shake_atom[i][3]);
      if (n >= 0) bond_type[i][n] = -bond_type[i][n];
    }
  }

  // delete locally stored arrays

  memory->destroy(shake_flag);
  memory->destroy(shake_atom);
  memory->destroy(shake_type);
  memory->destroy(xshake);

  delete [] bond_flag;
  delete [] angle_flag;
  delete [] type_flag;
  delete [] mass_list;

  delete [] bond_distance;
  delete [] angle_distance;

  if (output_every) {
    delete [] b_count;
    delete [] b_count_all;
    delete [] b_ave;
    delete [] b_ave_all;
    delete [] b_max;
    delete [] b_max_all;
    delete [] b_min;
    delete [] b_min_all;

    delete [] a_count;
    delete [] a_count_all;
    delete [] a_ave;
    delete [] a_ave_all;
    delete [] a_max;
    delete [] a_max_all;
    delete [] a_min;
    delete [] a_min_all;
  }

  memory->destroy(list);
}

/* ---------------------------------------------------------------------- */

int FixShake::setmask()
{
  int mask = 0;
  mask |= PRE_NEIGHBOR;
  mask |= POST_FORCE;
  mask |= POST_FORCE_RESPA;
  return mask;
}

/* ----------------------------------------------------------------------
   set bond and angle distances
   this init must happen after force->bond and force->angle inits
------------------------------------------------------------------------- */

void FixShake::init()
{
  int i,m,flag,flag_all,type1,type2,bond1_type,bond2_type;
  double rsq,angle;

  // error if more than one shake fix

  int count = 0;
  for (i = 0; i < modify->nfix; i++)
    if (strcmp(modify->fix[i]->style,"shake") == 0) count++;
  if (count > 1) error->all(FLERR,"More than one fix shake");

  // cannot use with minimization since SHAKE turns off bonds
  // that should contribute to potential energy

  if (update->whichflag == 2)
    error->all(FLERR,"Fix shake cannot be used with minimization");

  // error if npt,nph fix comes before shake fix

  for (i = 0; i < modify->nfix; i++) {
    if (strcmp(modify->fix[i]->style,"npt") == 0) break;
    if (strcmp(modify->fix[i]->style,"nph") == 0) break;
  }
  if (i < modify->nfix) {
    for (int j = i; j < modify->nfix; j++)
      if (strcmp(modify->fix[j]->style,"shake") == 0)
        error->all(FLERR,"Shake fix must come before NPT/NPH fix");
  }

  // if rRESPA, find associated fix that must exist
  // could have changed locations in fix list since created
  // set ptrs to rRESPA variables

  if (strstr(update->integrate_style,"respa")) {
    for (i = 0; i < modify->nfix; i++)
      if (strcmp(modify->fix[i]->style,"RESPA") == 0) ifix_respa = i;
    nlevels_respa = ((Respa *) update->integrate)->nlevels;
    loop_respa = ((Respa *) update->integrate)->loop;
    step_respa = ((Respa *) update->integrate)->step;
  }

  // set equilibrium bond distances

  if (force->bond == NULL)
    error->all(FLERR,"Bond potential must be defined for SHAKE");
  for (i = 1; i <= atom->nbondtypes; i++)
    bond_distance[i] = force->bond->equilibrium_distance(i);

  // set equilibrium angle distances

  int nlocal = atom->nlocal;

  for (i = 1; i <= atom->nangletypes; i++) {
    if (angle_flag[i] == 0) continue;
    if (force->angle == NULL)
      error->all(FLERR,"Angle potential must be defined for SHAKE");

    // scan all atoms for a SHAKE angle cluster
    // extract bond types for the 2 bonds in the cluster
    // bond types must be same in all clusters of this angle type,
    //   else set error flag

    flag = 0;
    bond1_type = bond2_type = 0;
    for (m = 0; m < nlocal; m++) {
      if (shake_flag[m] != 1) continue;
      if (shake_type[m][2] != i) continue;
      type1 = MIN(shake_type[m][0],shake_type[m][1]);
      type2 = MAX(shake_type[m][0],shake_type[m][1]);
      if (bond1_type > 0) {
        if (type1 != bond1_type || type2 != bond2_type) {
          flag = 1;
          break;
        }
      }
      bond1_type = type1;
      bond2_type = type2;
    }

    // error check for any bond types that are not the same

    MPI_Allreduce(&flag,&flag_all,1,MPI_INT,MPI_MAX,world);
    if (flag_all) error->all(FLERR,"Shake angles have different bond types");

    // insure all procs have bond types

    MPI_Allreduce(&bond1_type,&flag_all,1,MPI_INT,MPI_MAX,world);
    bond1_type = flag_all;
    MPI_Allreduce(&bond2_type,&flag_all,1,MPI_INT,MPI_MAX,world);
    bond2_type = flag_all;

    // if bond types are 0, no SHAKE angles of this type exist
    // just skip this angle

    if (bond1_type == 0) {
      angle_distance[i] = 0.0;
      continue;
    }

    // compute the angle distance as a function of 2 bond distances

    angle = force->angle->equilibrium_angle(i);
    rsq = 2.0*bond_distance[bond1_type]*bond_distance[bond2_type] *
      (1.0-cos(angle));
    angle_distance[i] = sqrt(rsq);
  }
}

/* ----------------------------------------------------------------------
   SHAKE as pre-integrator constraint
------------------------------------------------------------------------- */

void FixShake::setup(int vflag)
{
  pre_neighbor();

  if (output_every) stats();

  // setup SHAKE output

  bigint ntimestep = update->ntimestep;
  if (output_every) {
    next_output = ntimestep + output_every;
    if (ntimestep % output_every != 0)
      next_output = (ntimestep/output_every)*output_every + output_every;
  } else next_output = -1;

  // half timestep constraint on pre-step, full timestep thereafter

  if (strstr(update->integrate_style,"verlet")) {
    dtv = update->dt;
    dtfsq = 0.5 * update->dt * update->dt * force->ftm2v;
    post_force(vflag);
    dtfsq = update->dt * update->dt * force->ftm2v;
  } else {
    dtv = step_respa[0];
    dtf_innerhalf = 0.5 * step_respa[0] * force->ftm2v;
    dtf_inner = dtf_innerhalf;

    // apply correction to all rRESPA levels

    for (int ilevel = 0; ilevel < nlevels_respa; ilevel++) {
      ((Respa *) update->integrate)->copy_flevel_f(ilevel);
      post_force_respa(vflag,ilevel,loop_respa[ilevel]-1);
      ((Respa *) update->integrate)->copy_f_flevel(ilevel);
    }

    dtf_inner = step_respa[0] * force->ftm2v;
  }
}

/* ----------------------------------------------------------------------
   build list of SHAKE clusters to constrain
   if one or more atoms in cluster are on this proc,
     this proc lists the cluster exactly once
------------------------------------------------------------------------- */

void FixShake::pre_neighbor()
{
  int atom1,atom2,atom3,atom4;

  // local copies of atom quantities
  // used by SHAKE until next re-neighboring

  x = atom->x;
  v = atom->v;
  f = atom->f;
  mass = atom->mass;
  rmass = atom->rmass;
  type = atom->type;
  nlocal = atom->nlocal;

  // extend size of SHAKE list if necessary

  if (nlocal > maxlist) {
    maxlist = nlocal;
    memory->destroy(list);
    memory->create(list,maxlist,"shake:list");
  }

  // build list of SHAKE clusters I compute

  nlist = 0;

  for (int i = 0; i < nlocal; i++)
    if (shake_flag[i]) {
      if (shake_flag[i] == 2) {
        atom1 = atom->map(shake_atom[i][0]);
        atom2 = atom->map(shake_atom[i][1]);
        if (atom1 == -1 || atom2 == -1) {
          char str[128];
          sprintf(str,"Shake atoms " TAGINT_FORMAT " " TAGINT_FORMAT 
                  " missing on proc %d at step " BIGINT_FORMAT,
                  shake_atom[i][0],shake_atom[i][1],me,update->ntimestep);
          error->one(FLERR,str);
        }
        if (i <= atom1 && i <= atom2) list[nlist++] = i;
      } else if (shake_flag[i] % 2 == 1) {
        atom1 = atom->map(shake_atom[i][0]);
        atom2 = atom->map(shake_atom[i][1]);
        atom3 = atom->map(shake_atom[i][2]);
        if (atom1 == -1 || atom2 == -1 || atom3 == -1) {
          char str[128];
          sprintf(str,"Shake atoms " 
                  TAGINT_FORMAT " " TAGINT_FORMAT " " TAGINT_FORMAT
                  " missing on proc %d at step " BIGINT_FORMAT,
                  shake_atom[i][0],shake_atom[i][1],shake_atom[i][2],
                  me,update->ntimestep);
          error->one(FLERR,str);
        }
        if (i <= atom1 && i <= atom2 && i <= atom3) list[nlist++] = i;
      } else {
        atom1 = atom->map(shake_atom[i][0]);
        atom2 = atom->map(shake_atom[i][1]);
        atom3 = atom->map(shake_atom[i][2]);
        atom4 = atom->map(shake_atom[i][3]);
        if (atom1 == -1 || atom2 == -1 || atom3 == -1 || atom4 == -1) {
          char str[128];
          sprintf(str,"Shake atoms " 
                  TAGINT_FORMAT " " TAGINT_FORMAT " " 
                  TAGINT_FORMAT " " TAGINT_FORMAT
                  " missing on proc %d at step " BIGINT_FORMAT,
                  shake_atom[i][0],shake_atom[i][1],
                  shake_atom[i][2],shake_atom[i][3],
                  me,update->ntimestep);
          error->one(FLERR,str);
        }
        if (i <= atom1 && i <= atom2 && i <= atom3 && i <= atom4)
          list[nlist++] = i;
      }
    }
}

/* ----------------------------------------------------------------------
   compute the force adjustment for SHAKE constraint
------------------------------------------------------------------------- */

void FixShake::post_force(int vflag)
{
  if (update->ntimestep == next_output) stats();

  // xshake = unconstrained move with current v,f
  // communicate results if necessary

  unconstrained_update();
  if (nprocs > 1) comm->forward_comm_fix(this);

  // virial setup

  if (vflag) v_setup(vflag);
  else evflag = 0;

  // loop over clusters to add constraint forces

  int m;
  for (int i = 0; i < nlist; i++) {
    m = list[i];
    if (shake_flag[m] == 2) shake(m);
    else if (shake_flag[m] == 3) shake3(m);
    else if (shake_flag[m] == 4) shake4(m);
    else shake3angle(m);
  }
}

/* ----------------------------------------------------------------------
   enforce SHAKE constraints from rRESPA
   xshake prediction portion is different than Verlet
------------------------------------------------------------------------- */

void FixShake::post_force_respa(int vflag, int ilevel, int iloop)
{
  // call stats only on outermost level

  if (ilevel == nlevels_respa-1 && update->ntimestep == next_output) stats();

  // might be OK to skip enforcing SHAKE constraings
  // on last iteration of inner levels if pressure not requested
  // however, leads to slightly different trajectories

  //if (ilevel < nlevels_respa-1 && iloop == loop_respa[ilevel]-1 && !vflag)
  //  return;

  // xshake = unconstrained move with current v,f as function of level
  // communicate results if necessary

  unconstrained_update_respa(ilevel);
  if (nprocs > 1) comm->forward_comm_fix(this);

  // virial setup only needed on last iteration of innermost level
  //   and if pressure is requested
  // virial accumulation happens via evflag at last iteration of each level

  if (ilevel == 0 && iloop == loop_respa[ilevel]-1 && vflag) v_setup(vflag);
  if (iloop == loop_respa[ilevel]-1) evflag = 1;
  else evflag = 0;

  // loop over clusters to add constraint forces

  int m;
  for (int i = 0; i < nlist; i++) {
    m = list[i];
    if (shake_flag[m] == 2) shake(m);
    else if (shake_flag[m] == 3) shake3(m);
    else if (shake_flag[m] == 4) shake4(m);
    else shake3angle(m);
  }
}

/* ----------------------------------------------------------------------
   count # of degrees-of-freedom removed by SHAKE for atoms in igroup
------------------------------------------------------------------------- */

int FixShake::dof(int igroup)
{
  int groupbit = group->bitmask[igroup];

  int *mask = atom->mask;
  tagint *tag = atom->tag;
  int nlocal = atom->nlocal;

  // count dof in a cluster if and only if
  // the central atom is in group and atom i is the central atom

  int n = 0;
  for (int i = 0; i < nlocal; i++) {
    if (!(mask[i] & groupbit)) continue;
    if (shake_flag[i] == 0) continue;
    if (shake_atom[i][0] != tag[i]) continue;
    if (shake_flag[i] == 1) n += 3;
    else if (shake_flag[i] == 2) n += 1;
    else if (shake_flag[i] == 3) n += 2;
    else if (shake_flag[i] == 4) n += 3;
  }

  int nall;
  MPI_Allreduce(&n,&nall,1,MPI_INT,MPI_SUM,world);
  return nall;
}

/* ----------------------------------------------------------------------
   identify whether each atom is in a SHAKE cluster
   only include atoms in fix group and those bonds/angles specified in input
   test whether all clusters are valid
   set shake_flag, shake_atom, shake_type values
   set bond,angle types negative so will be ignored in neighbor lists
------------------------------------------------------------------------- */

void FixShake::find_clusters()
{
  int i,j,m,n;
  int flag,flag_all,messtag,nbuf,nbufmax,size;
  double massone;
<<<<<<< HEAD
  int *buf;
=======
  tagint *buf;
  MPI_Request request;
  MPI_Status status;
>>>>>>> 687616b2

  if (me == 0 && screen) fprintf(screen,"Finding SHAKE clusters ...\n");

  // local copies of atom ptrs

  tagint *tag = atom->tag;
  int *type = atom->type;
  int *mask = atom->mask;
  double *mass = atom->mass;
  double *rmass = atom->rmass;
  int **bond_type = atom->bond_type;
  int **angle_type = atom->angle_type;
  int **nspecial = atom->nspecial;
  tagint **special = atom->special;
  int nlocal = atom->nlocal;

  int angles_allow = atom->avec->angles_allow;

  // setup ring of procs

  int next = me + 1;
  int prev = me -1;
  if (next == nprocs) next = 0;
  if (prev < 0) prev = nprocs - 1;

  // -----------------------------------------------------
  // allocate arrays for self (1d) and bond partners (2d)
  // max = max # of bond partners for owned atoms = 2nd dim of partner arrays
  // npartner[i] = # of bonds attached to atom i
  // nshake[i] = # of SHAKE bonds attached to atom i
  // partner_tag[i][] = global IDs of each partner
  // partner_mask[i][] = mask of each partner
  // partner_type[i][] = type of each partner
  // partner_massflag[i][] = 1 if partner meets mass criterion, 0 if not
  // partner_bondtype[i][] = type of bond attached to each partner
  // partner_shake[i][] = 1 if SHAKE bonded to partner, 0 if not
  // partner_nshake[i][] = nshake value for each partner
  // -----------------------------------------------------

  int max = 0;
  for (i = 0; i < nlocal; i++) max = MAX(max,nspecial[i][0]);

  int *npartner;
  memory->create(npartner,nlocal,"shake:npartner");
  memory->create(nshake,nlocal,"shake:nshake");

  tagint **partner_tag;
  int **partner_mask,**partner_type,**partner_massflag;
  int **partner_bondtype,**partner_shake,**partner_nshake;
  memory->create(partner_tag,nlocal,max,"shake:partner_tag");
  memory->create(partner_mask,nlocal,max,"shake:partner_mask");
  memory->create(partner_type,nlocal,max,"shake:partner_type");
  memory->create(partner_massflag,nlocal,max,"shake:partner_massflag");
  memory->create(partner_bondtype,nlocal,max,"shake:partner_bondtype");
  memory->create(partner_shake,nlocal,max,"shake:partner_shake");
  memory->create(partner_nshake,nlocal,max,"shake:partner_nshake");

  // -----------------------------------------------------
  // set npartner and partner_tag from special arrays
  // -----------------------------------------------------

  for (i = 0; i < nlocal; i++) {
    npartner[i] = nspecial[i][0];
    for (j = 0; j < npartner[i]; j++)
      partner_tag[i][j] = special[i][j];
  }

  // -----------------------------------------------------
  // set partner_mask, partner_type, partner_massflag, partner_bondtype
  //   for bonded partners
  // requires communication for off-proc partners
  // -----------------------------------------------------

  // fill in mask, type, massflag, bondtype if own bond partner
  // info to store in buf for each off-proc bond = nper = 6
  //   2 atoms IDs in bond, space for mask, type, massflag, bondtype
  // nbufmax = largest buffer needed to hold info from any proc

  int nper = 6;

  nbuf = 0;
  for (i = 0; i < nlocal; i++) {
    for (j = 0; j < npartner[i]; j++) {
      partner_mask[i][j] = 0;
      partner_type[i][j] = 0;
      partner_massflag[i][j] = 0;
      partner_bondtype[i][j] = 0;

      m = atom->map(partner_tag[i][j]);
      if (m >= 0 && m < nlocal) {
        partner_mask[i][j] = mask[m];
        partner_type[i][j] = type[m];
        if (nmass) {
          if (rmass) massone = rmass[m];
          else massone = mass[type[m]];
          partner_massflag[i][j] = masscheck(massone);
        }
        n = bondfind(i,tag[i],partner_tag[i][j]);
        if (n >= 0) partner_bondtype[i][j] = bond_type[i][n];
        else {
          n = bondfind(m,tag[i],partner_tag[i][j]);
          if (n >= 0) partner_bondtype[i][j] = bond_type[m][n];
        }
      } else nbuf += nper;
    }
  }

  memory->create(buf,nbuf,"shake:buf");

  // fill buffer with info

  size = 0;
  for (i = 0; i < nlocal; i++) {
    for (j = 0; j < npartner[i]; j++) {
      m = atom->map(partner_tag[i][j]);
      if (m < 0 || m >= nlocal) {
        buf[size] = tag[i];
        buf[size+1] = partner_tag[i][j];
        buf[size+2] = 0;
        buf[size+3] = 0;
        buf[size+4] = 0;
        n = bondfind(i,tag[i],partner_tag[i][j]);
        if (n >= 0) buf[size+5] = bond_type[i][n];
        else buf[size+5] = 0;
        size += nper;
      }
    }
  }

  // cycle buffer around ring of procs back to self

  fsptr = this;
  comm->ring(size,sizeof(tagint),buf,1,ring_bonds,buf);

  // store partner info returned to me

  m = 0;
  while (m < size) {
    i = atom->map(buf[m]);
    for (j = 0; j < npartner[i]; j++)
      if (buf[m+1] == partner_tag[i][j]) break;
    partner_mask[i][j] = buf[m+2];
    partner_type[i][j] = buf[m+3];
    partner_massflag[i][j] = buf[m+4];
    partner_bondtype[i][j] = buf[m+5];
    m += nper;
  }

  memory->destroy(buf);

  // error check for unfilled partner info
  // if partner_type not set, is an error
  // partner_bondtype may not be set if special list is not consistent
  //   with bondatom (e.g. due to delete_bonds command)
  // this is OK if one or both atoms are not in fix group, since
  //   bond won't be SHAKEn anyway
  // else it's an error

  flag = 0;
  for (i = 0; i < nlocal; i++)
    for (j = 0; j < npartner[i]; j++) {
      if (partner_type[i][j] == 0) flag = 1;
      if (!(mask[i] & groupbit)) continue;
      if (!(partner_mask[i][j] & groupbit)) continue;
      if (partner_bondtype[i][j] == 0) flag = 1;
    }

  MPI_Allreduce(&flag,&flag_all,1,MPI_INT,MPI_SUM,world);
  if (flag_all) error->all(FLERR,"Did not find fix shake partner info");

  // -----------------------------------------------------
  // identify SHAKEable bonds
  // set nshake[i] = # of SHAKE bonds attached to atom i
  // set partner_shake[i][] = 1 if SHAKE bonded to partner, 0 if not
  // both atoms must be in group, bondtype must be > 0
  // check if bondtype is in input bond_flag
  // check if type of either atom is in input type_flag
  // check if mass of either atom is in input mass_list
  // -----------------------------------------------------

  int np;

  for (i = 0; i < nlocal; i++) {
    nshake[i] = 0;
    np = npartner[i];
    for (j = 0; j < np; j++) {
      partner_shake[i][j] = 0;

      if (!(mask[i] & groupbit)) continue;
      if (!(partner_mask[i][j] & groupbit)) continue;
      if (partner_bondtype[i][j] <= 0) continue;

      if (bond_flag[partner_bondtype[i][j]]) {
        partner_shake[i][j] = 1;
        nshake[i]++;
        continue;
      }
      if (type_flag[type[i]] || type_flag[partner_type[i][j]]) {
        partner_shake[i][j] = 1;
        nshake[i]++;
        continue;
      }
      if (nmass) {
        if (partner_massflag[i][j]) {
          partner_shake[i][j] = 1;
          nshake[i]++;
          continue;
        } else {
          if (rmass) massone = rmass[i];
          else massone = mass[type[i]];
          if (masscheck(massone)) {
            partner_shake[i][j] = 1;
            nshake[i]++;
            continue;
          }
        }
      }
    }
  }

  // -----------------------------------------------------
  // set partner_nshake for bonded partners
  // requires communication for off-proc partners
  // -----------------------------------------------------

  // fill in partner_nshake if own bond partner
  // info to store in buf for each off-proc bond =
  //   2 atoms IDs in bond, space for nshake value
  // nbufmax = largest buffer needed to hold info from any proc

  nbuf = 0;
  for (i = 0; i < nlocal; i++) {
    for (j = 0; j < npartner[i]; j++) {
      m = atom->map(partner_tag[i][j]);
      if (m >= 0 && m < nlocal) partner_nshake[i][j] = nshake[m];
      else nbuf += 3;
    }
  }

  memory->create(buf,nbuf,"shake:buf");

  // fill buffer with info

  size = 0;
  for (i = 0; i < nlocal; i++) {
    for (j = 0; j < npartner[i]; j++) {
      m = atom->map(partner_tag[i][j]);
      if (m < 0 || m >= nlocal) {
        buf[size] = tag[i];
        buf[size+1] = partner_tag[i][j];
        size += 3;
      }
    }
  }

  // cycle buffer around ring of procs back to self

  fsptr = this;
  comm->ring(size,sizeof(tagint),buf,2,ring_nshake,buf);

  // store partner info returned to me
  
  m = 0;
  while (m < size) {
    i = atom->map(buf[m]);
    for (j = 0; j < npartner[i]; j++)
      if (buf[m+1] == partner_tag[i][j]) break;
    partner_nshake[i][j] = buf[m+2];
    m += 3;
  }

  memory->destroy(buf);

  // -----------------------------------------------------
  // error checks
  // no atom with nshake > 3
  // no connected atoms which both have nshake > 1
  // -----------------------------------------------------

  flag = 0;
  for (i = 0; i < nlocal; i++) if (nshake[i] > 3) flag = 1;
  MPI_Allreduce(&flag,&flag_all,1,MPI_INT,MPI_SUM,world);
  if (flag_all) error->all(FLERR,"Shake cluster of more than 4 atoms");

  flag = 0;
  for (i = 0; i < nlocal; i++) {
    if (nshake[i] <= 1) continue;
    for (j = 0; j < npartner[i]; j++)
      if (partner_shake[i][j] && partner_nshake[i][j] > 1) flag = 1;
  }
  MPI_Allreduce(&flag,&flag_all,1,MPI_INT,MPI_SUM,world);
  if (flag_all) error->all(FLERR,"Shake clusters are connected");

  // -----------------------------------------------------
  // set SHAKE arrays that are stored with atoms & add angle constraints
  // zero shake arrays for all owned atoms
  // if I am central atom set shake_flag & shake_atom & shake_type
  // for 2-atom clusters, I am central atom if my atom ID < partner ID
  // for 3-atom clusters, test for angle constraint
  //   angle will be stored by this atom if it exists
  //   if angle type matches angle_flag, then it is angle-constrained
  // shake_flag[] = 0 if atom not in SHAKE cluster
  //                2,3,4 = size of bond-only cluster
  //                1 = 3-atom angle cluster
  // shake_atom[][] = global IDs of 2,3,4 atoms in cluster
  //                  central atom is 1st
  //                  for 2-atom cluster, lowest ID is 1st
  // shake_type[][] = bondtype of each bond in cluster
  //                  for 3-atom angle cluster, 3rd value is angletype
  // -----------------------------------------------------

  for (i = 0; i < nlocal; i++) {
    shake_flag[i] = 0;
    shake_atom[i][0] = 0;
    shake_atom[i][1] = 0;
    shake_atom[i][2] = 0;
    shake_atom[i][3] = 0;
    shake_type[i][0] = 0;
    shake_type[i][1] = 0;
    shake_type[i][2] = 0;

    if (nshake[i] == 1) {
      for (j = 0; j < npartner[i]; j++)
        if (partner_shake[i][j]) break;
      if (partner_nshake[i][j] == 1 && tag[i] < partner_tag[i][j]) {
        shake_flag[i] = 2;
        shake_atom[i][0] = tag[i];
        shake_atom[i][1] = partner_tag[i][j];
        shake_type[i][0] = partner_bondtype[i][j];
      }
    }

    if (nshake[i] > 1) {
      shake_flag[i] = 1;
      shake_atom[i][0] = tag[i];
      for (j = 0; j < npartner[i]; j++)
        if (partner_shake[i][j]) {
          m = shake_flag[i];
          shake_atom[i][m] = partner_tag[i][j];
          shake_type[i][m-1] = partner_bondtype[i][j];
          shake_flag[i]++;
        }
    }

    if (nshake[i] == 2 && angles_allow) {
      n = anglefind(i,shake_atom[i][1],shake_atom[i][2]);
      if (n < 0) continue;
      if (angle_type[i][n] < 0) continue;
      if (angle_flag[angle_type[i][n]]) {
        shake_flag[i] = 1;
        shake_type[i][2] = angle_type[i][n];
      }
    }
  }

  // -----------------------------------------------------
  // set shake_flag,shake_atom,shake_type for non-central atoms
  // requires communication for off-proc atoms
  // -----------------------------------------------------

  // fill in shake arrays for each bond partner I own
  // info to store in buf for each off-proc bond =
  //   all values from shake_flag, shake_atom, shake_type
  // nbufmax = largest buffer needed to hold info from any proc

  nbuf = 0;
  for (i = 0; i < nlocal; i++) {
    if (shake_flag[i] == 0) continue;
    for (j = 0; j < npartner[i]; j++) {
      if (partner_shake[i][j] == 0) continue;
      m = atom->map(partner_tag[i][j]);
      if (m >= 0 && m < nlocal) {
        shake_flag[m] = shake_flag[i];
        shake_atom[m][0] = shake_atom[i][0];
        shake_atom[m][1] = shake_atom[i][1];
        shake_atom[m][2] = shake_atom[i][2];
        shake_atom[m][3] = shake_atom[i][3];
        shake_type[m][0] = shake_type[i][0];
        shake_type[m][1] = shake_type[i][1];
        shake_type[m][2] = shake_type[i][2];
      } else nbuf += 9;
    }
  }

  memory->create(buf,nbuf,"shake:buf");

  // fill buffer with info

  size = 0;
  for (i = 0; i < nlocal; i++) {
    if (shake_flag[i] == 0) continue;
    for (j = 0; j < npartner[i]; j++) {
      if (partner_shake[i][j] == 0) continue;
      m = atom->map(partner_tag[i][j]);
      if (m < 0 || m >= nlocal) {
        buf[size] = partner_tag[i][j];
        buf[size+1] = shake_flag[i];
        buf[size+2] = shake_atom[i][0];
        buf[size+3] = shake_atom[i][1];
        buf[size+4] = shake_atom[i][2];
        buf[size+5] = shake_atom[i][3];
        buf[size+6] = shake_type[i][0];
        buf[size+7] = shake_type[i][1];
        buf[size+8] = shake_type[i][2];
        size += 9;
      }
    }
  }

  // cycle buffer around ring of procs back to self

  fsptr = this;
  comm->ring(size,sizeof(tagint),buf,3,ring_shake,NULL);

  memory->destroy(buf);

  // -----------------------------------------------------
  // free local memory
  // -----------------------------------------------------

  memory->destroy(npartner);
  memory->destroy(nshake);
  memory->destroy(partner_tag);
  memory->destroy(partner_mask);
  memory->destroy(partner_type);
  memory->destroy(partner_massflag);
  memory->destroy(partner_bondtype);
  memory->destroy(partner_shake);
  memory->destroy(partner_nshake);

  // -----------------------------------------------------
  // set bond_type and angle_type negative for SHAKE clusters
  // must set for all SHAKE bonds and angles stored by each atom
  // -----------------------------------------------------

  for (i = 0; i < nlocal; i++) {
    if (shake_flag[i] == 0) continue;
    else if (shake_flag[i] == 1) {
      n = bondfind(i,shake_atom[i][0],shake_atom[i][1]);
      if (n >= 0) bond_type[i][n] = -bond_type[i][n];
      n = bondfind(i,shake_atom[i][0],shake_atom[i][2]);
      if (n >= 0) bond_type[i][n] = -bond_type[i][n];
      n = anglefind(i,shake_atom[i][1],shake_atom[i][2]);
      if (n >= 0) angle_type[i][n] = -angle_type[i][n];
    } else if (shake_flag[i] == 2) {
      n = bondfind(i,shake_atom[i][0],shake_atom[i][1]);
      if (n >= 0) bond_type[i][n] = -bond_type[i][n];
    } else if (shake_flag[i] == 3) {
      n = bondfind(i,shake_atom[i][0],shake_atom[i][1]);
      if (n >= 0) bond_type[i][n] = -bond_type[i][n];
      n = bondfind(i,shake_atom[i][0],shake_atom[i][2]);
      if (n >= 0) bond_type[i][n] = -bond_type[i][n];
    } else if (shake_flag[i] == 4) {
      n = bondfind(i,shake_atom[i][0],shake_atom[i][1]);
      if (n >= 0) bond_type[i][n] = -bond_type[i][n];
      n = bondfind(i,shake_atom[i][0],shake_atom[i][2]);
      if (n >= 0) bond_type[i][n] = -bond_type[i][n];
      n = bondfind(i,shake_atom[i][0],shake_atom[i][3]);
      if (n >= 0) bond_type[i][n] = -bond_type[i][n];
    }
  }

  // -----------------------------------------------------
  // print info on SHAKE clusters
  // -----------------------------------------------------

  int count1,count2,count3,count4;
  count1 = count2 = count3 = count4 = 0;
  for (i = 0; i < nlocal; i++) {
    if (shake_flag[i] == 1) count1++;
    else if (shake_flag[i] == 2) count2++;
    else if (shake_flag[i] == 3) count3++;
    else if (shake_flag[i] == 4) count4++;
  }

  int tmp;
  tmp = count1;
  MPI_Allreduce(&tmp,&count1,1,MPI_INT,MPI_SUM,world);
  tmp = count2;
  MPI_Allreduce(&tmp,&count2,1,MPI_INT,MPI_SUM,world);
  tmp = count3;
  MPI_Allreduce(&tmp,&count3,1,MPI_INT,MPI_SUM,world);
  tmp = count4;
  MPI_Allreduce(&tmp,&count4,1,MPI_INT,MPI_SUM,world);

  if (me == 0) {
    if (screen) {
      fprintf(screen,"  %d = # of size 2 clusters\n",count2/2);
      fprintf(screen,"  %d = # of size 3 clusters\n",count3/3);
      fprintf(screen,"  %d = # of size 4 clusters\n",count4/4);
      fprintf(screen,"  %d = # of frozen angles\n",count1/3);
    }
    if (logfile) {
      fprintf(logfile,"  %d = # of size 2 clusters\n",count2/2);
      fprintf(logfile,"  %d = # of size 3 clusters\n",count3/3);
      fprintf(logfile,"  %d = # of size 4 clusters\n",count4/4);
      fprintf(logfile,"  %d = # of frozen angles\n",count1/3);
    }
  }
}

/* ----------------------------------------------------------------------
   when receive buffer, scan bond partner IDs for atoms I own
   if I own partner:
     fill in mask and type and massflag
     search for bond with 1st atom and fill in bondtype
------------------------------------------------------------------------- */

void FixShake::ring_bonds(int ndatum, char *cbuf)
{
  Atom *atom = fsptr->atom;
  double *rmass = atom->rmass;
  double *mass = atom->mass;
  int *mask = atom->mask;
  int **bond_type = atom->bond_type;
  int *type = atom->type;
  int nlocal = atom->nlocal;
  int nmass = fsptr->nmass;

  tagint *buf = (tagint *) cbuf;
  int m,n;
  double massone;

  for (int i = 0; i < ndatum; i += 6) {
    m = atom->map(buf[i+1]);
    if (m >= 0 && m < nlocal) {
      buf[i+2] = mask[m];
      buf[i+3] = type[m];
      if (nmass) {
        if (rmass) massone = rmass[m];
        else massone = mass[type[m]];
        buf[i+4] = fsptr->masscheck(massone);
      }
      if (buf[i+5] == 0) {
        n = fsptr->bondfind(m,buf[i],buf[i+1]);
        if (n >= 0) buf[i+5] = bond_type[m][n];
      }
    }
  }
}

/* ----------------------------------------------------------------------
   when receive buffer, scan bond partner IDs for atoms I own
   if I own partner, fill in nshake value
------------------------------------------------------------------------- */

void FixShake::ring_nshake(int ndatum, char *cbuf)
{
  Atom *atom = fsptr->atom;
  int nlocal = atom->nlocal;

  int *nshake = fsptr->nshake;

  tagint *buf = (tagint *) cbuf;
  int m;

  for (int i = 0; i < ndatum; i += 3) {
    m = atom->map(buf[i+1]);
    if (m >= 0 && m < nlocal) buf[i+2] = nshake[m];
  }
}

/* ----------------------------------------------------------------------
   when receive buffer, scan bond partner IDs for atoms I own
   if I own partner, fill in nshake value
------------------------------------------------------------------------- */

void FixShake::ring_shake(int ndatum, char *cbuf)
{
  Atom *atom = fsptr->atom;
  int nlocal = atom->nlocal;

  int *shake_flag = fsptr->shake_flag;
  tagint **shake_atom = fsptr->shake_atom;
  int **shake_type = fsptr->shake_type;

  tagint *buf = (tagint *) cbuf;
  int m;

  for (int i = 0; i < ndatum; i += 9) {
    m = atom->map(buf[i]);
    if (m >= 0 && m < nlocal) {
      shake_flag[m] = buf[i+1];
      shake_atom[m][0] = buf[i+2];
      shake_atom[m][1] = buf[i+3];
      shake_atom[m][2] = buf[i+4];
      shake_atom[m][3] = buf[i+5];
      shake_type[m][0] = buf[i+6];
      shake_type[m][1] = buf[i+7];
      shake_type[m][2] = buf[i+8];
    }
  }
}

/* ----------------------------------------------------------------------
   check if massone is within MASSDELTA of any mass in mass_list
   return 1 if yes, 0 if not
------------------------------------------------------------------------- */

int FixShake::masscheck(double massone)
{
  for (int i = 0; i < nmass; i++)
    if (fabs(mass_list[i]-massone) <= MASSDELTA) return 1;
  return 0;
}

/* ----------------------------------------------------------------------
   update the unconstrained position of each atom
   only for SHAKE clusters, else set to 0.0
   assumes NVE update, seems to be accurate enough for NVT,NPT,NPH as well
------------------------------------------------------------------------- */

void FixShake::unconstrained_update()
{
  double dtfmsq;

  if (rmass) {
    for (int i = 0; i < nlocal; i++) {
      if (shake_flag[i]) {
        dtfmsq = dtfsq / rmass[i];
        xshake[i][0] = x[i][0] + dtv*v[i][0] + dtfmsq*f[i][0];
        xshake[i][1] = x[i][1] + dtv*v[i][1] + dtfmsq*f[i][1];
        xshake[i][2] = x[i][2] + dtv*v[i][2] + dtfmsq*f[i][2];
      } else xshake[i][2] = xshake[i][1] = xshake[i][0] = 0.0;
    }
  } else {
    for (int i = 0; i < nlocal; i++) {
      if (shake_flag[i]) {
        dtfmsq = dtfsq / mass[type[i]];
        xshake[i][0] = x[i][0] + dtv*v[i][0] + dtfmsq*f[i][0];
        xshake[i][1] = x[i][1] + dtv*v[i][1] + dtfmsq*f[i][1];
        xshake[i][2] = x[i][2] + dtv*v[i][2] + dtfmsq*f[i][2];
      } else xshake[i][2] = xshake[i][1] = xshake[i][0] = 0.0;
    }
  }
}

/* ----------------------------------------------------------------------
   update the unconstrained position of each atom in a rRESPA step
   only for SHAKE clusters, else set to 0.0
   assumes NVE update, seems to be accurate enough for NVT,NPT,NPH as well
------------------------------------------------------------------------- */

void FixShake::unconstrained_update_respa(int ilevel)
{
  // xshake = atom coords after next x update in innermost loop
  // depends on rRESPA level
  // for levels > 0 this includes more than one velocity update
  // xshake = predicted position from call to this routine at level N =
  // x + dt0 (v + dtN/m fN + 1/2 dt(N-1)/m f(N-1) + ... + 1/2 dt0/m f0)
  // also set dtfsq = dt0*dtN so that shake,shake3,etc can use it

  double ***f_level = ((FixRespa *) modify->fix[ifix_respa])->f_level;
  dtfsq = dtf_inner * step_respa[ilevel];

  double invmass,dtfmsq;
  int jlevel;

  if (rmass) {
    for (int i = 0; i < nlocal; i++) {
      if (shake_flag[i]) {
        invmass = 1.0 / rmass[i];
        dtfmsq = dtfsq * invmass;
        xshake[i][0] = x[i][0] + dtv*v[i][0] + dtfmsq*f[i][0];
        xshake[i][1] = x[i][1] + dtv*v[i][1] + dtfmsq*f[i][1];
        xshake[i][2] = x[i][2] + dtv*v[i][2] + dtfmsq*f[i][2];
        for (jlevel = 0; jlevel < ilevel; jlevel++) {
          dtfmsq = dtf_innerhalf * step_respa[jlevel] * invmass;
          xshake[i][0] += dtfmsq*f_level[i][jlevel][0];
          xshake[i][1] += dtfmsq*f_level[i][jlevel][1];
          xshake[i][2] += dtfmsq*f_level[i][jlevel][2];
        }
      } else xshake[i][2] = xshake[i][1] = xshake[i][0] = 0.0;
    }

  } else {
    for (int i = 0; i < nlocal; i++) {
      if (shake_flag[i]) {
        invmass = 1.0 / mass[type[i]];
        dtfmsq = dtfsq * invmass;
        xshake[i][0] = x[i][0] + dtv*v[i][0] + dtfmsq*f[i][0];
        xshake[i][1] = x[i][1] + dtv*v[i][1] + dtfmsq*f[i][1];
        xshake[i][2] = x[i][2] + dtv*v[i][2] + dtfmsq*f[i][2];
        for (jlevel = 0; jlevel < ilevel; jlevel++) {
          dtfmsq = dtf_innerhalf * step_respa[jlevel] * invmass;
          xshake[i][0] += dtfmsq*f_level[i][jlevel][0];
          xshake[i][1] += dtfmsq*f_level[i][jlevel][1];
          xshake[i][2] += dtfmsq*f_level[i][jlevel][2];
        }
      } else xshake[i][2] = xshake[i][1] = xshake[i][0] = 0.0;
    }
  }
}

/* ---------------------------------------------------------------------- */

void FixShake::shake(int m)
{
  int nlist,list[2];
  double v[6];
  double invmass0,invmass1;

  // local atom IDs and constraint distances

  int i0 = atom->map(shake_atom[m][0]);
  int i1 = atom->map(shake_atom[m][1]);
  double bond1 = bond_distance[shake_type[m][0]];

  // r01 = distance vec between atoms, with PBC

  double r01[3];
  r01[0] = x[i0][0] - x[i1][0];
  r01[1] = x[i0][1] - x[i1][1];
  r01[2] = x[i0][2] - x[i1][2];
  domain->minimum_image(r01);

  // s01 = distance vec after unconstrained update, with PBC

  double s01[3];
  s01[0] = xshake[i0][0] - xshake[i1][0];
  s01[1] = xshake[i0][1] - xshake[i1][1];
  s01[2] = xshake[i0][2] - xshake[i1][2];
  domain->minimum_image(s01);

  // scalar distances between atoms

  double r01sq = r01[0]*r01[0] + r01[1]*r01[1] + r01[2]*r01[2];
  double s01sq = s01[0]*s01[0] + s01[1]*s01[1] + s01[2]*s01[2];

  // a,b,c = coeffs in quadratic equation for lamda

  if (rmass) {
    invmass0 = 1.0/rmass[i0];
    invmass1 = 1.0/rmass[i1];
  } else {
    invmass0 = 1.0/mass[type[i0]];
    invmass1 = 1.0/mass[type[i1]];
  }

  double a = (invmass0+invmass1)*(invmass0+invmass1) * r01sq;
  double b = 2.0 * (invmass0+invmass1) *
    (s01[0]*r01[0] + s01[1]*r01[1] + s01[2]*r01[2]);
  double c = s01sq - bond1*bond1;

  // error check

  double determ = b*b - 4.0*a*c;
  if (determ < 0.0) {
    error->warning(FLERR,"Shake determinant < 0.0",0);
    determ = 0.0;
  }

  // exact quadratic solution for lamda

  double lamda,lamda1,lamda2;
  lamda1 = (-b+sqrt(determ)) / (2.0*a);
  lamda2 = (-b-sqrt(determ)) / (2.0*a);

  if (fabs(lamda1) <= fabs(lamda2)) lamda = lamda1;
  else lamda = lamda2;

  // update forces if atom is owned by this processor

  lamda /= dtfsq;

  if (i0 < nlocal) {
    f[i0][0] += lamda*r01[0];
    f[i0][1] += lamda*r01[1];
    f[i0][2] += lamda*r01[2];
  }

  if (i1 < nlocal) {
    f[i1][0] -= lamda*r01[0];
    f[i1][1] -= lamda*r01[1];
    f[i1][2] -= lamda*r01[2];
  }

  if (evflag) {
    nlist = 0;
    if (i0 < nlocal) list[nlist++] = i0;
    if (i1 < nlocal) list[nlist++] = i1;

    v[0] = lamda*r01[0]*r01[0];
    v[1] = lamda*r01[1]*r01[1];
    v[2] = lamda*r01[2]*r01[2];
    v[3] = lamda*r01[0]*r01[1];
    v[4] = lamda*r01[0]*r01[2];
    v[5] = lamda*r01[1]*r01[2];

    v_tally(nlist,list,2.0,v);
  }
}

/* ---------------------------------------------------------------------- */

void FixShake::shake3(int m)
{
  int nlist,list[3];
  double v[6];
  double invmass0,invmass1,invmass2;

  // local atom IDs and constraint distances

  int i0 = atom->map(shake_atom[m][0]);
  int i1 = atom->map(shake_atom[m][1]);
  int i2 = atom->map(shake_atom[m][2]);
  double bond1 = bond_distance[shake_type[m][0]];
  double bond2 = bond_distance[shake_type[m][1]];

  // r01,r02 = distance vec between atoms, with PBC

  double r01[3];
  r01[0] = x[i0][0] - x[i1][0];
  r01[1] = x[i0][1] - x[i1][1];
  r01[2] = x[i0][2] - x[i1][2];
  domain->minimum_image(r01);

  double r02[3];
  r02[0] = x[i0][0] - x[i2][0];
  r02[1] = x[i0][1] - x[i2][1];
  r02[2] = x[i0][2] - x[i2][2];
  domain->minimum_image(r02);

  // s01,s02 = distance vec after unconstrained update, with PBC

  double s01[3];
  s01[0] = xshake[i0][0] - xshake[i1][0];
  s01[1] = xshake[i0][1] - xshake[i1][1];
  s01[2] = xshake[i0][2] - xshake[i1][2];
  domain->minimum_image(s01);

  double s02[3];
  s02[0] = xshake[i0][0] - xshake[i2][0];
  s02[1] = xshake[i0][1] - xshake[i2][1];
  s02[2] = xshake[i0][2] - xshake[i2][2];
  domain->minimum_image(s02);

  // scalar distances between atoms

  double r01sq = r01[0]*r01[0] + r01[1]*r01[1] + r01[2]*r01[2];
  double r02sq = r02[0]*r02[0] + r02[1]*r02[1] + r02[2]*r02[2];
  double s01sq = s01[0]*s01[0] + s01[1]*s01[1] + s01[2]*s01[2];
  double s02sq = s02[0]*s02[0] + s02[1]*s02[1] + s02[2]*s02[2];

  // matrix coeffs and rhs for lamda equations

  if (rmass) {
    invmass0 = 1.0/rmass[i0];
    invmass1 = 1.0/rmass[i1];
    invmass2 = 1.0/rmass[i2];
  } else {
    invmass0 = 1.0/mass[type[i0]];
    invmass1 = 1.0/mass[type[i1]];
    invmass2 = 1.0/mass[type[i2]];
  }

  double a11 = 2.0 * (invmass0+invmass1) *
    (s01[0]*r01[0] + s01[1]*r01[1] + s01[2]*r01[2]);
  double a12 = 2.0 * invmass0 *
    (s01[0]*r02[0] + s01[1]*r02[1] + s01[2]*r02[2]);
  double a21 = 2.0 * invmass0 *
    (s02[0]*r01[0] + s02[1]*r01[1] + s02[2]*r01[2]);
  double a22 = 2.0 * (invmass0+invmass2) *
    (s02[0]*r02[0] + s02[1]*r02[1] + s02[2]*r02[2]);

  // inverse of matrix

  double determ = a11*a22 - a12*a21;
  if (determ == 0.0) error->one(FLERR,"Shake determinant = 0.0");
  double determinv = 1.0/determ;

  double a11inv = a22*determinv;
  double a12inv = -a12*determinv;
  double a21inv = -a21*determinv;
  double a22inv = a11*determinv;

  // quadratic correction coeffs

  double r0102 = (r01[0]*r02[0] + r01[1]*r02[1] + r01[2]*r02[2]);

  double quad1_0101 = (invmass0+invmass1)*(invmass0+invmass1) * r01sq;
  double quad1_0202 = invmass0*invmass0 * r02sq;
  double quad1_0102 = 2.0 * (invmass0+invmass1)*invmass0 * r0102;

  double quad2_0202 = (invmass0+invmass2)*(invmass0+invmass2) * r02sq;
  double quad2_0101 = invmass0*invmass0 * r01sq;
  double quad2_0102 = 2.0 * (invmass0+invmass2)*invmass0 * r0102;

  // iterate until converged

  double lamda01 = 0.0;
  double lamda02 = 0.0;
  int niter = 0;
  int done = 0;

  double quad1,quad2,b1,b2,lamda01_new,lamda02_new;

  while (!done && niter < max_iter) {
    quad1 = quad1_0101 * lamda01*lamda01 + quad1_0202 * lamda02*lamda02 +
      quad1_0102 * lamda01*lamda02;
    quad2 = quad2_0101 * lamda01*lamda01 + quad2_0202 * lamda02*lamda02 +
      quad2_0102 * lamda01*lamda02;

    b1 = bond1*bond1 - s01sq - quad1;
    b2 = bond2*bond2 - s02sq - quad2;

    lamda01_new = a11inv*b1 + a12inv*b2;
    lamda02_new = a21inv*b1 + a22inv*b2;

    done = 1;
    if (fabs(lamda01_new-lamda01) > tolerance) done = 0;
    if (fabs(lamda02_new-lamda02) > tolerance) done = 0;

    lamda01 = lamda01_new;
    lamda02 = lamda02_new;
    niter++;
  }

  // update forces if atom is owned by this processor

  lamda01 = lamda01/dtfsq;
  lamda02 = lamda02/dtfsq;

  if (i0 < nlocal) {
    f[i0][0] += lamda01*r01[0] + lamda02*r02[0];
    f[i0][1] += lamda01*r01[1] + lamda02*r02[1];
    f[i0][2] += lamda01*r01[2] + lamda02*r02[2];
  }

  if (i1 < nlocal) {
    f[i1][0] -= lamda01*r01[0];
    f[i1][1] -= lamda01*r01[1];
    f[i1][2] -= lamda01*r01[2];
  }

  if (i2 < nlocal) {
    f[i2][0] -= lamda02*r02[0];
    f[i2][1] -= lamda02*r02[1];
    f[i2][2] -= lamda02*r02[2];
  }

  if (evflag) {
    nlist = 0;
    if (i0 < nlocal) list[nlist++] = i0;
    if (i1 < nlocal) list[nlist++] = i1;
    if (i2 < nlocal) list[nlist++] = i2;

    v[0] = lamda01*r01[0]*r01[0] + lamda02*r02[0]*r02[0];
    v[1] = lamda01*r01[1]*r01[1] + lamda02*r02[1]*r02[1];
    v[2] = lamda01*r01[2]*r01[2] + lamda02*r02[2]*r02[2];
    v[3] = lamda01*r01[0]*r01[1] + lamda02*r02[0]*r02[1];
    v[4] = lamda01*r01[0]*r01[2] + lamda02*r02[0]*r02[2];
    v[5] = lamda01*r01[1]*r01[2] + lamda02*r02[1]*r02[2];

    v_tally(nlist,list,3.0,v);
  }
}

/* ---------------------------------------------------------------------- */

void FixShake::shake4(int m)
{
  int nlist,list[4];
  double v[6];
  double invmass0,invmass1,invmass2,invmass3;

  // local atom IDs and constraint distances

  int i0 = atom->map(shake_atom[m][0]);
  int i1 = atom->map(shake_atom[m][1]);
  int i2 = atom->map(shake_atom[m][2]);
  int i3 = atom->map(shake_atom[m][3]);
  double bond1 = bond_distance[shake_type[m][0]];
  double bond2 = bond_distance[shake_type[m][1]];
  double bond3 = bond_distance[shake_type[m][2]];

  // r01,r02,r03 = distance vec between atoms, with PBC

  double r01[3];
  r01[0] = x[i0][0] - x[i1][0];
  r01[1] = x[i0][1] - x[i1][1];
  r01[2] = x[i0][2] - x[i1][2];
  domain->minimum_image(r01);

  double r02[3];
  r02[0] = x[i0][0] - x[i2][0];
  r02[1] = x[i0][1] - x[i2][1];
  r02[2] = x[i0][2] - x[i2][2];
  domain->minimum_image(r02);

  double r03[3];
  r03[0] = x[i0][0] - x[i3][0];
  r03[1] = x[i0][1] - x[i3][1];
  r03[2] = x[i0][2] - x[i3][2];
  domain->minimum_image(r03);

  // s01,s02,s03 = distance vec after unconstrained update, with PBC

  double s01[3];
  s01[0] = xshake[i0][0] - xshake[i1][0];
  s01[1] = xshake[i0][1] - xshake[i1][1];
  s01[2] = xshake[i0][2] - xshake[i1][2];
  domain->minimum_image(s01);

  double s02[3];
  s02[0] = xshake[i0][0] - xshake[i2][0];
  s02[1] = xshake[i0][1] - xshake[i2][1];
  s02[2] = xshake[i0][2] - xshake[i2][2];
  domain->minimum_image(s02);

  double s03[3];
  s03[0] = xshake[i0][0] - xshake[i3][0];
  s03[1] = xshake[i0][1] - xshake[i3][1];
  s03[2] = xshake[i0][2] - xshake[i3][2];
  domain->minimum_image(s03);

  // scalar distances between atoms

  double r01sq = r01[0]*r01[0] + r01[1]*r01[1] + r01[2]*r01[2];
  double r02sq = r02[0]*r02[0] + r02[1]*r02[1] + r02[2]*r02[2];
  double r03sq = r03[0]*r03[0] + r03[1]*r03[1] + r03[2]*r03[2];
  double s01sq = s01[0]*s01[0] + s01[1]*s01[1] + s01[2]*s01[2];
  double s02sq = s02[0]*s02[0] + s02[1]*s02[1] + s02[2]*s02[2];
  double s03sq = s03[0]*s03[0] + s03[1]*s03[1] + s03[2]*s03[2];

  // matrix coeffs and rhs for lamda equations

  if (rmass) {
    invmass0 = 1.0/rmass[i0];
    invmass1 = 1.0/rmass[i1];
    invmass2 = 1.0/rmass[i2];
    invmass3 = 1.0/rmass[i3];
  } else {
    invmass0 = 1.0/mass[type[i0]];
    invmass1 = 1.0/mass[type[i1]];
    invmass2 = 1.0/mass[type[i2]];
    invmass3 = 1.0/mass[type[i3]];
  }

  double a11 = 2.0 * (invmass0+invmass1) *
    (s01[0]*r01[0] + s01[1]*r01[1] + s01[2]*r01[2]);
  double a12 = 2.0 * invmass0 *
    (s01[0]*r02[0] + s01[1]*r02[1] + s01[2]*r02[2]);
  double a13 = 2.0 * invmass0 *
    (s01[0]*r03[0] + s01[1]*r03[1] + s01[2]*r03[2]);
  double a21 = 2.0 * invmass0 *
    (s02[0]*r01[0] + s02[1]*r01[1] + s02[2]*r01[2]);
  double a22 = 2.0 * (invmass0+invmass2) *
    (s02[0]*r02[0] + s02[1]*r02[1] + s02[2]*r02[2]);
  double a23 = 2.0 * invmass0 *
    (s02[0]*r03[0] + s02[1]*r03[1] + s02[2]*r03[2]);
  double a31 = 2.0 * invmass0 *
    (s03[0]*r01[0] + s03[1]*r01[1] + s03[2]*r01[2]);
  double a32 = 2.0 * invmass0 *
    (s03[0]*r02[0] + s03[1]*r02[1] + s03[2]*r02[2]);
  double a33 = 2.0 * (invmass0+invmass3) *
    (s03[0]*r03[0] + s03[1]*r03[1] + s03[2]*r03[2]);

  // inverse of matrix;

  double determ = a11*a22*a33 + a12*a23*a31 + a13*a21*a32 -
    a11*a23*a32 - a12*a21*a33 - a13*a22*a31;
  if (determ == 0.0) error->one(FLERR,"Shake determinant = 0.0");
  double determinv = 1.0/determ;

  double a11inv = determinv * (a22*a33 - a23*a32);
  double a12inv = -determinv * (a12*a33 - a13*a32);
  double a13inv = determinv * (a12*a23 - a13*a22);
  double a21inv = -determinv * (a21*a33 - a23*a31);
  double a22inv = determinv * (a11*a33 - a13*a31);
  double a23inv = -determinv * (a11*a23 - a13*a21);
  double a31inv = determinv * (a21*a32 - a22*a31);
  double a32inv = -determinv * (a11*a32 - a12*a31);
  double a33inv = determinv * (a11*a22 - a12*a21);

  // quadratic correction coeffs

  double r0102 = (r01[0]*r02[0] + r01[1]*r02[1] + r01[2]*r02[2]);
  double r0103 = (r01[0]*r03[0] + r01[1]*r03[1] + r01[2]*r03[2]);
  double r0203 = (r02[0]*r03[0] + r02[1]*r03[1] + r02[2]*r03[2]);

  double quad1_0101 = (invmass0+invmass1)*(invmass0+invmass1) * r01sq;
  double quad1_0202 = invmass0*invmass0 * r02sq;
  double quad1_0303 = invmass0*invmass0 * r03sq;
  double quad1_0102 = 2.0 * (invmass0+invmass1)*invmass0 * r0102;
  double quad1_0103 = 2.0 * (invmass0+invmass1)*invmass0 * r0103;
  double quad1_0203 = 2.0 * invmass0*invmass0 * r0203;

  double quad2_0101 = invmass0*invmass0 * r01sq;
  double quad2_0202 = (invmass0+invmass2)*(invmass0+invmass2) * r02sq;
  double quad2_0303 = invmass0*invmass0 * r03sq;
  double quad2_0102 = 2.0 * (invmass0+invmass2)*invmass0 * r0102;
  double quad2_0103 = 2.0 * invmass0*invmass0 * r0103;
  double quad2_0203 = 2.0 * (invmass0+invmass2)*invmass0 * r0203;

  double quad3_0101 = invmass0*invmass0 * r01sq;
  double quad3_0202 = invmass0*invmass0 * r02sq;
  double quad3_0303 = (invmass0+invmass3)*(invmass0+invmass3) * r03sq;
  double quad3_0102 = 2.0 * invmass0*invmass0 * r0102;
  double quad3_0103 = 2.0 * (invmass0+invmass3)*invmass0 * r0103;
  double quad3_0203 = 2.0 * (invmass0+invmass3)*invmass0 * r0203;

  // iterate until converged

  double lamda01 = 0.0;
  double lamda02 = 0.0;
  double lamda03 = 0.0;
  int niter = 0;
  int done = 0;

  double quad1,quad2,quad3,b1,b2,b3,lamda01_new,lamda02_new,lamda03_new;

  while (!done && niter < max_iter) {
    quad1 = quad1_0101 * lamda01*lamda01 +
      quad1_0202 * lamda02*lamda02 +
      quad1_0303 * lamda03*lamda03 +
      quad1_0102 * lamda01*lamda02 +
      quad1_0103 * lamda01*lamda03 +
      quad1_0203 * lamda02*lamda03;

    quad2 = quad2_0101 * lamda01*lamda01 +
      quad2_0202 * lamda02*lamda02 +
      quad2_0303 * lamda03*lamda03 +
      quad2_0102 * lamda01*lamda02 +
      quad2_0103 * lamda01*lamda03 +
      quad2_0203 * lamda02*lamda03;

    quad3 = quad3_0101 * lamda01*lamda01 +
      quad3_0202 * lamda02*lamda02 +
      quad3_0303 * lamda03*lamda03 +
      quad3_0102 * lamda01*lamda02 +
      quad3_0103 * lamda01*lamda03 +
      quad3_0203 * lamda02*lamda03;

    b1 = bond1*bond1 - s01sq - quad1;
    b2 = bond2*bond2 - s02sq - quad2;
    b3 = bond3*bond3 - s03sq - quad3;

    lamda01_new = a11inv*b1 + a12inv*b2 + a13inv*b3;
    lamda02_new = a21inv*b1 + a22inv*b2 + a23inv*b3;
    lamda03_new = a31inv*b1 + a32inv*b2 + a33inv*b3;

    done = 1;
    if (fabs(lamda01_new-lamda01) > tolerance) done = 0;
    if (fabs(lamda02_new-lamda02) > tolerance) done = 0;
    if (fabs(lamda03_new-lamda03) > tolerance) done = 0;

    lamda01 = lamda01_new;
    lamda02 = lamda02_new;
    lamda03 = lamda03_new;
    niter++;
  }

  // update forces if atom is owned by this processor

  lamda01 = lamda01/dtfsq;
  lamda02 = lamda02/dtfsq;
  lamda03 = lamda03/dtfsq;

  if (i0 < nlocal) {
    f[i0][0] += lamda01*r01[0] + lamda02*r02[0] + lamda03*r03[0];
    f[i0][1] += lamda01*r01[1] + lamda02*r02[1] + lamda03*r03[1];
    f[i0][2] += lamda01*r01[2] + lamda02*r02[2] + lamda03*r03[2];
  }

  if (i1 < nlocal) {
    f[i1][0] -= lamda01*r01[0];
    f[i1][1] -= lamda01*r01[1];
    f[i1][2] -= lamda01*r01[2];
  }

  if (i2 < nlocal) {
    f[i2][0] -= lamda02*r02[0];
    f[i2][1] -= lamda02*r02[1];
    f[i2][2] -= lamda02*r02[2];
  }

  if (i3 < nlocal) {
    f[i3][0] -= lamda03*r03[0];
    f[i3][1] -= lamda03*r03[1];
    f[i3][2] -= lamda03*r03[2];
  }

  if (evflag) {
    nlist = 0;
    if (i0 < nlocal) list[nlist++] = i0;
    if (i1 < nlocal) list[nlist++] = i1;
    if (i2 < nlocal) list[nlist++] = i2;
    if (i3 < nlocal) list[nlist++] = i3;

    v[0] = lamda01*r01[0]*r01[0]+lamda02*r02[0]*r02[0]+lamda03*r03[0]*r03[0];
    v[1] = lamda01*r01[1]*r01[1]+lamda02*r02[1]*r02[1]+lamda03*r03[1]*r03[1];
    v[2] = lamda01*r01[2]*r01[2]+lamda02*r02[2]*r02[2]+lamda03*r03[2]*r03[2];
    v[3] = lamda01*r01[0]*r01[1]+lamda02*r02[0]*r02[1]+lamda03*r03[0]*r03[1];
    v[4] = lamda01*r01[0]*r01[2]+lamda02*r02[0]*r02[2]+lamda03*r03[0]*r03[2];
    v[5] = lamda01*r01[1]*r01[2]+lamda02*r02[1]*r02[2]+lamda03*r03[1]*r03[2];

    v_tally(nlist,list,4.0,v);
  }
}

/* ---------------------------------------------------------------------- */

void FixShake::shake3angle(int m)
{
  int nlist,list[3];
  double v[6];
  double invmass0,invmass1,invmass2;

  // local atom IDs and constraint distances

  int i0 = atom->map(shake_atom[m][0]);
  int i1 = atom->map(shake_atom[m][1]);
  int i2 = atom->map(shake_atom[m][2]);
  double bond1 = bond_distance[shake_type[m][0]];
  double bond2 = bond_distance[shake_type[m][1]];
  double bond12 = angle_distance[shake_type[m][2]];

  // r01,r02,r12 = distance vec between atoms, with PBC

  double r01[3];
  r01[0] = x[i0][0] - x[i1][0];
  r01[1] = x[i0][1] - x[i1][1];
  r01[2] = x[i0][2] - x[i1][2];
  domain->minimum_image(r01);

  double r02[3];
  r02[0] = x[i0][0] - x[i2][0];
  r02[1] = x[i0][1] - x[i2][1];
  r02[2] = x[i0][2] - x[i2][2];
  domain->minimum_image(r02);

  double r12[3];
  r12[0] = x[i1][0] - x[i2][0];
  r12[1] = x[i1][1] - x[i2][1];
  r12[2] = x[i1][2] - x[i2][2];
  domain->minimum_image(r12);

  // s01,s02,s12 = distance vec after unconstrained update, with PBC

  double s01[3];
  s01[0] = xshake[i0][0] - xshake[i1][0];
  s01[1] = xshake[i0][1] - xshake[i1][1];
  s01[2] = xshake[i0][2] - xshake[i1][2];
  domain->minimum_image(s01);

  double s02[3];
  s02[0] = xshake[i0][0] - xshake[i2][0];
  s02[1] = xshake[i0][1] - xshake[i2][1];
  s02[2] = xshake[i0][2] - xshake[i2][2];
  domain->minimum_image(s02);

  double s12[3];
  s12[0] = xshake[i1][0] - xshake[i2][0];
  s12[1] = xshake[i1][1] - xshake[i2][1];
  s12[2] = xshake[i1][2] - xshake[i2][2];
  domain->minimum_image(s12);

  // scalar distances between atoms

  double r01sq = r01[0]*r01[0] + r01[1]*r01[1] + r01[2]*r01[2];
  double r02sq = r02[0]*r02[0] + r02[1]*r02[1] + r02[2]*r02[2];
  double r12sq = r12[0]*r12[0] + r12[1]*r12[1] + r12[2]*r12[2];
  double s01sq = s01[0]*s01[0] + s01[1]*s01[1] + s01[2]*s01[2];
  double s02sq = s02[0]*s02[0] + s02[1]*s02[1] + s02[2]*s02[2];
  double s12sq = s12[0]*s12[0] + s12[1]*s12[1] + s12[2]*s12[2];

  // matrix coeffs and rhs for lamda equations

  if (rmass) {
    invmass0 = 1.0/rmass[i0];
    invmass1 = 1.0/rmass[i1];
    invmass2 = 1.0/rmass[i2];
  } else {
    invmass0 = 1.0/mass[type[i0]];
    invmass1 = 1.0/mass[type[i1]];
    invmass2 = 1.0/mass[type[i2]];
  }

  double a11 = 2.0 * (invmass0+invmass1) *
    (s01[0]*r01[0] + s01[1]*r01[1] + s01[2]*r01[2]);
  double a12 = 2.0 * invmass0 *
    (s01[0]*r02[0] + s01[1]*r02[1] + s01[2]*r02[2]);
  double a13 = - 2.0 * invmass1 *
    (s01[0]*r12[0] + s01[1]*r12[1] + s01[2]*r12[2]);
  double a21 = 2.0 * invmass0 *
    (s02[0]*r01[0] + s02[1]*r01[1] + s02[2]*r01[2]);
  double a22 = 2.0 * (invmass0+invmass2) *
    (s02[0]*r02[0] + s02[1]*r02[1] + s02[2]*r02[2]);
  double a23 = 2.0 * invmass2 *
    (s02[0]*r12[0] + s02[1]*r12[1] + s02[2]*r12[2]);
  double a31 = - 2.0 * invmass1 *
    (s12[0]*r01[0] + s12[1]*r01[1] + s12[2]*r01[2]);
  double a32 = 2.0 * invmass2 *
    (s12[0]*r02[0] + s12[1]*r02[1] + s12[2]*r02[2]);
  double a33 = 2.0 * (invmass1+invmass2) *
    (s12[0]*r12[0] + s12[1]*r12[1] + s12[2]*r12[2]);

  // inverse of matrix

  double determ = a11*a22*a33 + a12*a23*a31 + a13*a21*a32 -
    a11*a23*a32 - a12*a21*a33 - a13*a22*a31;
  if (determ == 0.0) error->one(FLERR,"Shake determinant = 0.0");
  double determinv = 1.0/determ;

  double a11inv = determinv * (a22*a33 - a23*a32);
  double a12inv = -determinv * (a12*a33 - a13*a32);
  double a13inv = determinv * (a12*a23 - a13*a22);
  double a21inv = -determinv * (a21*a33 - a23*a31);
  double a22inv = determinv * (a11*a33 - a13*a31);
  double a23inv = -determinv * (a11*a23 - a13*a21);
  double a31inv = determinv * (a21*a32 - a22*a31);
  double a32inv = -determinv * (a11*a32 - a12*a31);
  double a33inv = determinv * (a11*a22 - a12*a21);

  // quadratic correction coeffs

  double r0102 = (r01[0]*r02[0] + r01[1]*r02[1] + r01[2]*r02[2]);
  double r0112 = (r01[0]*r12[0] + r01[1]*r12[1] + r01[2]*r12[2]);
  double r0212 = (r02[0]*r12[0] + r02[1]*r12[1] + r02[2]*r12[2]);

  double quad1_0101 = (invmass0+invmass1)*(invmass0+invmass1) * r01sq;
  double quad1_0202 = invmass0*invmass0 * r02sq;
  double quad1_1212 = invmass1*invmass1 * r12sq;
  double quad1_0102 = 2.0 * (invmass0+invmass1)*invmass0 * r0102;
  double quad1_0112 = - 2.0 * (invmass0+invmass1)*invmass1 * r0112;
  double quad1_0212 = - 2.0 * invmass0*invmass1 * r0212;

  double quad2_0101 = invmass0*invmass0 * r01sq;
  double quad2_0202 = (invmass0+invmass2)*(invmass0+invmass2) * r02sq;
  double quad2_1212 = invmass2*invmass2 * r12sq;
  double quad2_0102 = 2.0 * (invmass0+invmass2)*invmass0 * r0102;
  double quad2_0112 = 2.0 * invmass0*invmass2 * r0112;
  double quad2_0212 = 2.0 * (invmass0+invmass2)*invmass2 * r0212;

  double quad3_0101 = invmass1*invmass1 * r01sq;
  double quad3_0202 = invmass2*invmass2 * r02sq;
  double quad3_1212 = (invmass1+invmass2)*(invmass1+invmass2) * r12sq;
  double quad3_0102 = - 2.0 * invmass1*invmass2 * r0102;
  double quad3_0112 = - 2.0 * (invmass1+invmass2)*invmass1 * r0112;
  double quad3_0212 = 2.0 * (invmass1+invmass2)*invmass2 * r0212;

  // iterate until converged

  double lamda01 = 0.0;
  double lamda02 = 0.0;
  double lamda12 = 0.0;
  int niter = 0;
  int done = 0;

  double quad1,quad2,quad3,b1,b2,b3,lamda01_new,lamda02_new,lamda12_new;

  while (!done && niter < max_iter) {
    quad1 = quad1_0101 * lamda01*lamda01 +
      quad1_0202 * lamda02*lamda02 +
      quad1_1212 * lamda12*lamda12 +
      quad1_0102 * lamda01*lamda02 +
      quad1_0112 * lamda01*lamda12 +
      quad1_0212 * lamda02*lamda12;

    quad2 = quad2_0101 * lamda01*lamda01 +
      quad2_0202 * lamda02*lamda02 +
      quad2_1212 * lamda12*lamda12 +
      quad2_0102 * lamda01*lamda02 +
      quad2_0112 * lamda01*lamda12 +
      quad2_0212 * lamda02*lamda12;

    quad3 = quad3_0101 * lamda01*lamda01 +
      quad3_0202 * lamda02*lamda02 +
      quad3_1212 * lamda12*lamda12 +
      quad3_0102 * lamda01*lamda02 +
      quad3_0112 * lamda01*lamda12 +
      quad3_0212 * lamda02*lamda12;

    b1 = bond1*bond1 - s01sq - quad1;
    b2 = bond2*bond2 - s02sq - quad2;
    b3 = bond12*bond12 - s12sq - quad3;

    lamda01_new = a11inv*b1 + a12inv*b2 + a13inv*b3;
    lamda02_new = a21inv*b1 + a22inv*b2 + a23inv*b3;
    lamda12_new = a31inv*b1 + a32inv*b2 + a33inv*b3;

    done = 1;
    if (fabs(lamda01_new-lamda01) > tolerance) done = 0;
    if (fabs(lamda02_new-lamda02) > tolerance) done = 0;
    if (fabs(lamda12_new-lamda12) > tolerance) done = 0;

    lamda01 = lamda01_new;
    lamda02 = lamda02_new;
    lamda12 = lamda12_new;
    niter++;
  }

  // update forces if atom is owned by this processor

  lamda01 = lamda01/dtfsq;
  lamda02 = lamda02/dtfsq;
  lamda12 = lamda12/dtfsq;

  if (i0 < nlocal) {
    f[i0][0] += lamda01*r01[0] + lamda02*r02[0];
    f[i0][1] += lamda01*r01[1] + lamda02*r02[1];
    f[i0][2] += lamda01*r01[2] + lamda02*r02[2];
  }

  if (i1 < nlocal) {
    f[i1][0] -= lamda01*r01[0] - lamda12*r12[0];
    f[i1][1] -= lamda01*r01[1] - lamda12*r12[1];
    f[i1][2] -= lamda01*r01[2] - lamda12*r12[2];
  }

  if (i2 < nlocal) {
    f[i2][0] -= lamda02*r02[0] + lamda12*r12[0];
    f[i2][1] -= lamda02*r02[1] + lamda12*r12[1];
    f[i2][2] -= lamda02*r02[2] + lamda12*r12[2];
  }

  if (evflag) {
    nlist = 0;
    if (i0 < nlocal) list[nlist++] = i0;
    if (i1 < nlocal) list[nlist++] = i1;
    if (i2 < nlocal) list[nlist++] = i2;

    v[0] = lamda01*r01[0]*r01[0]+lamda02*r02[0]*r02[0]+lamda12*r12[0]*r12[0];
    v[1] = lamda01*r01[1]*r01[1]+lamda02*r02[1]*r02[1]+lamda12*r12[1]*r12[1];
    v[2] = lamda01*r01[2]*r01[2]+lamda02*r02[2]*r02[2]+lamda12*r12[2]*r12[2];
    v[3] = lamda01*r01[0]*r01[1]+lamda02*r02[0]*r02[1]+lamda12*r12[0]*r12[1];
    v[4] = lamda01*r01[0]*r01[2]+lamda02*r02[0]*r02[2]+lamda12*r12[0]*r12[2];
    v[5] = lamda01*r01[1]*r01[2]+lamda02*r02[1]*r02[2]+lamda12*r12[1]*r12[2];

    v_tally(nlist,list,3.0,v);
  }
}

/* ----------------------------------------------------------------------
   print-out bond & angle statistics
------------------------------------------------------------------------- */

void FixShake::stats()
{
  int i,j,m,n,iatom,jatom,katom;
  double delx,dely,delz;
  double r,r1,r2,r3,angle;

  // zero out accumulators

  int nb = atom->nbondtypes + 1;
  int na = atom->nangletypes + 1;

  for (i = 0; i < nb; i++) {
    b_count[i] = 0;
    b_ave[i] = b_max[i] = 0.0;
    b_min[i] = BIG;
  }
  for (i = 0; i < na; i++) {
    a_count[i] = 0;
    a_ave[i] = a_max[i] = 0.0;
    a_min[i] = BIG;
  }

  // log stats for each bond & angle
  // OK to double count since are just averaging

  double **x = atom->x;
  int nlocal = atom->nlocal;

  for (i = 0; i < nlocal; i++) {
    if (shake_flag[i] == 0) continue;

    // bond stats

    n = shake_flag[i];
    if (n == 1) n = 3;
    iatom = atom->map(shake_atom[i][0]);
    for (j = 1; j < n; j++) {
      jatom = atom->map(shake_atom[i][j]);
      delx = x[iatom][0] - x[jatom][0];
      dely = x[iatom][1] - x[jatom][1];
      delz = x[iatom][2] - x[jatom][2];
      domain->minimum_image(delx,dely,delz);
      r = sqrt(delx*delx + dely*dely + delz*delz);

      m = shake_type[i][j-1];
      b_count[m]++;
      b_ave[m] += r;
      b_max[m] = MAX(b_max[m],r);
      b_min[m] = MIN(b_min[m],r);
    }

    // angle stats

    if (shake_flag[i] == 1) {
      iatom = atom->map(shake_atom[i][0]);
      jatom = atom->map(shake_atom[i][1]);
      katom = atom->map(shake_atom[i][2]);

      delx = x[iatom][0] - x[jatom][0];
      dely = x[iatom][1] - x[jatom][1];
      delz = x[iatom][2] - x[jatom][2];
      domain->minimum_image(delx,dely,delz);
      r1 = sqrt(delx*delx + dely*dely + delz*delz);

      delx = x[iatom][0] - x[katom][0];
      dely = x[iatom][1] - x[katom][1];
      delz = x[iatom][2] - x[katom][2];
      domain->minimum_image(delx,dely,delz);
      r2 = sqrt(delx*delx + dely*dely + delz*delz);

      delx = x[jatom][0] - x[katom][0];
      dely = x[jatom][1] - x[katom][1];
      delz = x[jatom][2] - x[katom][2];
      domain->minimum_image(delx,dely,delz);
      r3 = sqrt(delx*delx + dely*dely + delz*delz);

      angle = acos((r1*r1 + r2*r2 - r3*r3) / (2.0*r1*r2));
      angle *= 180.0/MY_PI;
      m = shake_type[i][2];
      a_count[m]++;
      a_ave[m] += angle;
      a_max[m] = MAX(a_max[m],angle);
      a_min[m] = MIN(a_min[m],angle);
    }
  }

  // sum across all procs

  MPI_Allreduce(b_count,b_count_all,nb,MPI_INT,MPI_SUM,world);
  MPI_Allreduce(b_ave,b_ave_all,nb,MPI_DOUBLE,MPI_SUM,world);
  MPI_Allreduce(b_max,b_max_all,nb,MPI_DOUBLE,MPI_MAX,world);
  MPI_Allreduce(b_min,b_min_all,nb,MPI_DOUBLE,MPI_MIN,world);

  MPI_Allreduce(a_count,a_count_all,na,MPI_INT,MPI_SUM,world);
  MPI_Allreduce(a_ave,a_ave_all,na,MPI_DOUBLE,MPI_SUM,world);
  MPI_Allreduce(a_max,a_max_all,na,MPI_DOUBLE,MPI_MAX,world);
  MPI_Allreduce(a_min,a_min_all,na,MPI_DOUBLE,MPI_MIN,world);

  // print stats only for non-zero counts

  if (me == 0) {

    if (screen) {
      fprintf(screen,
              "SHAKE stats (type/ave/delta) on step " BIGINT_FORMAT "\n",
              update->ntimestep);
      for (i = 1; i < nb; i++)
        if (b_count_all[i])
          fprintf(screen,"  %d %g %g %d\n",i,
                  b_ave_all[i]/b_count_all[i],b_max_all[i]-b_min_all[i],
                  b_count_all[i]);
      for (i = 1; i < na; i++)
        if (a_count_all[i])
          fprintf(screen,"  %d %g %g\n",i,
                  a_ave_all[i]/a_count_all[i],a_max_all[i]-a_min_all[i]);
    }
    if (logfile) {
      fprintf(logfile,
              "SHAKE stats (type/ave/delta) on step " BIGINT_FORMAT "\n",
              update->ntimestep);
      for (i = 0; i < nb; i++)
        if (b_count_all[i])
          fprintf(logfile,"  %d %g %g\n",i,
                  b_ave_all[i]/b_count_all[i],b_max_all[i]-b_min_all[i]);
      for (i = 0; i < na; i++)
        if (a_count_all[i])
          fprintf(logfile,"  %d %g %g\n",i,
                  a_ave_all[i]/a_count_all[i],a_max_all[i]-a_min_all[i]);
    }
  }

  // next timestep for stats

  next_output += output_every;
}

/* ----------------------------------------------------------------------
   find a bond between global tags n1 and n2 stored with local atom i
   return -1 if don't find it
   return bond index if do find it
------------------------------------------------------------------------- */

int FixShake::bondfind(int i, tagint n1, tagint n2)
{
  tagint *tag = atom->tag;
  tagint **bond_atom = atom->bond_atom;
  int nbonds = atom->num_bond[i];

  int m;
  for (m = 0; m < nbonds; m++) {
    if (n1 == tag[i] && n2 == bond_atom[i][m]) break;
    if (n1 == bond_atom[i][m] && n2 == tag[i]) break;
  }
  if (m < nbonds) return m;
  return -1;
}

/* ----------------------------------------------------------------------
   find an angle with global end atoms n1 and n2 stored with local atom i
   return -1 if don't find it
   return angle index if do find it
------------------------------------------------------------------------- */

int FixShake::anglefind(int i, tagint n1, tagint n2)
{
  tagint **angle_atom1 = atom->angle_atom1;
  tagint **angle_atom3 = atom->angle_atom3;
  int nangles = atom->num_angle[i];

  int m;
  for (m = 0; m < nangles; m++) {
    if (n1 == angle_atom1[i][m] && n2 == angle_atom3[i][m]) break;
    if (n1 == angle_atom3[i][m] && n2 == angle_atom1[i][m]) break;
  }
  if (m < nangles) return m;
  return -1;
}

/* ----------------------------------------------------------------------
   memory usage of local atom-based arrays
------------------------------------------------------------------------- */

double FixShake::memory_usage()
{
  int nmax = atom->nmax;
  double bytes = nmax * sizeof(int);
  bytes += nmax*4 * sizeof(int);
  bytes += nmax*3 * sizeof(int);
  bytes += nmax*3 * sizeof(double);
  bytes += maxvatom*6 * sizeof(double);
  return bytes;
}

/* ----------------------------------------------------------------------
   allocate local atom-based arrays
------------------------------------------------------------------------- */

void FixShake::grow_arrays(int nmax)
{
  memory->grow(shake_flag,nmax,"shake:shake_flag");
  memory->grow(shake_atom,nmax,4,"shake:shake_atom");
  memory->grow(shake_type,nmax,3,"shake:shake_type");
  memory->destroy(xshake);
  memory->create(xshake,nmax,3,"shake:xshake");
}

/* ----------------------------------------------------------------------
   copy values within local atom-based arrays
------------------------------------------------------------------------- */

void FixShake::copy_arrays(int i, int j, int delflag)
{
  int flag = shake_flag[j] = shake_flag[i];
  if (flag == 1) {
    shake_atom[j][0] = shake_atom[i][0];
    shake_atom[j][1] = shake_atom[i][1];
    shake_atom[j][2] = shake_atom[i][2];
    shake_type[j][0] = shake_type[i][0];
    shake_type[j][1] = shake_type[i][1];
    shake_type[j][2] = shake_type[i][2];
  } else if (flag == 2) {
    shake_atom[j][0] = shake_atom[i][0];
    shake_atom[j][1] = shake_atom[i][1];
    shake_type[j][0] = shake_type[i][0];
  } else if (flag == 3) {
    shake_atom[j][0] = shake_atom[i][0];
    shake_atom[j][1] = shake_atom[i][1];
    shake_atom[j][2] = shake_atom[i][2];
    shake_type[j][0] = shake_type[i][0];
    shake_type[j][1] = shake_type[i][1];
  } else if (flag == 4) {
    shake_atom[j][0] = shake_atom[i][0];
    shake_atom[j][1] = shake_atom[i][1];
    shake_atom[j][2] = shake_atom[i][2];
    shake_atom[j][3] = shake_atom[i][3];
    shake_type[j][0] = shake_type[i][0];
    shake_type[j][1] = shake_type[i][1];
    shake_type[j][2] = shake_type[i][2];
  }
}


/* ----------------------------------------------------------------------
   initialize one atom's array values, called when atom is created
------------------------------------------------------------------------- */

void FixShake::set_arrays(int i)
{
  shake_flag[i] = 0;
}

/* ----------------------------------------------------------------------
   update one atom's array values
   called when molecule is created from fix gcmc
------------------------------------------------------------------------- */

void FixShake::update_arrays(int i, int atom_offset)
{
  int flag = shake_flag[i];

  if (flag == 1) {
    shake_atom[i][0] += atom_offset;
    shake_atom[i][1] += atom_offset;
    shake_atom[i][2] += atom_offset;
  } else if (flag == 2) { 
    shake_atom[i][0] += atom_offset;
    shake_atom[i][1] += atom_offset;
  } else if (flag == 3) {
    shake_atom[i][0] += atom_offset;
    shake_atom[i][1] += atom_offset;
    shake_atom[i][2] += atom_offset;
  } else if (flag == 4) {
    shake_atom[i][0] += atom_offset;
    shake_atom[i][1] += atom_offset;
    shake_atom[i][2] += atom_offset;
    shake_atom[i][3] += atom_offset;
  }
}

/* ----------------------------------------------------------------------
   initialize a molecule inserted by another fix, e.g. deposit or pour
   called when molecule is created
   nlocalprev = # of atoms on this proc before molecule inserted
   tagprev = atom ID previous to new atoms in the molecule
   xgeom,vcm,quat ignored
------------------------------------------------------------------------- */

void FixShake::set_molecule(int nlocalprev, tagint tagprev, 
                            double *xgeom, double *vcm, double *quat)
{
  int m,flag;

  int nlocal = atom->nlocal;
  if (nlocalprev == nlocal) return;

  tagint *tag = atom->tag;
  int **mol_shake_atom = onemol->shake_atom;
  int **mol_shake_type = onemol->shake_type;

  for (int i = nlocalprev; i < nlocal; i++) {
    m = tag[i] - tagprev-1;

    flag = shake_flag[i] = onemol->shake_flag[m];

    if (flag == 1) {
      shake_atom[i][0] = mol_shake_atom[m][0] + tagprev;
      shake_atom[i][1] = mol_shake_atom[m][1] + tagprev;
      shake_atom[i][2] = mol_shake_atom[m][2] + tagprev;
      shake_type[i][0] = mol_shake_type[m][0];
      shake_type[i][1] = mol_shake_type[m][1];
      shake_type[i][2] = mol_shake_type[m][2];
    } else if (flag == 2) {
      shake_atom[i][0] = mol_shake_atom[m][0] + tagprev;
      shake_atom[i][1] = mol_shake_atom[m][1] + tagprev;
      shake_type[i][0] = mol_shake_type[m][0];
    } else if (flag == 3) {
      shake_atom[i][0] = mol_shake_atom[m][0] + tagprev;
      shake_atom[i][1] = mol_shake_atom[m][1] + tagprev;
      shake_atom[i][2] = mol_shake_atom[m][2] + tagprev;
      shake_type[i][0] = mol_shake_type[m][0];
      shake_type[i][1] = mol_shake_type[m][1];
    } else if (flag == 4) {
      shake_atom[i][0] = mol_shake_atom[m][0] + tagprev;
      shake_atom[i][1] = mol_shake_atom[m][1] + tagprev;
      shake_atom[i][2] = mol_shake_atom[m][2] + tagprev;
      shake_atom[i][3] = mol_shake_atom[m][3] + tagprev;
      shake_type[i][0] = mol_shake_type[m][0];
      shake_type[i][1] = mol_shake_type[m][1];
      shake_type[i][2] = mol_shake_type[m][2];
    }
  }
}

/* ----------------------------------------------------------------------
   pack values in local atom-based arrays for exchange with another proc
------------------------------------------------------------------------- */

int FixShake::pack_exchange(int i, double *buf)
{
  int m = 0;
  buf[m++] = shake_flag[i];
  int flag = shake_flag[i];
  if (flag == 1) {
    buf[m++] = shake_atom[i][0];
    buf[m++] = shake_atom[i][1];
    buf[m++] = shake_atom[i][2];
    buf[m++] = shake_type[i][0];
    buf[m++] = shake_type[i][1];
    buf[m++] = shake_type[i][2];
  } else if (flag == 2) {
    buf[m++] = shake_atom[i][0];
    buf[m++] = shake_atom[i][1];
    buf[m++] = shake_type[i][0];
  } else if (flag == 3) {
    buf[m++] = shake_atom[i][0];
    buf[m++] = shake_atom[i][1];
    buf[m++] = shake_atom[i][2];
    buf[m++] = shake_type[i][0];
    buf[m++] = shake_type[i][1];
  } else if (flag == 4) {
    buf[m++] = shake_atom[i][0];
    buf[m++] = shake_atom[i][1];
    buf[m++] = shake_atom[i][2];
    buf[m++] = shake_atom[i][3];
    buf[m++] = shake_type[i][0];
    buf[m++] = shake_type[i][1];
    buf[m++] = shake_type[i][2];
  }
  return m;
}

/* ----------------------------------------------------------------------
   unpack values in local atom-based arrays from exchange with another proc
------------------------------------------------------------------------- */

int FixShake::unpack_exchange(int nlocal, double *buf)
{
  int m = 0;
  int flag = shake_flag[nlocal] = static_cast<int> (buf[m++]);
  if (flag == 1) {
    shake_atom[nlocal][0] = static_cast<tagint> (buf[m++]);
    shake_atom[nlocal][1] = static_cast<tagint> (buf[m++]);
    shake_atom[nlocal][2] = static_cast<tagint> (buf[m++]);
    shake_type[nlocal][0] = static_cast<int> (buf[m++]);
    shake_type[nlocal][1] = static_cast<int> (buf[m++]);
    shake_type[nlocal][2] = static_cast<int> (buf[m++]);
  } else if (flag == 2) {
    shake_atom[nlocal][0] = static_cast<tagint> (buf[m++]);
    shake_atom[nlocal][1] = static_cast<tagint> (buf[m++]);
    shake_type[nlocal][0] = static_cast<int> (buf[m++]);
  } else if (flag == 3) {
    shake_atom[nlocal][0] = static_cast<tagint> (buf[m++]);
    shake_atom[nlocal][1] = static_cast<tagint> (buf[m++]);
    shake_atom[nlocal][2] = static_cast<tagint> (buf[m++]);
    shake_type[nlocal][0] = static_cast<int> (buf[m++]);
    shake_type[nlocal][1] = static_cast<int> (buf[m++]);
  } else if (flag == 4) {
    shake_atom[nlocal][0] = static_cast<tagint> (buf[m++]);
    shake_atom[nlocal][1] = static_cast<tagint> (buf[m++]);
    shake_atom[nlocal][2] = static_cast<tagint> (buf[m++]);
    shake_atom[nlocal][3] = static_cast<tagint> (buf[m++]);
    shake_type[nlocal][0] = static_cast<int> (buf[m++]);
    shake_type[nlocal][1] = static_cast<int> (buf[m++]);
    shake_type[nlocal][2] = static_cast<int> (buf[m++]);
  }
  return m;
}

/* ---------------------------------------------------------------------- */

int FixShake::pack_comm(int n, int *list, double *buf, int pbc_flag, int *pbc)
{
  int i,j,m;
  double dx,dy,dz;

  m = 0;
  if (pbc_flag == 0) {
    for (i = 0; i < n; i++) {
      j = list[i];
      buf[m++] = xshake[j][0];
      buf[m++] = xshake[j][1];
      buf[m++] = xshake[j][2];
    }
  } else {
    if (domain->triclinic == 0) {
      dx = pbc[0]*domain->xprd;
      dy = pbc[1]*domain->yprd;
      dz = pbc[2]*domain->zprd;
    } else {
      dx = pbc[0]*domain->xprd + pbc[5]*domain->xy + pbc[4]*domain->xz;
      dy = pbc[1]*domain->yprd + pbc[3]*domain->yz;
      dz = pbc[2]*domain->zprd;
    }
    for (i = 0; i < n; i++) {
      j = list[i];
      buf[m++] = xshake[j][0] + dx;
      buf[m++] = xshake[j][1] + dy;
      buf[m++] = xshake[j][2] + dz;
    }
  }
  return 3;
}

/* ---------------------------------------------------------------------- */

void FixShake::unpack_comm(int n, int first, double *buf)
{
  int i,m,last;

  m = 0;
  last = first + n;
  for (i = first; i < last; i++) {
    xshake[i][0] = buf[m++];
    xshake[i][1] = buf[m++];
    xshake[i][2] = buf[m++];
  }
}

/* ---------------------------------------------------------------------- */

void FixShake::reset_dt()
{
  if (strstr(update->integrate_style,"verlet")) {
    dtv = update->dt;
    dtfsq = update->dt * update->dt * force->ftm2v;
  } else {
    dtv = step_respa[0];
    dtf_innerhalf = 0.5 * step_respa[0] * force->ftm2v;
    dtf_inner = step_respa[0] * force->ftm2v;
  }
}

/* ----------------------------------------------------------------------
   extract Molecule ptr
------------------------------------------------------------------------- */

void *FixShake::extract(const char *str, int &dim)
{
  dim = 0;
  if (strcmp(str,"onemol") == 0) {
    return onemol;
  }
  return NULL;
}<|MERGE_RESOLUTION|>--- conflicted
+++ resolved
@@ -655,13 +655,7 @@
   int i,j,m,n;
   int flag,flag_all,messtag,nbuf,nbufmax,size;
   double massone;
-<<<<<<< HEAD
-  int *buf;
-=======
   tagint *buf;
-  MPI_Request request;
-  MPI_Status status;
->>>>>>> 687616b2
 
   if (me == 0 && screen) fprintf(screen,"Finding SHAKE clusters ...\n");
 
