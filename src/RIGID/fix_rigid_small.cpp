--- conflicted
+++ resolved
@@ -2833,11 +2833,6 @@
   int i,j,k;
   double *fcm,*torque,*vcm,*angmom,*xcm;
 
-<<<<<<< HEAD
-=======
-  int nlocal = atom->nlocal;
-
->>>>>>> 687616b2
   int m = 0;
 
   if (commflag == FORCE_TORQUE) {
