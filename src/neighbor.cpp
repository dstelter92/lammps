/* ----------------------------------------------------------------------
   LAMMPS - Large-scale Atomic/Molecular Massively Parallel Simulator
   http://lammps.sandia.gov, Sandia National Laboratories
   Steve Plimpton, sjplimp@sandia.gov

   Copyright (2003) Sandia Corporation.  Under the terms of Contract
   DE-AC04-94AL85000 with Sandia Corporation, the U.S. Government retains
   certain rights in this software.  This software is distributed under 
   the GNU General Public License.

   See the README file in the top-level LAMMPS directory.
------------------------------------------------------------------------- */

/* ----------------------------------------------------------------------
   Contributing author (triclinic and multi-neigh) : Pieter in 't Veld (SNL)
------------------------------------------------------------------------- */

#include "lmptype.h"
#include "mpi.h"
#include "math.h"
#include "stdlib.h"
#include "string.h"
#include "neighbor.h"
#include "neigh_list.h"
#include "neigh_request.h"
#include "atom.h"
#include "atom_vec.h"
#include "comm.h"
#include "force.h"
#include "pair.h"
#include "domain.h"
#include "group.h"
#include "modify.h"
#include "fix.h"
#include "compute.h"
#include "update.h"
#include "respa.h"
#include "output.h"
#include "memory.h"
#include "error.h"

using namespace LAMMPS_NS;

#define RQDELTA 1
#define EXDELTA 1

#define LB_FACTOR 1.5
#define SMALL 1.0e-6
#define BIG 1.0e20
#define CUT2BIN_RATIO 100

enum{NSQ,BIN,MULTI};     // also in neigh_list.cpp

//#define NEIGH_LIST_DEBUG 1

/* ---------------------------------------------------------------------- */

Neighbor::Neighbor(LAMMPS *lmp) : Pointers(lmp)
{
  MPI_Comm_rank(world,&me);
  MPI_Comm_size(world,&nprocs);

  style = BIN;
  every = 1;
  delay = 10;
  dist_check = 1;
  pgsize = 100000;
  oneatom = 2000;
  binsizeflag = 0;
  build_once = 0;

  cutneighsq = NULL;
  cutneighghostsq = NULL;
  cuttype = NULL;
  cuttypesq = NULL;
  fixchecklist = NULL;

  // coords at last neighboring

  maxhold = 0;
  xhold = NULL;

  // binning

  maxhead = 0;
  binhead = NULL;
  maxbin = 0;
  bins = NULL;

  // pair exclusion list info

  includegroup = 0;

  nex_type = maxex_type = 0;
  ex1_type = ex2_type = NULL;
  ex_type = NULL;

  nex_group = maxex_group = 0;
  ex1_group = ex2_group = ex1_bit = ex2_bit = NULL;

  nex_mol = maxex_mol = 0;
  ex_mol_group = ex_mol_bit = NULL;

  // pair lists

  maxatom = 0;
  nblist = nglist = nslist = 0;

  nlist = 0;
  lists = NULL;
  pair_build = NULL;
  stencil_create = NULL;
  blist = glist = slist = NULL;
  anyghostlist = 0;

  nrequest = maxrequest = 0;
  requests = NULL;

  old_style = BIN;
  old_triclinic = 0;
  old_nrequest = 0;
  old_requests = NULL;

  // bond lists

  maxbond = 0;
  bondlist = NULL;
  maxangle = 0;
  anglelist = NULL;
  maxdihedral = 0;
  dihedrallist = NULL;
  maximproper = 0;
  improperlist = NULL;
}

/* ---------------------------------------------------------------------- */

Neighbor::~Neighbor()
{
  memory->destroy(cutneighsq);
  memory->destroy(cutneighghostsq);
  delete [] cuttype;
  delete [] cuttypesq;
  delete [] fixchecklist;

  memory->destroy(xhold);

  memory->destroy(binhead);
  memory->destroy(bins);

  memory->destroy(ex1_type);
  memory->destroy(ex2_type);
  memory->destroy(ex_type);

  memory->destroy(ex1_group);
  memory->destroy(ex2_group);
  delete [] ex1_bit;
  delete [] ex2_bit;

  memory->destroy(ex_mol_group);
  delete [] ex_mol_bit;

  for (int i = 0; i < nlist; i++) delete lists[i];
  delete [] lists;
  delete [] pair_build;
  delete [] stencil_create;
  delete [] blist;
  delete [] glist;
  delete [] slist;

  for (int i = 0; i < nrequest; i++) delete requests[i];
  memory->sfree(requests);
  for (int i = 0; i < old_nrequest; i++) delete old_requests[i];
  memory->sfree(old_requests);

  memory->destroy(bondlist);
  memory->destroy(anglelist);
  memory->destroy(dihedrallist);
  memory->destroy(improperlist);
}

/* ---------------------------------------------------------------------- */

void Neighbor::init()
{
  int i,j,m,n;

  ncalls = ndanger = 0;
  dimension = domain->dimension;
  triclinic = domain->triclinic;
  newton_pair = force->newton_pair;

  // error check

  if (delay > 0 && (delay % every) != 0)
    error->all(FLERR,"Neighbor delay must be 0 or multiple of every setting");

  if (pgsize < 10*oneatom)
    error->all(FLERR,"Neighbor page size must be >= 10x the one atom setting");

  // ------------------------------------------------------------------
  // settings

  // bbox lo/hi = bounding box of entire domain, stored by Domain

  if (triclinic == 0) {
    bboxlo = domain->boxlo;
    bboxhi = domain->boxhi;
  } else {
    bboxlo = domain->boxlo_bound;
    bboxhi = domain->boxhi_bound;
  }

  // set neighbor cutoffs (force cutoff + skin)
  // trigger determines when atoms migrate and neighbor lists are rebuilt
  //   needs to be non-zero for migration distance check
  //   even if pair = NULL and no neighbor lists are used
  // cutneigh = force cutoff + skin if cutforce > 0, else cutneigh = 0

  triggersq = 0.25*skin*skin;
  boxcheck = 0;
  if (domain->box_change && (domain->xperiodic || domain->yperiodic || 
			     (dimension == 3 && domain->zperiodic)))
      boxcheck = 1;
      
  n = atom->ntypes;
  if (cutneighsq == NULL) {
    memory->create(cutneighsq,n+1,n+1,"neigh:cutneighsq");
    memory->create(cutneighghostsq,n+1,n+1,"neigh:cutneighghostsq");
    cuttype = new double[n+1];
    cuttypesq = new double[n+1];
  }

  double cutoff,delta,cut;
  cutneighmin = BIG;
  cutneighmax = 0.0;

  for (i = 1; i <= n; i++) {
    cuttype[i] = cuttypesq[i] = 0.0;
    for (j = 1; j <= n; j++) {
      if (force->pair) cutoff = sqrt(force->pair->cutsq[i][j]);
      else cutoff = 0.0;
      if (cutoff > 0.0) delta = skin;
      else delta = 0.0;
      cut = cutoff + delta;

      cutneighsq[i][j] = cut*cut;
      cuttype[i] = MAX(cuttype[i],cut);
      cuttypesq[i] = MAX(cuttypesq[i],cut*cut);
      cutneighmin = MIN(cutneighmin,cut);
      cutneighmax = MAX(cutneighmax,cut);

      if (force->pair && force->pair->ghostneigh) {
	cut = force->pair->cutghost[i][j] + skin;
	cutneighghostsq[i][j] = cut*cut;
      }
    }
  }
  cutneighmaxsq = cutneighmax * cutneighmax;

  // check other classes that can induce reneighboring in decide()
  // don't check if build_once is set

  restart_check = 0;
  if (output->restart_every) restart_check = 1;

  delete [] fixchecklist;
  fixchecklist = NULL;
  fixchecklist = new int[modify->nfix];

  fix_check = 0;
  for (i = 0; i < modify->nfix; i++)
    if (modify->fix[i]->force_reneighbor)
      fixchecklist[fix_check++] = i;

  must_check = 0;
  if (restart_check || fix_check) must_check = 1;
  if (build_once) must_check = 0;

  // set special_flag for 1-2, 1-3, 1-4 neighbors
  // flag[0] is not used, flag[1] = 1-2, flag[2] = 1-3, flag[3] = 1-4
  // flag = 0 if both LJ/Coulomb special values are 0.0
  // flag = 1 if both LJ/Coulomb special values are 1.0
  // flag = 2 otherwise or if KSpace solver is enabled
  // pairwise portion of KSpace solver uses all 1-2,1-3,1-4 neighbors

  if (force->special_lj[1] == 0.0 && force->special_coul[1] == 0.0) 
    special_flag[1] = 0;
  else if (force->special_lj[1] == 1.0 && force->special_coul[1] == 1.0) 
    special_flag[1] = 1;
  else special_flag[1] = 2;

  if (force->special_lj[2] == 0.0 && force->special_coul[2] == 0.0) 
    special_flag[2] = 0;
  else if (force->special_lj[2] == 1.0 && force->special_coul[2] == 1.0) 
    special_flag[2] = 1;
  else special_flag[2] = 2;

  if (force->special_lj[3] == 0.0 && force->special_coul[3] == 0.0) 
    special_flag[3] = 0;
  else if (force->special_lj[3] == 1.0 && force->special_coul[3] == 1.0) 
    special_flag[3] = 1;
  else special_flag[3] = 2;

  if (force->kspace) special_flag[1] = special_flag[2] = special_flag[3] = 2;

  // maxwt = max multiplicative factor on atom indices stored in neigh list

  maxwt = 0;
  if (special_flag[1] == 2) maxwt = 2;
  if (special_flag[2] == 2) maxwt = 3;
  if (special_flag[3] == 2) maxwt = 4;

  // rRESPA cutoffs

  int respa = 0;
  if (update->whichflag == 1 && strstr(update->integrate_style,"respa")) {
    if (((Respa *) update->integrate)->level_inner >= 0) respa = 1;
    if (((Respa *) update->integrate)->level_middle >= 0) respa = 2;
  }

  if (respa) {
    double *cut_respa = ((Respa *) update->integrate)->cutoff;
    cut_inner_sq = (cut_respa[1] + skin) * (cut_respa[1] + skin);
    cut_middle_sq = (cut_respa[3] + skin) * (cut_respa[3] + skin);
    cut_middle_inside_sq = (cut_respa[0] - skin) * (cut_respa[0] - skin);
  }

  // ------------------------------------------------------------------
  // xhold, bins, exclusion lists

  // free xhold and bins if not needed for this run

  if (dist_check == 0) {
    memory->destroy(xhold);
    maxhold = 0;
    xhold = NULL;
  }

  if (style == NSQ) {
    memory->destroy(bins);
    memory->destroy(binhead);
    maxbin = maxhead = 0;
    binhead = NULL;
    bins = NULL;
  }

  // 1st time allocation of xhold and bins

  if (dist_check) {
    if (maxhold == 0) {
      maxhold = atom->nmax;
      memory->create(xhold,maxhold,3,"neigh:xhold");
    }
  }

  if (style != NSQ) {
    if (maxbin == 0) {
      maxbin = atom->nmax;
      memory->create(bins,maxbin,"bins");
    }
  }
    
  // exclusion lists for type, group, molecule settings from neigh_modify

  n = atom->ntypes;

  if (nex_type == 0 && nex_group == 0 && nex_mol == 0) exclude = 0;
  else exclude = 1;

  if (nex_type) {
    memory->destroy(ex_type);
    memory->create(ex_type,n+1,n+1,"neigh:ex_type");

    for (i = 1; i <= n; i++)
      for (j = 1; j <= n; j++)
	ex_type[i][j] = 0;

    for (i = 0; i < nex_type; i++) {
      if (ex1_type[i] <= 0 || ex1_type[i] > n || 
	  ex2_type[i] <= 0 || ex2_type[i] > n)
	error->all(FLERR,"Invalid atom type in neighbor exclusion list");
      ex_type[ex1_type[i]][ex2_type[i]] = 1;
      ex_type[ex2_type[i]][ex1_type[i]] = 1;
    }
  }

  if (nex_group) {
    delete [] ex1_bit;
    delete [] ex2_bit;
    ex1_bit = new int[nex_group];
    ex2_bit = new int[nex_group];

    for (i = 0; i < nex_group; i++) {
      ex1_bit[i] = group->bitmask[ex1_group[i]];
      ex2_bit[i] = group->bitmask[ex2_group[i]];
    }
  }

  if (nex_mol) {
    delete [] ex_mol_bit;
    ex_mol_bit = new int[nex_mol];

    for (i = 0; i < nex_mol; i++)
      ex_mol_bit[i] = group->bitmask[ex_mol_group[i]];
  }

  // ------------------------------------------------------------------
  // pairwise lists

  // test if pairwise lists need to be re-created
  // no need to re-create if:
  //   neigh style and triclinic has not changed and
  //   current requests = old requests

  int same = 1;
  if (style != old_style) same = 0;
  if (triclinic != old_triclinic) same = 0;
  if (nrequest != old_nrequest) same = 0;
  else
    for (i = 0; i < nrequest; i++)
      if (requests[i]->identical(old_requests[i]) == 0) same = 0;

#ifdef NEIGH_LIST_DEBUG
  if (comm->me == 0) printf("SAME flag %d\n",same);
#endif

  // if old and new are not the same, create new pairwise lists

  if (!same) {

    // delete old lists and create new ones

    for (i = 0; i < nlist; i++) delete lists[i];
    delete [] lists;
    delete [] pair_build;
    delete [] stencil_create;

    nlist = nrequest;
    lists = new NeighList*[nlist];
    pair_build = new PairPtr[nlist];
    stencil_create = new StencilPtr[nlist];

    // create individual lists, one per request
    // copy dnum setting from request to list
    // pass list ptr back to requestor (except for Command class)

    for (i = 0; i < nlist; i++) {
      lists[i] = new NeighList(lmp,pgsize);
      lists[i]->index = i;
      lists[i]->dnum = requests[i]->dnum;

      if (requests[i]->pair) {
	Pair *pair = (Pair *) requests[i]->requestor;
	pair->init_list(requests[i]->id,lists[i]);
      } else if (requests[i]->fix) {
	Fix *fix = (Fix *) requests[i]->requestor;
	fix->init_list(requests[i]->id,lists[i]);
      } else if (requests[i]->compute) {
	Compute *compute = (Compute *) requests[i]->requestor;
	compute->init_list(requests[i]->id,lists[i]);
      }
    }

    // detect lists that are connected to other lists
    // if-then-else sequence is important
    //   since don't want to re-process skip or copy lists further down
    // copy: point this list at request->otherlist, could be a skip list
    // skip: point this list at request->otherlist, copy skip info from request
    // half_from_full: point this list at preceeding full list
    // granhistory: set preceeding list's listgranhistory to this list
    //   also set preceeding list's ptr to FixShearHistory
    // respaouter: point this list at preceeding 1/2 inner/middle lists
    // pair and half: if there is a full non-occasional non-skip list
    //   change this list to half_from_full and point at the full list
    //   parent could be copy list or pair or fix
    // fix/compute requests:
    //   kind of request = half or full, occasional or not doesn't matter
    //   if request = half and non-skip pair half/respaouter exists,
    //     become copy of that list if cudable flag matches
    //   if request = full and non-skip pair full exists,
    //     become copy of that list if cudable flag matches
    //   if request = half and non-skip pair full exists,
    //     become half_from_full of that list if cudable flag matches
    //   if no matches, do nothing, fix/compute list will be built directly
    //   ok if parent is copy list

    for (i = 0; i < nlist; i++) {
      if (requests[i]->copy)
	lists[i]->listcopy = lists[requests[i]->otherlist];

      else if (requests[i]->skip) {
	lists[i]->listskip = lists[requests[i]->otherlist];
	lists[i]->copy_skip_info(requests[i]->iskip,requests[i]->ijskip);

      } else if (requests[i]->half_from_full)
	lists[i]->listfull = lists[i-1];

      else if (requests[i]->granhistory) {
	lists[i-1]->listgranhistory = lists[i];
	for (int ifix = 0; ifix < modify->nfix; ifix++)
	  if (strcmp(modify->fix[ifix]->style,"SHEAR_HISTORY") == 0) 
	    lists[i-1]->fix_history = (FixShearHistory *) modify->fix[ifix];
 
      } else if (requests[i]->respaouter) {
	if (requests[i-1]->respainner) {
	  lists[i]->respamiddle = 0;
	  lists[i]->listinner = lists[i-1];
	} else {
	  lists[i]->respamiddle = 1;
	  lists[i]->listmiddle = lists[i-1];
	  lists[i]->listinner = lists[i-2];
	}

      } else if (requests[i]->pair && requests[i]->half) {
	for (j = 0; j < nlist; j++)
	  if (requests[j]->full && requests[j]->occasional == 0 &&
	      requests[j]->skip == 0) break;
	if (j < nlist) {
	  requests[i]->half = 0;
	  requests[i]->half_from_full = 1;
	  lists[i]->listfull = lists[j];
	}

      } else if (requests[i]->fix || requests[i]->compute) {
	for (j = 0; j < nlist; j++) {
	  if (requests[i]->half && requests[j]->pair &&
	      requests[j]->skip == 0 && requests[j]->half) break;
	  if (requests[i]->full && requests[j]->pair &&
	      requests[j]->skip == 0 && requests[j]->full) break;
	  if (requests[i]->half && requests[j]->pair &&
	      requests[j]->skip == 0 && requests[j]->respaouter) break;
	}
	if (j < nlist && requests[j]->cudable != requests[i]->cudable)
	  j = nlist;
	if (j < nlist) {
	  requests[i]->copy = 1;
	  lists[i]->listcopy = lists[j];
	} else {
	  for (j = 0; j < nlist; j++) {
	    if (requests[i]->half && requests[j]->pair &&
		requests[j]->skip == 0 && requests[j]->full) break;
	  }
	  if (j < nlist && requests[j]->cudable != requests[i]->cudable)
	    j = nlist;
	  if (j < nlist) {
	    requests[i]->half = 0;
	    requests[i]->half_from_full = 1;
	    lists[i]->listfull = lists[j];
	  }
	}
      }
    }

    // set ptrs to pair_build and stencil_create functions for each list
    // ptrs set to NULL if not set explicitly
    // also set cudable to 0 if any neigh list request is not cudable

    for (i = 0; i < nlist; i++) {
      choose_build(i,requests[i]);
      if (style != NSQ) choose_stencil(i,requests[i]);
      else stencil_create[i] = NULL;
      if (!requests[i]->cudable) cudable = 0;
    }

    // set each list's build/grow/stencil/ghost flags based on neigh request
    // buildflag = 1 if its pair_build() invoked every reneighbor
    // growflag = 1 if it stores atom-based arrays and pages
    // stencilflag = 1 if it stores stencil arrays
    // ghostflag = 1 if it stores neighbors of ghosts
    // anyghostlist = 1 if any non-occasional list stores neighbors of ghosts

    anyghostlist = 0;
    for (i = 0; i < nlist; i++) {
      lists[i]->buildflag = 1;
      if (pair_build[i] == NULL) lists[i]->buildflag = 0;
      if (requests[i]->occasional) lists[i]->buildflag = 0;

      lists[i]->growflag = 1;
      if (requests[i]->copy) lists[i]->growflag = 0;

      lists[i]->stencilflag = 1;
      if (style == NSQ) lists[i]->stencilflag = 0;
      if (stencil_create[i] == NULL) lists[i]->stencilflag = 0;

      lists[i]->ghostflag = 0;
      if (requests[i]->ghost) lists[i]->ghostflag = 1;
      if (requests[i]->ghost && !requests[i]->occasional) anyghostlist = 1;
    }

#ifdef NEIGH_LIST_DEBUG
    for (i = 0; i < nlist; i++) lists[i]->print_attributes();
#endif

    // allocate atom arrays and 1st pages of lists that store them

    maxatom = atom->nmax;
    for (i = 0; i < nlist; i++)
      if (lists[i]->growflag) {
	lists[i]->grow(maxatom);
	lists[i]->add_pages();
      }

    // setup 3 vectors of pairwise neighbor lists
    // blist = lists whose pair_build() is invoked every reneighbor
    // glist = lists who store atom arrays which are used every reneighbor
    // slist = lists who store stencil arrays which are used every reneighbor
    // blist and glist vectors are used by neighbor::build()
    // slist vector is used by neighbor::setup_bins()

    nblist = nglist = nslist = 0;
    delete [] blist;
    delete [] glist;
    delete [] slist;
    blist = new int[nlist];
    glist = new int[nlist];
    slist = new int[nlist];

    for (i = 0; i < nlist; i++) {
      if (lists[i]->buildflag) blist[nblist++] = i;
      if (lists[i]->growflag && requests[i]->occasional == 0)
	glist[nglist++] = i;
      if (lists[i]->stencilflag && requests[i]->occasional == 0)
	slist[nslist++] = i;
    }

#ifdef NEIGH_LIST_DEBUG
    print_lists_of_lists();
#endif

    // reorder build vector if necessary
    // relevant for lists that copy/skip/half-full from parent
    // the derived list must appear in blist after the parent list
    // no occasional lists are in build vector
    // swap two lists within blist when dependency is mis-ordered
    // done when entire pass thru blist results in no swaps

    int done = 0;
    while (!done) {
      done = 1;
      for (i = 0; i < nblist; i++) {
	NeighList *ptr = NULL;
	if (lists[blist[i]]->listfull) ptr = lists[blist[i]]->listfull;
	if (lists[blist[i]]->listcopy) ptr = lists[blist[i]]->listcopy;
	if (lists[blist[i]]->listskip) ptr = lists[blist[i]]->listskip;
	if (ptr == NULL) continue;
	for (m = 0; m < nlist; m++)
	  if (ptr == lists[m]) break;
	for (j = 0; j < nblist; j++)
	  if (m == blist[j]) break;
	if (j < i) continue;
	int tmp = blist[i];
	blist[i] = blist[j];
	blist[j] = tmp;
	done = 0;
	break;
      }
    }

#ifdef NEIGH_LIST_DEBUG
    print_lists_of_lists();
#endif
  }

  // delete old requests
  // copy current requests and style to old for next run
  
  for (i = 0; i < old_nrequest; i++) delete old_requests[i];
  memory->sfree(old_requests);
  old_nrequest = nrequest;
  old_requests = requests;
  nrequest = maxrequest = 0;
  requests = NULL;
  old_style = style;
  old_triclinic = triclinic;

  // ------------------------------------------------------------------
  // topology lists

  // 1st time allocation of topology lists

  if (atom->molecular && atom->nbonds && maxbond == 0) {
    if (nprocs == 1) maxbond = atom->nbonds;
    else maxbond = static_cast<int> (LB_FACTOR * atom->nbonds / nprocs);
    memory->create(bondlist,maxbond,3,"neigh:bondlist");
  }

  if (atom->molecular && atom->nangles && maxangle == 0) {
    if (nprocs == 1) maxangle = atom->nangles;
    else maxangle = static_cast<int> (LB_FACTOR * atom->nangles / nprocs);
    memory->create(anglelist,maxangle,4,"neigh:anglelist");
  }

  if (atom->molecular && atom->ndihedrals && maxdihedral == 0) {
    if (nprocs == 1) maxdihedral = atom->ndihedrals;
    else maxdihedral = static_cast<int> 
	   (LB_FACTOR * atom->ndihedrals / nprocs);
    memory->create(dihedrallist,maxdihedral,5,"neigh:dihedrallist");
  }

  if (atom->molecular && atom->nimpropers && maximproper == 0) {
    if (nprocs == 1) maximproper = atom->nimpropers;
    else maximproper = static_cast<int>
	   (LB_FACTOR * atom->nimpropers / nprocs);
    memory->create(improperlist,maximproper,5,"neigh:improperlist");
  }

  // set flags that determine which topology neighboring routines to use
  // SHAKE sets bonds and angles negative
  // bond_quartic sets bonds to 0
  // delete_bonds sets all interactions negative

  int bond_off = 0;
  int angle_off = 0;
  for (i = 0; i < modify->nfix; i++)
    if (strcmp(modify->fix[i]->style,"shake") == 0)
      bond_off = angle_off = 1;
  if (force->bond && force->bond_match("quartic")) bond_off = 1;

  if (atom->avec->bonds_allow) {
    for (i = 0; i < atom->nlocal; i++) {
      if (bond_off) break;
      for (m = 0; m < atom->num_bond[i]; m++)
	if (atom->bond_type[i][m] <= 0) bond_off = 1;
    }
  }

  if (atom->avec->angles_allow) {
    for (i = 0; i < atom->nlocal; i++) {
      if (angle_off) break;
      for (m = 0; m < atom->num_angle[i]; m++)
	if (atom->angle_type[i][m] <= 0) angle_off = 1;
    }
  }

  int dihedral_off = 0;
  if (atom->avec->dihedrals_allow) {
    for (i = 0; i < atom->nlocal; i++) {
      if (dihedral_off) break;
      for (m = 0; m < atom->num_dihedral[i]; m++)
	if (atom->dihedral_type[i][m] <= 0) dihedral_off = 1;
    }
  }

  int improper_off = 0;
  if (atom->avec->impropers_allow) {
    for (i = 0; i < atom->nlocal; i++) {
      if (improper_off) break;
      for (m = 0; m < atom->num_improper[i]; m++)
	if (atom->improper_type[i][m] <= 0) improper_off = 1;
    }
  }

  // set ptrs to topology build functions

  if (bond_off) bond_build = &Neighbor::bond_partial;
  else bond_build = &Neighbor::bond_all;

  if (angle_off) angle_build = &Neighbor::angle_partial;
  else angle_build = &Neighbor::angle_all;

  if (dihedral_off) dihedral_build = &Neighbor::dihedral_partial;
  else dihedral_build = &Neighbor::dihedral_all;

  if (improper_off) improper_build = &Neighbor::improper_partial;
  else improper_build = &Neighbor::improper_all;

  // set topology neighbor list counts to 0
  // in case all are turned off but potential is still defined

  nbondlist = nanglelist = ndihedrallist = nimproperlist = 0;
}

/* ---------------------------------------------------------------------- */

int Neighbor::request(void *requestor)
{
  if (nrequest == maxrequest) {
    maxrequest += RQDELTA;
    requests = (NeighRequest **) 
      memory->srealloc(requests,maxrequest*sizeof(NeighRequest *),
		       "neighbor:requests");
  }

  requests[nrequest] = new NeighRequest(lmp);
  requests[nrequest]->requestor = requestor;
  nrequest++;
  return nrequest-1;
}

/* ----------------------------------------------------------------------
   determine which pair_build function each neigh list needs
   based on settings of neigh request
   copy -> copy_from function
   skip -> granular function if gran with granhistory,
           respa function if respaouter,
	   skip_from function for everything else
   half_from_full, half, full, gran, respaouter ->
     choose by newton and rq->newton and tri settings
     style NSQ options = newton off, newton on
     style BIN options = newton off, newton on and not tri, newton on and tri
     stlye MULTI options = same options as BIN
   if none of these, ptr = NULL since pair_build is not invoked for this list
   use "else if" b/c skip,copy can be set in addition to half,full,etc
------------------------------------------------------------------------- */

void Neighbor::choose_build(int index, NeighRequest *rq)
{
  PairPtr pb = NULL;

<<<<<<< HEAD
  if (rq->omp) {
=======
  if (rq->omp == 0) {
>>>>>>> 95725754

    if (rq->copy) pb = &Neighbor::copy_from;

    else if (rq->skip) {
      if (rq->gran && lists[index]->listgranhistory)
	pb = &Neighbor::skip_from_granular;
      else if (rq->respaouter) pb = &Neighbor::skip_from_respa;
      else pb = &Neighbor::skip_from;

    } else if (rq->half_from_full) {
      if (newton_pair == 0) pb = &Neighbor::half_from_full_no_newton;
      else if (newton_pair == 1) pb = &Neighbor::half_from_full_newton;

    } else if (rq->half) {
      if (style == NSQ) {
	if (rq->newton == 0) {
	  if (newton_pair == 0) pb = &Neighbor::half_nsq_no_newton;
	  else if (newton_pair == 1) pb = &Neighbor::half_nsq_newton;
	} else if (rq->newton == 1) {
	  pb = &Neighbor::half_nsq_newton;
	} else if (rq->newton == 2) {
	  pb = &Neighbor::half_nsq_no_newton;
	}
      } else if (style == BIN) {
	if (rq->newton == 0) {
	  if (newton_pair == 0) pb = &Neighbor::half_bin_no_newton;
	  else if (triclinic == 0) pb = &Neighbor::half_bin_newton;
	  else if (triclinic == 1) pb = &Neighbor::half_bin_newton_tri;
	} else if (rq->newton == 1) {
	  if (triclinic == 0) pb = &Neighbor::half_bin_newton;
	  else if (triclinic == 1) pb = &Neighbor::half_bin_newton_tri;
	} else if (rq->newton == 2) pb = &Neighbor::half_bin_no_newton;
      } else if (style == MULTI) {
	if (rq->newton == 0) {
	  if (newton_pair == 0) pb = &Neighbor::half_multi_no_newton;
	  else if (triclinic == 0) pb = &Neighbor::half_multi_newton;
	  else if (triclinic == 1) pb = &Neighbor::half_multi_newton_tri;
	} else if (rq->newton == 1) {
	  if (triclinic == 0) pb = &Neighbor::half_multi_newton;
	  else if (triclinic == 1) pb = &Neighbor::half_multi_newton_tri;
	} else if (rq->newton == 2) pb = &Neighbor::half_multi_no_newton;
      }

    } else if (rq->full) {
      if (style == NSQ) {
	if (rq->ghost == 0) pb = &Neighbor::full_nsq;
	else if (includegroup) 
	  error->all(FLERR,"Neighbor include group not allowed with ghost neighbors");
	else if (rq->ghost == 1) pb = &Neighbor::full_nsq_ghost;
      } else if (style == BIN) {
	if (rq->ghost == 0) pb = &Neighbor::full_bin;
	else if (includegroup) 
	  error->all(FLERR,"Neighbor include group not allowed with ghost neighbors");
	else if (rq->ghost == 1) pb = &Neighbor::full_bin_ghost;
      } else if (style == MULTI) {
	if (rq->ghost == 0) pb = &Neighbor::full_multi;
	else error->all(FLERR,"Neighbor multi not yet enabled for ghost neighbors");
      }

    } else if (rq->gran) {
      if (style == NSQ) {
	if (newton_pair == 0) pb = &Neighbor::granular_nsq_no_newton;
	else if (newton_pair == 1) pb = &Neighbor::granular_nsq_newton;
      } else if (style == BIN) {
	if (newton_pair == 0) pb = &Neighbor::granular_bin_no_newton;
	else if (triclinic == 0) pb = &Neighbor::granular_bin_newton;
	else if (triclinic == 1) pb = &Neighbor::granular_bin_newton_tri;
      } else if (style == MULTI)
	error->all(FLERR,"Neighbor multi not yet enabled for granular");

    } else if (rq->respaouter) {
      if (style == NSQ) {
	if (newton_pair == 0) pb = &Neighbor::respa_nsq_no_newton;
	else if (newton_pair == 1) pb = &Neighbor::respa_nsq_newton;
      } else if (style == BIN) {
	if (newton_pair == 0) pb = &Neighbor::respa_bin_no_newton;
	else if (triclinic == 0) pb = &Neighbor::respa_bin_newton;
	else if (triclinic == 1) pb = &Neighbor::respa_bin_newton_tri;
      } else if (style == MULTI)
	error->all(FLERR,"Neighbor multi not yet enabled for rRESPA");
    }
  } else {

    if (rq->copy) pb = &Neighbor::copy_from;

    else if (rq->skip) {
      if (rq->gran && lists[index]->listgranhistory)
	pb = &Neighbor::skip_from_granular;
      else if (rq->respaouter) pb = &Neighbor::skip_from_respa;
      else pb = &Neighbor::skip_from;

    } else if (rq->half_from_full) {
      if (newton_pair == 0) pb = &Neighbor::half_from_full_no_newton_omp;
      else if (newton_pair == 1) pb = &Neighbor::half_from_full_newton_omp;

    } else if (rq->half) {
      if (style == NSQ) {
	if (rq->newton == 0) {
	  if (newton_pair == 0) pb = &Neighbor::half_nsq_no_newton_omp;
	  else if (newton_pair == 1) pb = &Neighbor::half_nsq_newton_omp;
	} else if (rq->newton == 1) {
	  pb = &Neighbor::half_nsq_newton_omp;
	} else if (rq->newton == 2) {
	  pb = &Neighbor::half_nsq_no_newton_omp;
	}
      } else if (style == BIN) {
	if (rq->newton == 0) {
	  if (newton_pair == 0) pb = &Neighbor::half_bin_no_newton_omp;
	  else if (triclinic == 0) pb = &Neighbor::half_bin_newton_omp;
	  else if (triclinic == 1) pb = &Neighbor::half_bin_newton_tri_omp;
	} else if (rq->newton == 1) {
	  if (triclinic == 0) pb = &Neighbor::half_bin_newton_omp;
	  else if (triclinic == 1) pb = &Neighbor::half_bin_newton_tri_omp;
	} else if (rq->newton == 2) pb = &Neighbor::half_bin_no_newton_omp;
      } else if (style == MULTI) {
	if (rq->newton == 0) {
	  if (newton_pair == 0) pb = &Neighbor::half_multi_no_newton_omp;
	  else if (triclinic == 0) pb = &Neighbor::half_multi_newton_omp;
	  else if (triclinic == 1) pb = &Neighbor::half_multi_newton_tri_omp;
	} else if (rq->newton == 1) {
	  if (triclinic == 0) pb = &Neighbor::half_multi_newton_omp;
	  else if (triclinic == 1) pb = &Neighbor::half_multi_newton_tri_omp;
	} else if (rq->newton == 2) pb = &Neighbor::half_multi_no_newton_omp;
      }

    } else if (rq->full) {
      if (style == NSQ) {
	if (rq->ghost == 0) pb = &Neighbor::full_nsq_omp;
	else if (includegroup) 
	  error->all(FLERR,"Neighbor include group not allowed with ghost neighbors");
	else if (rq->ghost == 1) pb = &Neighbor::full_nsq_ghost_omp;
      } else if (style == BIN) {
	if (rq->ghost == 0) pb = &Neighbor::full_bin_omp;
	else if (includegroup) 
	  error->all(FLERR,"Neighbor include group not allowed with ghost neighbors");
	else if (rq->ghost == 1) pb = &Neighbor::full_bin_ghost_omp;
      } else if (style == MULTI) {
	if (rq->ghost == 0) pb = &Neighbor::full_multi_omp;
	else error->all(FLERR,"Neighbor multi not yet enabled for ghost neighbors");
      }

    } else if (rq->gran) {
      if (style == NSQ) {
	if (newton_pair == 0) pb = &Neighbor::granular_nsq_no_newton_omp;
	else if (newton_pair == 1) pb = &Neighbor::granular_nsq_newton_omp;
      } else if (style == BIN) {
	if (newton_pair == 0) pb = &Neighbor::granular_bin_no_newton_omp;
	else if (triclinic == 0) pb = &Neighbor::granular_bin_newton_omp;
	else if (triclinic == 1) pb = &Neighbor::granular_bin_newton_tri_omp;
      } else if (style == MULTI)
	error->all(FLERR,"Neighbor multi not yet enabled for granular");

    } else if (rq->respaouter) {
      if (style == NSQ) {
	if (newton_pair == 0) pb = &Neighbor::respa_nsq_no_newton_omp;
	else if (newton_pair == 1) pb = &Neighbor::respa_nsq_newton_omp;
      } else if (style == BIN) {
	if (newton_pair == 0) pb = &Neighbor::respa_bin_no_newton_omp;
	else if (triclinic == 0) pb = &Neighbor::respa_bin_newton_omp;
	else if (triclinic == 1) pb = &Neighbor::respa_bin_newton_tri_omp;
      } else if (style == MULTI)
	error->all(FLERR,"Neighbor multi not yet enabled for rRESPA");
    }
  }

  // general error check

  if (rq->ghost && !rq->full)
    error->all(FLERR,"Neighbors of ghost atoms only allowed for full neighbor lists");

  pair_build[index] = pb;
}

/* ----------------------------------------------------------------------
   determine which stencil_create function each neigh list needs
   based on settings of neigh request, only called if style != NSQ
   skip or copy or half_from_full -> no stencil
   half, gran, respaouter, full -> choose by newton and tri and dimension
   if none of these, ptr = NULL since this list needs no stencils
   use "else if" b/c skip,copy can be set in addition to half,full,etc
------------------------------------------------------------------------- */

void Neighbor::choose_stencil(int index, NeighRequest *rq)
{
  StencilPtr sc = NULL;

  if (rq->skip || rq->copy || rq->half_from_full) sc = NULL;

  else if (rq->half || rq->gran || rq->respaouter) {
    if (style == BIN) {
      if (rq->newton == 0) {
	if (newton_pair == 0) {
	  if (dimension == 2)
	    sc = &Neighbor::stencil_half_bin_2d_no_newton;
	  else if (dimension == 3)
	    sc = &Neighbor::stencil_half_bin_3d_no_newton;
	} else if (triclinic == 0) {
	  if (dimension == 2)
	    sc = &Neighbor::stencil_half_bin_2d_newton;
	  else if (dimension == 3)
	    sc = &Neighbor::stencil_half_bin_3d_newton;
	} else if (triclinic == 1) {
	  if (dimension == 2)
	    sc = &Neighbor::stencil_half_bin_2d_newton_tri;
	  else if (dimension == 3) 
	    sc = &Neighbor::stencil_half_bin_3d_newton_tri;
	}
      } else if (rq->newton == 1) {
	if (triclinic == 0) {
	  if (dimension == 2)
	    sc = &Neighbor::stencil_half_bin_2d_newton;
	  else if (dimension == 3)
	    sc = &Neighbor::stencil_half_bin_3d_newton;
	} else if (triclinic == 1) {
	  if (dimension == 2)
	    sc = &Neighbor::stencil_half_bin_2d_newton_tri;
	  else if (dimension == 3) 
	    sc = &Neighbor::stencil_half_bin_3d_newton_tri;
	}
      } else if (rq->newton == 2) {
	if (dimension == 2)
	  sc = &Neighbor::stencil_half_bin_2d_no_newton;
	else if (dimension == 3)
	  sc = &Neighbor::stencil_half_bin_3d_no_newton;
      }

    } else if (style == MULTI) {
      if (rq->newton == 0) {
	if (newton_pair == 0) {
	  if (dimension == 2) 
	    sc = &Neighbor::stencil_half_multi_2d_no_newton;
	  else if (dimension == 3)
	    sc = &Neighbor::stencil_half_multi_3d_no_newton;
	} else if (triclinic == 0) {
	  if (dimension == 2) 
	    sc = &Neighbor::stencil_half_multi_2d_newton;
	  else if (dimension == 3)
	    sc = &Neighbor::stencil_half_multi_3d_newton;
	} else if (triclinic == 1) {
	  if (dimension == 2)
	    sc = &Neighbor::stencil_half_multi_2d_newton_tri;
	  else if (dimension == 3) 
	    sc = &Neighbor::stencil_half_multi_3d_newton_tri;
	}
      } else if (rq->newton == 1) {
	if (triclinic == 0) {
	  if (dimension == 2) 
	    sc = &Neighbor::stencil_half_multi_2d_newton;
	  else if (dimension == 3)
	    sc = &Neighbor::stencil_half_multi_3d_newton;
	} else if (triclinic == 1) {
	  if (dimension == 2)
	    sc = &Neighbor::stencil_half_multi_2d_newton_tri;
	  else if (dimension == 3) 
	    sc = &Neighbor::stencil_half_multi_3d_newton_tri;
	}
      } else if (rq->newton == 2) {
	if (dimension == 2) 
	  sc = &Neighbor::stencil_half_multi_2d_no_newton;
	else if (dimension == 3)
	  sc = &Neighbor::stencil_half_multi_3d_no_newton;
      }
    }

  } else if (rq->full) {
    if (style == BIN) {
      if (dimension == 2) {
	if (rq->ghost) sc = &Neighbor::stencil_full_ghost_bin_2d;
	else sc = &Neighbor::stencil_full_bin_2d;
      }
      else if (dimension == 3) {
	if (rq->ghost) sc = &Neighbor::stencil_full_ghost_bin_3d;
	else sc = &Neighbor::stencil_full_bin_3d;
      }
    } else if (style == MULTI) {
      if (dimension == 2) sc = &Neighbor::stencil_full_multi_2d;
      else if (dimension == 3) sc = &Neighbor::stencil_full_multi_3d;
    }
  }

  stencil_create[index] = sc;
}

/* ---------------------------------------------------------------------- */

void Neighbor::print_lists_of_lists()
{
  if (comm->me == 0) {
    printf("Build lists = %d: ",nblist);
    for (int i = 0; i < nblist; i++) printf("%d ",blist[i]);
    printf("\n");
    printf("Grow lists = %d: ",nglist);
    for (int i = 0; i < nglist; i++) printf("%d ",glist[i]);
    printf("\n");
    printf("Stencil lists = %d: ",nslist);
    for (int i = 0; i < nslist; i++) printf("%d ",slist[i]);
    printf("\n");
  }
}

/* ---------------------------------------------------------------------- */

int Neighbor::decide()
{
  if (must_check) {
    int n = update->ntimestep;
    if (restart_check && n == output->next_restart) return 1;
    for (int i = 0; i < fix_check; i++)
      if (n == modify->fix[fixchecklist[i]]->next_reneighbor) return 1;
  }

  ago++;
  if (ago >= delay && ago % every == 0) {
    if (build_once) return 0;
    if (dist_check == 0) return 1;
    return check_distance();
  } else return 0;
}

/* ----------------------------------------------------------------------
   if any atom moved trigger distance (half of neighbor skin) return 1
   shrink trigger distance if box size has changed
   conservative shrink procedure:
     compute distance each of 8 corners of box has moved since last reneighbor
     reduce skin distance by sum of 2 largest of the 8 values
     new trigger = 1/2 of reduced skin distance
   for orthogonal box, only need 2 lo/hi corners
   for triclinic, need all 8 corners since deformations can displace all 8
------------------------------------------------------------------------- */

int Neighbor::check_distance()
{
  double delx,dely,delz,rsq;
  double delta,deltasq,delta1,delta2;

  if (boxcheck) {
    if (triclinic == 0) {
      delx = bboxlo[0] - boxlo_hold[0];
      dely = bboxlo[1] - boxlo_hold[1];
      delz = bboxlo[2] - boxlo_hold[2];
      delta1 = sqrt(delx*delx + dely*dely + delz*delz);
      delx = bboxhi[0] - boxhi_hold[0];
      dely = bboxhi[1] - boxhi_hold[1];
      delz = bboxhi[2] - boxhi_hold[2];
      delta2 = sqrt(delx*delx + dely*dely + delz*delz);
      delta = 0.5 * (skin - (delta1+delta2));
      deltasq = delta*delta;
    } else {
      domain->box_corners();
      delta1 = delta2 = 0.0;
      for (int i = 0; i < 8; i++) {
	delx = corners[i][0] - corners_hold[i][0];
	dely = corners[i][1] - corners_hold[i][1];
	delz = corners[i][2] - corners_hold[i][2];
	delta = sqrt(delx*delx + dely*dely + delz*delz);
	if (delta > delta1) delta1 = delta;
	else if (delta > delta2) delta2 = delta;
      }
      delta = 0.5 * (skin - (delta1+delta2));
      deltasq = delta*delta;
    }
  } else deltasq = triggersq;

  double **x = atom->x;
  int nlocal = atom->nlocal;
  if (includegroup) nlocal = atom->nfirst;

  int flag = 0;
  for (int i = 0; i < nlocal; i++) {
    delx = x[i][0] - xhold[i][0];
    dely = x[i][1] - xhold[i][1];
    delz = x[i][2] - xhold[i][2];
    rsq = delx*delx + dely*dely + delz*delz;
    if (rsq > deltasq) flag = 1;
  }

  int flagall;
  MPI_Allreduce(&flag,&flagall,1,MPI_INT,MPI_MAX,world);
  if (flagall && ago == MAX(every,delay)) ndanger++;
  return flagall;
}

/* ----------------------------------------------------------------------
   build all perpetual neighbor lists every few timesteps
   pairwise & topology lists are created as needed
------------------------------------------------------------------------- */

void Neighbor::build()
{
  int i;

  ago = 0;
  ncalls++;

  // store current atom positions and box size if needed

  if (dist_check) {
    double **x = atom->x;
    int nlocal = atom->nlocal;
    if (includegroup) nlocal = atom->nfirst;
    if (nlocal > maxhold) {
      maxhold = atom->nmax;
      memory->destroy(xhold);
      memory->create(xhold,maxhold,3,"neigh:xhold");
    }
    for (i = 0; i < nlocal; i++) {
      xhold[i][0] = x[i][0];
      xhold[i][1] = x[i][1];
      xhold[i][2] = x[i][2];
    }
    if (boxcheck) {
      if (triclinic == 0) {
	boxlo_hold[0] = bboxlo[0];
	boxlo_hold[1] = bboxlo[1];
	boxlo_hold[2] = bboxlo[2];
	boxhi_hold[0] = bboxhi[0];
	boxhi_hold[1] = bboxhi[1];
	boxhi_hold[2] = bboxhi[2];
      } else {
	domain->box_corners();
	corners = domain->corners;
	for (i = 0; i < 8; i++) {
	  corners_hold[i][0] = corners[i][0];
	  corners_hold[i][1] = corners[i][1];
	  corners_hold[i][2] = corners[i][2];
	}
      }
    }
  }

  // if any lists store neighbors of ghosts:
  // invoke grow() if nlocal+nghost exceeds previous list size
  // else only invoke grow() if nlocal exceeds previous list size
  // only done for lists with growflag set and which are perpetual

  if (anyghostlist && atom->nlocal+atom->nghost > maxatom) {
    maxatom = atom->nmax;
    for (i = 0; i < nglist; i++) lists[glist[i]]->grow(maxatom);
  } else if (atom->nlocal > maxatom) {
    maxatom = atom->nmax;
    for (i = 0; i < nglist; i++) lists[glist[i]]->grow(maxatom);
  }
  
  // extend atom bin list if necessary

  if (style != NSQ && atom->nmax > maxbin) {
    maxbin = atom->nmax;
    memory->destroy(bins);
    memory->create(bins,maxbin,"bins");
  }

  // check that neighbor list with special bond flags will not overflow

  if (atom->nlocal+atom->nghost > NEIGHMASK)
    error->one(FLERR,"Too many local+ghost atoms for neighbor list");

  // invoke building of pair and molecular neighbor lists
  // only for pairwise lists with buildflag set

  for (i = 0; i < nblist; i++)
    (this->*pair_build[blist[i]])(lists[blist[i]]);

  if (atom->molecular) {
    if (force->bond) (this->*bond_build)();
    if (force->angle) (this->*angle_build)();
    if (force->dihedral) (this->*dihedral_build)();
    if (force->improper) (this->*improper_build)();
  }
}

/* ----------------------------------------------------------------------
   build a single occasional pairwise neighbor list indexed by I
   called by other classes
------------------------------------------------------------------------- */

void Neighbor::build_one(int i)
{
  // update stencils and grow atom arrays and bins as needed
  // only for relevant settings of stencilflag and growflag
  // grow atom array for this list to current size of perpetual lists

  if (lists[i]->stencilflag) {
    lists[i]->stencil_allocate(smax,style);
    (this->*stencil_create[i])(lists[i],sx,sy,sz);
  }

  if (lists[i]->growflag) lists[i]->grow(maxatom);

  if (style != NSQ && atom->nmax > maxbin) {
    maxbin = atom->nmax;
    memory->destroy(bins);
    memory->create(bins,maxbin,"bins");
  }

  // check that neighbor list with special bond flags will not overflow

  if (atom->nlocal+atom->nghost > NEIGHMASK)
    error->one(FLERR,"Too many local+ghost atoms for neighbor list");

  // when occasional list built, LAMMPS can crash if atoms have moved too far
  // why is this?, give warning if this is the case
  // no easy workaround b/c all neighbor lists really need to be rebuilt
  // solution is for input script to check more often for rebuild
  // only check_distance if running a simulation, not between simulations

  int flag = 0;
  if (dist_check && update->whichflag) flag = check_distance();
  if (flag && me == 0)
    error->warning(FLERR,"Building an occasional neighobr list when "
		   "atoms may have moved too far");

  (this->*pair_build[i])(lists[i]);
}

/* ----------------------------------------------------------------------
   setup neighbor binning parameters
   bin numbering in each dimension is global:
     0 = 0.0 to binsize, 1 = binsize to 2*binsize, etc
     nbin-1,nbin,etc = bbox-binsize to bbox, bbox to bbox+binsize, etc
     -1,-2,etc = -binsize to 0.0, -2*binsize to -binsize, etc
   code will work for any binsize
     since next(xyz) and stencil extend as far as necessary
     binsize = 1/2 of cutoff is roughly optimal
   for orthogonal boxes:
     a dim must be filled exactly by integer # of bins
     in periodic, procs on both sides of PBC must see same bin boundary
     in non-periodic, coord2bin() still assumes this by use of nbin xyz
   for triclinic boxes:
     tilted simulation box cannot contain integer # of bins
     stencil & neigh list built differently to account for this
   mbinlo = lowest global bin any of my ghost atoms could fall into
   mbinhi = highest global bin any of my ghost atoms could fall into
   mbin = number of bins I need in a dimension
------------------------------------------------------------------------- */

void Neighbor::setup_bins()
{
  // bbox = size of bbox of entire domain
  // bsubbox lo/hi = bounding box of my subdomain extended by comm->cutghost
  // for triclinic:
  //   bbox bounds all 8 corners of tilted box
  //   subdomain is in lamda coords
  //   include dimension-dependent extension via comm->cutghost
  //   domain->bbox() converts lamda extent to box coords and computes bbox

  double bbox[3],bsubboxlo[3],bsubboxhi[3];
  double *cutghost = comm->cutghost;

  if (triclinic == 0) {
    bsubboxlo[0] = domain->sublo[0] - cutghost[0];
    bsubboxlo[1] = domain->sublo[1] - cutghost[1];
    bsubboxlo[2] = domain->sublo[2] - cutghost[2];
    bsubboxhi[0] = domain->subhi[0] + cutghost[0];
    bsubboxhi[1] = domain->subhi[1] + cutghost[1];
    bsubboxhi[2] = domain->subhi[2] + cutghost[2];
  } else {
    double lo[3],hi[3];
    lo[0] = domain->sublo_lamda[0] - cutghost[0];
    lo[1] = domain->sublo_lamda[1] - cutghost[1];
    lo[2] = domain->sublo_lamda[2] - cutghost[2];
    hi[0] = domain->subhi_lamda[0] + cutghost[0];
    hi[1] = domain->subhi_lamda[1] + cutghost[1];
    hi[2] = domain->subhi_lamda[2] + cutghost[2];
    domain->bbox(lo,hi,bsubboxlo,bsubboxhi);
  }

  bbox[0] = bboxhi[0] - bboxlo[0];
  bbox[1] = bboxhi[1] - bboxlo[1];
  bbox[2] = bboxhi[2] - bboxlo[2];

  // optimal bin size is roughly 1/2 the cutoff
  // for BIN style, binsize = 1/2 of max neighbor cutoff
  // for MULTI style, binsize = 1/2 of min neighbor cutoff
  // special case of all cutoffs = 0.0, binsize = box size

  double binsize_optimal;
  if (binsizeflag) binsize_optimal = binsize_user;
  else if (style == BIN) binsize_optimal = 0.5*cutneighmax;
  else binsize_optimal = 0.5*cutneighmin;
  if (binsize_optimal == 0.0) binsize_optimal = bbox[0];
  double binsizeinv = 1.0/binsize_optimal;

  // test for too many global bins in any dimension due to huge global domain

  if (bbox[0]*binsizeinv > MAXSMALLINT || bbox[1]*binsizeinv > MAXSMALLINT ||
      bbox[2]*binsizeinv > MAXSMALLINT)
    error->all(FLERR,"Domain too large for neighbor bins");

  // create actual bins
  // always have one bin even if cutoff > bbox
  // for 2d, nbinz = 1

  nbinx = static_cast<int> (bbox[0]*binsizeinv);
  nbiny = static_cast<int> (bbox[1]*binsizeinv);
  if (dimension == 3) nbinz = static_cast<int> (bbox[2]*binsizeinv);
  else nbinz = 1;

  if (nbinx == 0) nbinx = 1;
  if (nbiny == 0) nbiny = 1;
  if (nbinz == 0) nbinz = 1;

  // compute actual bin size for nbins to fit into box exactly
  // error if actual bin size << cutoff, since will create a zillion bins
  // this happens when nbin = 1 and box size << cutoff
  // typically due to non-periodic, flat system in a particular dim
  // in that extreme case, should use NSQ not BIN neighbor style

  binsizex = bbox[0]/nbinx;
  binsizey = bbox[1]/nbiny;
  binsizez = bbox[2]/nbinz;

  bininvx = 1.0 / binsizex;
  bininvy = 1.0 / binsizey;
  bininvz = 1.0 / binsizez;
  
  if (binsize_optimal*bininvx > CUT2BIN_RATIO || 
      binsize_optimal*bininvy > CUT2BIN_RATIO || 
      binsize_optimal*bininvz > CUT2BIN_RATIO)
    error->all(FLERR,"Cannot use neighbor bins - box size << cutoff");
  
  // mbinlo/hi = lowest and highest global bins my ghost atoms could be in
  // coord = lowest and highest values of coords for my ghost atoms
  // static_cast(-1.5) = -1, so subract additional -1
  // add in SMALL for round-off safety

  int mbinxhi,mbinyhi,mbinzhi;
  double coord;

  coord = bsubboxlo[0] - SMALL*bbox[0];
  mbinxlo = static_cast<int> ((coord-bboxlo[0])*bininvx);
  if (coord < bboxlo[0]) mbinxlo = mbinxlo - 1;
  coord = bsubboxhi[0] + SMALL*bbox[0];
  mbinxhi = static_cast<int> ((coord-bboxlo[0])*bininvx);

  coord = bsubboxlo[1] - SMALL*bbox[1];
  mbinylo = static_cast<int> ((coord-bboxlo[1])*bininvy);
  if (coord < bboxlo[1]) mbinylo = mbinylo - 1;
  coord = bsubboxhi[1] + SMALL*bbox[1];
  mbinyhi = static_cast<int> ((coord-bboxlo[1])*bininvy);

  if (dimension == 3) {
    coord = bsubboxlo[2] - SMALL*bbox[2];
    mbinzlo = static_cast<int> ((coord-bboxlo[2])*bininvz);
    if (coord < bboxlo[2]) mbinzlo = mbinzlo - 1;
    coord = bsubboxhi[2] + SMALL*bbox[2];
    mbinzhi = static_cast<int> ((coord-bboxlo[2])*bininvz);
  }

  // extend bins by 1 to insure stencil extent is included
  // if 2d, only 1 bin in z

  mbinxlo = mbinxlo - 1;
  mbinxhi = mbinxhi + 1;
  mbinx = mbinxhi - mbinxlo + 1;

  mbinylo = mbinylo - 1;
  mbinyhi = mbinyhi + 1;
  mbiny = mbinyhi - mbinylo + 1;

  if (dimension == 3) {
    mbinzlo = mbinzlo - 1;
    mbinzhi = mbinzhi + 1;
  } else mbinzlo = mbinzhi = 0;
  mbinz = mbinzhi - mbinzlo + 1;

  // memory for bin ptrs

  bigint bbin = mbinx*mbiny*mbinz;
  if (bbin > MAXSMALLINT) error->one(FLERR,"Too many neighbor bins");
  mbins = bbin;
  if (mbins > maxhead) {
    maxhead = mbins;
    memory->destroy(binhead);
    memory->create(binhead,maxhead,"neigh:binhead");
  }

  // create stencil of bins to search over in neighbor list construction
  // sx,sy,sz = max range of stencil in each dim
  // smax = max possible size of entire 3d stencil
  // stencil is empty if cutneighmax = 0.0

  sx = static_cast<int> (cutneighmax*bininvx);
  if (sx*binsizex < cutneighmax) sx++;
  sy = static_cast<int> (cutneighmax*bininvy);
  if (sy*binsizey < cutneighmax) sy++;
  sz = static_cast<int> (cutneighmax*bininvz);
  if (sz*binsizez < cutneighmax) sz++;
  if (dimension == 2) sz = 0;
  smax = (2*sx+1) * (2*sy+1) * (2*sz+1);

  // create stencils for pairwise neighbor lists
  // only done for lists with stencilflag and buildflag set

  for (int i = 0; i < nslist; i++) {
    lists[slist[i]]->stencil_allocate(smax,style);
    (this->*stencil_create[slist[i]])(lists[slist[i]],sx,sy,sz);
  }
}

/* ----------------------------------------------------------------------
   compute closest distance between central bin (0,0,0) and bin (i,j,k)
------------------------------------------------------------------------- */

double Neighbor::bin_distance(int i, int j, int k)
{
  double delx,dely,delz;

  if (i > 0) delx = (i-1)*binsizex;
  else if (i == 0) delx = 0.0;
  else delx = (i+1)*binsizex;

  if (j > 0) dely = (j-1)*binsizey;
  else if (j == 0) dely = 0.0;
  else dely = (j+1)*binsizey;

  if (k > 0) delz = (k-1)*binsizez;
  else if (k == 0) delz = 0.0;
  else delz = (k+1)*binsizez;
 
  return (delx*delx + dely*dely + delz*delz);
}

/* ----------------------------------------------------------------------
   set neighbor style and skin distance
------------------------------------------------------------------------- */

void Neighbor::set(int narg, char **arg)
{
  if (narg != 2) error->all(FLERR,"Illegal neighbor command");

  skin = atof(arg[0]);
  if (skin < 0.0) error->all(FLERR,"Illegal neighbor command");

  if (strcmp(arg[1],"nsq") == 0) style = NSQ;
  else if (strcmp(arg[1],"bin") == 0) style = BIN;
  else if (strcmp(arg[1],"multi") == 0) style = MULTI;
  else error->all(FLERR,"Illegal neighbor command");
}

/* ----------------------------------------------------------------------
   modify parameters of the pair-wise neighbor build
------------------------------------------------------------------------- */

void Neighbor::modify_params(int narg, char **arg)
{
  int iarg = 0;
  while (iarg < narg) {
    if (strcmp(arg[iarg],"every") == 0) {
      if (iarg+2 > narg) error->all(FLERR,"Illegal neigh_modify command");
      every = atoi(arg[iarg+1]);
      if (every <= 0) error->all(FLERR,"Illegal neigh_modify command");
      iarg += 2;
    } else if (strcmp(arg[iarg],"delay") == 0) {
      if (iarg+2 > narg) error->all(FLERR,"Illegal neigh_modify command");
      delay = atoi(arg[iarg+1]);
      if (delay < 0) error->all(FLERR,"Illegal neigh_modify command");
      iarg += 2;
    } else if (strcmp(arg[iarg],"check") == 0) {
      if (iarg+2 > narg) error->all(FLERR,"Illegal neigh_modify command");
      if (strcmp(arg[iarg+1],"yes") == 0) dist_check = 1;
      else if (strcmp(arg[iarg+1],"no") == 0) dist_check = 0;
      else error->all(FLERR,"Illegal neigh_modify command");
      iarg += 2;
    } else if (strcmp(arg[iarg],"once") == 0) {
      if (iarg+2 > narg) error->all(FLERR,"Illegal neigh_modify command");
      if (strcmp(arg[iarg+1],"yes") == 0) build_once = 1;
      else if (strcmp(arg[iarg+1],"no") == 0) build_once = 0;
      else error->all(FLERR,"Illegal neigh_modify command");
      iarg += 2;
    } else if (strcmp(arg[iarg],"page") == 0) {
      if (iarg+2 > narg) error->all(FLERR,"Illegal neigh_modify command");
      pgsize = atoi(arg[iarg+1]);
      iarg += 2;
    } else if (strcmp(arg[iarg],"one") == 0) {
      if (iarg+2 > narg) error->all(FLERR,"Illegal neigh_modify command");
      oneatom = atoi(arg[iarg+1]);
      iarg += 2;
    } else if (strcmp(arg[iarg],"binsize") == 0) {
      if (iarg+2 > narg) error->all(FLERR,"Illegal neigh_modify command");
      binsize_user = atof(arg[iarg+1]);
      if (binsize_user <= 0.0) binsizeflag = 0;
      else binsizeflag = 1;
      iarg += 2;
    } else if (strcmp(arg[iarg],"include") == 0) {
      if (iarg+2 > narg) error->all(FLERR,"Illegal neigh_modify command");
      includegroup = group->find(arg[iarg+1]);
      if (includegroup < 0)
	error->all(FLERR,"Invalid group ID in neigh_modify command");
      if (includegroup && (atom->firstgroupname == NULL ||
			    strcmp(arg[iarg+1],atom->firstgroupname) != 0))
	error->all(FLERR,"Neigh_modify include group != atom_modify first group");
      iarg += 2;
    } else if (strcmp(arg[iarg],"exclude") == 0) {
      if (iarg+2 > narg) error->all(FLERR,"Illegal neigh_modify command");

      if (strcmp(arg[iarg+1],"type") == 0) {
	if (iarg+4 > narg) error->all(FLERR,"Illegal neigh_modify command");
	if (nex_type == maxex_type) {
	  maxex_type += EXDELTA;
	  memory->grow(ex1_type,maxex_type,"neigh:ex1_type");
	  memory->grow(ex2_type,maxex_type,"neigh:ex2_type");
	}
	ex1_type[nex_type] = atoi(arg[iarg+2]);
	ex2_type[nex_type] = atoi(arg[iarg+3]);
	nex_type++;
	iarg += 4;

      } else if (strcmp(arg[iarg+1],"group") == 0) {
	if (iarg+4 > narg) error->all(FLERR,"Illegal neigh_modify command");
	if (nex_group == maxex_group) {
	  maxex_group += EXDELTA;
	  memory->grow(ex1_group,maxex_group,"neigh:ex1_group");
	  memory->grow(ex2_group,maxex_group,"neigh:ex2_group");
	}
	ex1_group[nex_group] = group->find(arg[iarg+2]);
	ex2_group[nex_group] = group->find(arg[iarg+3]);
	if (ex1_group[nex_group] == -1 || ex2_group[nex_group] == -1)
	  error->all(FLERR,"Invalid group ID in neigh_modify command");
	nex_group++;
	iarg += 4;

      } else if (strcmp(arg[iarg+1],"molecule") == 0) {
	if (iarg+3 > narg) error->all(FLERR,"Illegal neigh_modify command");
	if (atom->molecule_flag == 0) {
	  char *str = (char *)
	    "Neigh_modify exclude molecule requires atom attribute molecule";
	  error->all(FLERR,str);
	}
	if (nex_mol == maxex_mol) {
	  maxex_mol += EXDELTA;
	  memory->grow(ex_mol_group,maxex_mol,"neigh:ex_mol_group");
	}
	ex_mol_group[nex_mol] = group->find(arg[iarg+2]);
	if (ex_mol_group[nex_mol] == -1)
	  error->all(FLERR,"Invalid group ID in neigh_modify command");
	nex_mol++;
	iarg += 3;

      } else if (strcmp(arg[iarg+1],"none") == 0) {
	nex_type = nex_group = nex_mol = 0;
	iarg += 2;
      } else error->all(FLERR,"Illegal neigh_modify command");

    } else error->all(FLERR,"Illegal neigh_modify command");
  }
}

/* ----------------------------------------------------------------------
   bin owned and ghost atoms
------------------------------------------------------------------------- */

void Neighbor::bin_atoms()
{
  int i,ibin;

  for (i = 0; i < mbins; i++) binhead[i] = -1;

  // bin in reverse order so linked list will be in forward order
  // also puts ghost atoms at end of list, which is necessary

  double **x = atom->x;
  int *mask = atom->mask;
  int nlocal = atom->nlocal;
  int nall = nlocal + atom->nghost;

  if (includegroup) {
    int bitmask = group->bitmask[includegroup];
    for (i = nall-1; i >= nlocal; i--) {
      if (mask[i] & bitmask) {
	ibin = coord2bin(x[i]);
	bins[i] = binhead[ibin];
	binhead[ibin] = i;
      }
    }
    for (i = atom->nfirst-1; i >= 0; i--) {
      ibin = coord2bin(x[i]);
      bins[i] = binhead[ibin];
      binhead[ibin] = i;
    }

  } else {
    for (i = nall-1; i >= 0; i--) {
      ibin = coord2bin(x[i]);
      bins[i] = binhead[ibin];
      binhead[ibin] = i;
    }
  }
}

/* ----------------------------------------------------------------------
   convert atom coords into local bin #
   for orthogonal, only ghost atoms will have coord >= bboxhi or coord < bboxlo
     take special care to insure ghosts are in correct bins even w/ roundoff
     hi ghost atoms = nbin,nbin+1,etc
     owned atoms = 0 to nbin-1
     lo ghost atoms = -1,-2,etc
     this is necessary so that both procs on either side of PBC
       treat a pair of atoms straddling the PBC in a consistent way
   for triclinic, doesn't matter since stencil & neigh list built differently
------------------------------------------------------------------------- */

int Neighbor::coord2bin(double *x)
{
  int ix,iy,iz;

  if (x[0] >= bboxhi[0])
    ix = static_cast<int> ((x[0]-bboxhi[0])*bininvx) + nbinx;
  else if (x[0] >= bboxlo[0]) {
    ix = static_cast<int> ((x[0]-bboxlo[0])*bininvx);
    ix = MIN(ix,nbinx-1);
  } else
    ix = static_cast<int> ((x[0]-bboxlo[0])*bininvx) - 1;
  
  if (x[1] >= bboxhi[1])
    iy = static_cast<int> ((x[1]-bboxhi[1])*bininvy) + nbiny;
  else if (x[1] >= bboxlo[1]) {
    iy = static_cast<int> ((x[1]-bboxlo[1])*bininvy);
    iy = MIN(iy,nbiny-1);
  } else
    iy = static_cast<int> ((x[1]-bboxlo[1])*bininvy) - 1;
  
  if (x[2] >= bboxhi[2])
    iz = static_cast<int> ((x[2]-bboxhi[2])*bininvz) + nbinz;
  else if (x[2] >= bboxlo[2]) {
    iz = static_cast<int> ((x[2]-bboxlo[2])*bininvz);
    iz = MIN(iz,nbinz-1);
  } else
    iz = static_cast<int> ((x[2]-bboxlo[2])*bininvz) - 1;

  return (iz-mbinzlo)*mbiny*mbinx + (iy-mbinylo)*mbinx + (ix-mbinxlo);
}

/* ----------------------------------------------------------------------
   same as coord2bin, but also return ix,iy,iz offsets in each dim
------------------------------------------------------------------------- */

int Neighbor::coord2bin(double *x, int &ix, int &iy, int &iz)
{
  if (x[0] >= bboxhi[0])
    ix = static_cast<int> ((x[0]-bboxhi[0])*bininvx) + nbinx;
  else if (x[0] >= bboxlo[0]) {
    ix = static_cast<int> ((x[0]-bboxlo[0])*bininvx);
    ix = MIN(ix,nbinx-1);
  } else
    ix = static_cast<int> ((x[0]-bboxlo[0])*bininvx) - 1;
  
  if (x[1] >= bboxhi[1])
    iy = static_cast<int> ((x[1]-bboxhi[1])*bininvy) + nbiny;
  else if (x[1] >= bboxlo[1]) {
    iy = static_cast<int> ((x[1]-bboxlo[1])*bininvy);
    iy = MIN(iy,nbiny-1);
  } else
    iy = static_cast<int> ((x[1]-bboxlo[1])*bininvy) - 1;
  
  if (x[2] >= bboxhi[2])
    iz = static_cast<int> ((x[2]-bboxhi[2])*bininvz) + nbinz;
  else if (x[2] >= bboxlo[2]) {
    iz = static_cast<int> ((x[2]-bboxlo[2])*bininvz);
    iz = MIN(iz,nbinz-1);
  } else
    iz = static_cast<int> ((x[2]-bboxlo[2])*bininvz) - 1;

  ix -= mbinxlo;
  iy -= mbinylo;
  iz -= mbinzlo;
  return iz*mbiny*mbinx + iy*mbinx + ix;
}

/* ----------------------------------------------------------------------
   test if atom pair i,j is excluded from neighbor list
   due to type, group, molecule settings from neigh_modify command
   return 1 if should be excluded, 0 if included
------------------------------------------------------------------------- */

int Neighbor::exclusion(int i, int j, int itype, int jtype,
			int *mask, int *molecule) const {
  int m;

  if (nex_type && ex_type[itype][jtype]) return 1;

  if (nex_group) {
    for (m = 0; m < nex_group; m++) {
      if (mask[i] & ex1_bit[m] && mask[j] & ex2_bit[m]) return 1;
      if (mask[i] & ex2_bit[m] && mask[j] & ex1_bit[m]) return 1;
    }
  }

  if (nex_mol) {
    for (m = 0; m < nex_mol; m++)
      if (mask[i] & ex_mol_bit[m] && mask[j] & ex_mol_bit[m] &&
	  molecule[i] == molecule[j]) return 1;
  }

  return 0;
}

/* ----------------------------------------------------------------------
   return # of bytes of allocated memory
------------------------------------------------------------------------- */

bigint Neighbor::memory_usage()
{
  bigint bytes = 0;
  bytes += memory->usage(xhold,maxhold,3);

  if (style != NSQ) {
    bytes += memory->usage(bins,maxbin);
    bytes += memory->usage(binhead,maxhead);
  }

  for (int i = 0; i < nlist; i++) bytes += lists[i]->memory_usage();

  bytes += memory->usage(bondlist,maxbond,3);
  bytes += memory->usage(anglelist,maxangle,4);
  bytes += memory->usage(dihedrallist,maxdihedral,5);
  bytes += memory->usage(improperlist,maximproper,5);

  return bytes;
}<|MERGE_RESOLUTION|>--- conflicted
+++ resolved
@@ -808,11 +808,7 @@
 {
   PairPtr pb = NULL;
 
-<<<<<<< HEAD
-  if (rq->omp) {
-=======
   if (rq->omp == 0) {
->>>>>>> 95725754
 
     if (rq->copy) pb = &Neighbor::copy_from;
 
