/* ----------------------------------------------------------------------
   LAMMPS - Large-scale Atomic/Molecular Massively Parallel Simulator
   http://lammps.sandia.gov, Sandia National Laboratories
   Steve Plimpton, sjplimp@sandia.gov
   
   Copyright (2003) Sandia Corporation.  Under the terms of Contract
   DE-AC04-94AL85000 with Sandia Corporation, the U.S. Government retains
   certain rights in this software.  This software is distributed under 
   the GNU General Public License.
   
   See the README file in the top-level LAMMPS directory.
------------------------------------------------------------------------- */

/* ----------------------------------------------------------------------
   Contributing author: Mike Brown (SNL)
------------------------------------------------------------------------- */

#include "lmptype.h"
#include "math.h"
#include "stdio.h"
#include "stdlib.h"
#include "pair_lj_class2_gpu.h"
#include "atom.h"
#include "atom_vec.h"
#include "comm.h"
#include "force.h"
#include "neighbor.h"
#include "neigh_list.h"
#include "integrate.h"
#include "memory.h"
#include "error.h"
#include "neigh_request.h"
#include "universe.h"
#include "update.h"
#include "domain.h"
#include "string.h"
#include "gpu_extra.h"

// External functions from cuda library for atom decomposition

int lj96_gpu_init(const int ntypes, double **cutsq, double **host_lj1,
		  double **host_lj2, double **host_lj3, double **host_lj4, 
		  double **offset, double *special_lj, const int nlocal, 
		  const int nall, const int max_nbors, const int maxspecial,
		  const double cell_size, int &gpu_mode, FILE *screen);
void lj96_gpu_clear();
int ** lj96_gpu_compute_n(const int ago, const int inum, const int nall,
			  double **host_x, int *host_type, double *sublo,
			  double *subhi, int *tag, int **nspecial,
			  int **special, const bool eflag, const bool vflag,
			  const bool eatom, const bool vatom, int &host_start,
			  int **ilist, int **jnum,
			  const double cpu_time, bool &success);
void lj96_gpu_compute(const int ago, const int inum, const int nall,
                      double **host_x, int *host_type, int *ilist, int *numj,
		      int **firstneigh, const bool eflag, const bool vflag,
		      const bool eatom, const bool vatom, int &host_start,
		      const double cpu_time, bool &success);
double lj96_gpu_bytes();

using namespace LAMMPS_NS;

/* ---------------------------------------------------------------------- */

PairLJClass2GPU::PairLJClass2GPU(LAMMPS *lmp) : PairLJClass2(lmp), gpu_mode(GPU_FORCE)
{
  cpu_time = 0.0;
}

/* ----------------------------------------------------------------------
   free all arrays
------------------------------------------------------------------------- */

PairLJClass2GPU::~PairLJClass2GPU()
{
  lj96_gpu_clear();
}

/* ---------------------------------------------------------------------- */

void PairLJClass2GPU::compute(int eflag, int vflag)
{
  if (eflag || vflag) ev_setup(eflag,vflag);
  else evflag = vflag_fdotr = 0;
  
  int nall = atom->nlocal + atom->nghost;
  int inum, host_start;
  
  bool success = true;
  int *ilist, *numneigh, **firstneigh;  
  if (gpu_mode != GPU_FORCE) {
    inum = atom->nlocal;
    firstneigh = lj96_gpu_compute_n(neighbor->ago, inum, nall, atom->x,
				    atom->type, domain->sublo, domain->subhi,
				    atom->tag, atom->nspecial, atom->special,
				    eflag, vflag, eflag_atom, vflag_atom,
				    host_start, &ilist, &numneigh, cpu_time,
				    success);
  } else {
    inum = list->inum;
    ilist = list->ilist;
    numneigh = list->numneigh;
    firstneigh = list->firstneigh;
    lj96_gpu_compute(neighbor->ago, inum, nall, atom->x, atom->type,
		     ilist, numneigh, firstneigh, eflag, vflag, eflag_atom,
		     vflag_atom, host_start, cpu_time, success);
  }
  if (!success)
    error->one(FLERR,"Out of memory on GPGPU");

  if (host_start<inum) {
    cpu_time = MPI_Wtime();
    cpu_compute(host_start, inum, eflag, vflag, ilist, numneigh, firstneigh);
    cpu_time = MPI_Wtime() - cpu_time;
  }
}

/* ----------------------------------------------------------------------
   init specific to this pair style
------------------------------------------------------------------------- */

void PairLJClass2GPU::init_style()
{
  if (force->newton_pair) 
<<<<<<< HEAD
    error->all("Cannot use newton pair with lj/class2/gpu pair style");
=======
    error->all(FLERR,"Cannot use newton pair with lj/class2/gpu pair style");
>>>>>>> 667fde6a

  // Repeat cutsq calculation because done after call to init_style
  double maxcut = -1.0;
  double cut;
  for (int i = 1; i <= atom->ntypes; i++) {
    for (int j = i; j <= atom->ntypes; j++) {
      if (setflag[i][j] != 0 || (setflag[i][i] != 0 && setflag[j][j] != 0)) {
        cut = init_one(i,j);
        cut *= cut;
        if (cut > maxcut)
          maxcut = cut;
        cutsq[i][j] = cutsq[j][i] = cut;
      } else
        cutsq[i][j] = cutsq[j][i] = 0.0;
    }
  }
  double cell_size = sqrt(maxcut) + neighbor->skin;

  int maxspecial=0;
  if (atom->molecular)
    maxspecial=atom->maxspecial;
  int success = lj96_gpu_init(atom->ntypes+1, cutsq, lj1, lj2, lj3, lj4,
			      offset, force->special_lj, atom->nlocal,
			      atom->nlocal+atom->nghost, 300, maxspecial,
			      cell_size, gpu_mode, screen);
  GPU_EXTRA::check_flag(success,error,world);

  if (gpu_mode == GPU_FORCE) {
    int irequest = neighbor->request(this);
    neighbor->requests[irequest]->half = 0;
    neighbor->requests[irequest]->full = 1;
  }
}

/* ---------------------------------------------------------------------- */

double PairLJClass2GPU::memory_usage()
{
  double bytes = Pair::memory_usage();
  return bytes + lj96_gpu_bytes();
}

/* ---------------------------------------------------------------------- */

void PairLJClass2GPU::cpu_compute(int start, int inum, int eflag, int vflag,
				 int *ilist, int *numneigh, int **firstneigh)
{
  int i,j,ii,jj,jnum,itype,jtype;
  double xtmp,ytmp,ztmp,delx,dely,delz,evdwl,fpair;
  double rsq,r2inv,r3inv,r6inv,forcelj,factor_lj;
  int *jlist;

  double **x = atom->x;
  double **f = atom->f;
  int *type = atom->type;
  double *special_lj = force->special_lj;

  // loop over neighbors of my atoms

  for (ii = start; ii < inum; ii++) {
    i = ilist[ii];
    xtmp = x[i][0];
    ytmp = x[i][1];
    ztmp = x[i][2];
    itype = type[i];
    jlist = firstneigh[i];
    jnum = numneigh[i];

    for (jj = 0; jj < jnum; jj++) {
      j = jlist[jj];
      factor_lj = special_lj[sbmask(j)];
      j &= NEIGHMASK;

      delx = xtmp - x[j][0];
      dely = ytmp - x[j][1];
      delz = ztmp - x[j][2];
      rsq = delx*delx + dely*dely + delz*delz;
      jtype = type[j];

      if (rsq < cutsq[itype][jtype]) {
	r2inv = 1.0/rsq;
	r6inv = r2inv*r2inv*r2inv;
	r3inv = sqrt(r6inv);
	forcelj = r6inv * (lj1[itype][jtype]*r3inv - lj2[itype][jtype]);
	fpair = factor_lj*forcelj*r2inv;

	f[i][0] += delx*fpair;
	f[i][1] += dely*fpair;
	f[i][2] += delz*fpair;

	if (eflag) {
	  evdwl = r6inv*(lj3[itype][jtype]*r3inv-lj4[itype][jtype]) -
	    offset[itype][jtype];
	  evdwl *= factor_lj;
	}

	if (evflag) ev_tally_full(i,evdwl,0.0,fpair,delx,dely,delz);
      }
    }
  }
}<|MERGE_RESOLUTION|>--- conflicted
+++ resolved
@@ -122,11 +122,7 @@
 void PairLJClass2GPU::init_style()
 {
   if (force->newton_pair) 
-<<<<<<< HEAD
-    error->all("Cannot use newton pair with lj/class2/gpu pair style");
-=======
     error->all(FLERR,"Cannot use newton pair with lj/class2/gpu pair style");
->>>>>>> 667fde6a
 
   // Repeat cutsq calculation because done after call to init_style
   double maxcut = -1.0;
