--- conflicted
+++ resolved
@@ -2352,15 +2352,13 @@
 
 Self-explanatory. :dd
 
-<<<<<<< HEAD
 {Fix gpu split must be positive for hybrid pair styles.} :dt
 
 See documentation for fix gpu. :dd
-=======
+
 {Fix ID for compute atom/molecule does not exist} :dt
 
 Self-explanatory. :dd
->>>>>>> 1eb3bade
 
 {Fix ID for compute reduce does not exist} :dt
 
