--- conflicted
+++ resolved
@@ -18,11 +18,7 @@
   {temp} value = compute ID that calculates a temperature
   {press} value = compute ID that calculates a pressure
   {energy} value = {yes} or {no}
-<<<<<<< HEAD
-  {respa} value = {1} to {max respa level} or {0} (= outmost level) :pre
-=======
   {respa} value = {1} to {max respa level} or {0} (for outermost level) :pre
->>>>>>> 4569c387
 :ule
 
 [Examples:]
@@ -72,13 +68,8 @@
 level is larger than the current maximum, the outermost level will be
 used, which is also the default setting. This default can be restored
 using a value of {0} for the RESPA level. The affected fix has to be
-<<<<<<< HEAD
-programmed to support this feature; if not, {fix_modify} will report
-an error. Active fixes with a custom RESPA level setting are reported
-=======
 enabled to support this feature; if not, {fix_modify} will report an
 error. Active fixes with a custom RESPA level setting are reported
->>>>>>> 4569c387
 with their specified level at the beginning of a r-RESPA run.
 
 [Restrictions:] none
