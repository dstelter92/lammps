"LAMMPS WWW Site"_lws - "LAMMPS Documentation"_ld - "LAMMPS Commands"_lc :c

:link(lws,http://lammps.sandia.gov)
:link(ld,Manual.html)
:link(lc,Section_commands.html#comm)

:line

pair_style bop command :h3

[Syntax:]

pair_style bop keyword ... :pre

zero or more keywords may be appended :l
keyword = {save} :l
  save = pre-compute and save some values :pre
:ule

[Examples:]

pair_style bop
pair_coeff * * ../potentials/CdTe_bop Cd Te
pair_style bop save
pair_coeff * * ../potentials/CdTe.bop.table Cd Te Te
comm_modify cutoff 14.70 :pre

[Description:]

The {bop} pair style computes Bond-Order Potentials (BOP) based on
quantum mechanical theory incorporating both sigma and pi bondings.
By analytically deriving the BOP from quantum mechanical theory its
transferability to different phases can approach that of quantum
mechanical methods.  This potential is similar to the original BOP
developed by Pettifor ("Pettifor_1"_#Pettifor_1,
"Pettifor_2"_#Pettifor_2, "Pettifor_3"_#Pettifor_3) and later updated
by Murdick, Zhou, and Ward ("Murdick"_#Murdick, "Ward"_#Ward).
Currently, BOP potential files for these systems are provided with
LAMMPS: AlCu, CCu, CdTe, CdTeSe, CdZnTe, CuH, GaAs.  A sysstem with
only a subset of these elements, including a single element (e.g. C or
Cu or Al or Ga or Zn or CdZn), can also be modeled by using the
appropriate alloy file and assigning all atom types to the
singleelement or subset of elements via the pair_coeff command, as
discussed below.

The BOP potential consists of three terms:

:c,image(Eqs/pair_bop.jpg)

where phi_ij(r_ij) is a short-range two-body function representing the
repulsion between a pair of ion cores, beta_(sigma,ij)(r_ij) and
beta_(sigma,ij)(r_ij) are respectively sigma and pi bond ingtegrals,
THETA_(sigma,ij) and THETA_(pi,ij) are sigma and pi bond-orders, and
U_prom is the promotion energy for sp-valent systems.

The detailed formulas for this potential are given in Ward
("Ward"_#Ward); here we provide only a brief description.

The repulsive energy phi_ij(r_ij) and the bond integrals
beta_(sigma,ij)(r_ij) and beta_(phi,ij)(r_ij) are functions of the
interatomic distance r_ij between atom i and j.  Each of these
potentials has a smooth cutoff at a radius of r_(cut,ij).  These
smooth cutoffs ensure stable behavior at situations with high sampling
near the cutoff such as melts and surfaces.

The bond-orders can be viewed as environment-dependent local variables
that are ij bond specific.  The maximum value of the sigma bond-order
(THETA_sigma) is 1, while that of the pi bond-order (THETA_pi) is 2,
attributing to a maximum value of the total bond-order
(THETA_sigma+THETA_pi) of 3.  The sigma and pi bond-orders reflect the
ubiquitous single-, double-, and triple- bond behavior of
chemistry. Their analytical expressions can be derived from tight-
binding theory by recursively expanding an inter-site Green's function
as a continued fraction. To accurately represent the bonding with a
computationally efficient potential formulation suitable for MD
simulations, the derived BOP only takes (and retains) the first two
levels of the recursive representations for both the sigma and the pi
bond-orders. Bond-order terms can be understood in terms of molecular
orbital hopping paths based upon the Cyrot-Lackmann theorem
("Pettifor_1"_#Pettifor_1).  The sigma bond-order with a half-full
valence shell is used to interpolate the bond-order expressiont that
incorporated explicite valance band filling.  This pi bond-order
expression also contains also contains a three-member ring term that
allows implementation of an asymmetric density of states, which helps
to either stabilize or destabilize close-packed structures.  The pi
bond-order includes hopping paths of length 4.  This enables the
incorporation of dihedral angles effects.

NOTE: Note that unlike for other potentials, cutoffs for BOP
potentials are not set in the pair_style or pair_coeff command; they
are specified in the BOP potential files themselves.  Likewise, the
BOP potential files list atomic masses; thus you do not need to use
the "mass"_mass.html command to specify them.  Note that for BOP
potentials with hydrogen, you will likely want to set the mass of H
atoms to be 10x or 20x larger to avoid having to use a tiny timestep.
You can do this by using the "mass"_mass.html command after using the
"pair_coeff"_pair_coeff.html command to read the BOP potential
file.

One option can be specified as a keyword with the pair_style command.

The {save} keyword gives you the option to calculate in advance and
store a set of distances, angles, and derivatives of angles.  The
default is to not do this, but to calculate them on-the-fly each time
they are needed.  The former may be faster, but takes more memory.
The latter requires less memory, but may be slower.  It is best to
test this option to optimize the speed of BOP for your particular
system configuration.

:line

Only a single pair_coeff command is used with the {bop} style which
specifies a BOP potential file, with parameters for all needed
elements.  These are mapped to LAMMPS atom types by specifying
N additional arguments after the filename in the pair_coeff command,
where N is the number of LAMMPS atom types:

filename
N element names = mapping of BOP elements to atom types :ul

As an example, imagine the CdTe.bop file has BOP values for Cd
and Te.  If your LAMMPS simulation has 4 atoms types and you want the
1st 3 to be Cd, and the 4th to be Te, you would use the following
pair_coeff command:

pair_coeff * * CdTe Cd Cd Cd Te :pre

The 1st 2 arguments must be * * so as to span all LAMMPS atom types.
The first three Cd arguments map LAMMPS atom types 1,2,3 to the Cd
element in the BOP file.  The final Te argument maps LAMMPS atom type
4 to the Te element in the BOP file.

BOP files in the {potentials} directory of the LAMMPS distribution
have a ".bop" suffix.  The potentials are in tabulated form containing
pre-tabulated pair functions for phi_ij(r_ij), beta_(sigma,ij)(r_ij),
and beta_pi,ij)(r_ij).

The parameters/coefficients format for the different kinds of BOP
files are given below with variables matching the formulation of Ward
("Ward"_#Ward) and Zhou ("Zhou"_#Zhou). Each header line containing a
":" is preceded by a blank line.


:line

[No angular table file format]:

The parameters/coefficients format for the BOP potentials input file
containing pre-tabulated functions of g is given below with variables
matching the formulation of Ward ("Ward"_#Ward).  This format also
assumes the angular functions have the formulation of ("Ward"_#Ward).

Line 1: # elements N :ul

The first line is followed by N lines containing the atomic
number, mass, and element symbol of each element.

Following the definition of the elements several global variables for
the tabulated functions are given.

Line 1: nr, nBOt (nr is the number of divisions the radius is broken
into for function tables and MUST be a factor of 5; nBOt is the number
of divisions for the tabulated values of THETA_(S,ij) :ulb,l
Line 2: delta_1-delta_7 (if all are not used in the particular  :l
formulation, set unused values to 0.0) :l
:ule

Following this N lines for e_1-e_N containing p_pi.

Line 3: p_pi (for e_1)
Line 4: p_pi (for e_2 and continues to e_N) :ul

The next section contains several pair constants for the number of
interaction types e_i-e_j, with i=1->N, j=i->N

Line 1: r_cut (for e_1-e_1 interactions) :ulb,l
Line 2: c_sigma, a_sigma, c_pi, a_pi :l
Line 3: delta_sigma, delta_pi :l
<<<<<<< HEAD
Line 4: f_sigma, k_sigma, delta_3 (This delta_3 is similar to that of
the previous section but is interaction type dependent) :l,ule
=======
Line 4: f_sigma, k_sigma, delta_3 (This delta_3 is similar to that of 
the previous section but is interaction type dependent) :l
:ule
>>>>>>> 1dd7a13d

The next section contains a line for each three body interaction type
e_j-e_i-e_k with i=0->N, j=0->N, k=j->N

Line 1: g_(sigma0), g_(sigma1), g_(sigma2) (These are coefficients for
g_(sigma,jik)(THETA_ijk) for e_1-e_1-e_1 interaction. "Ward"_#Ward
contains the full expressions for the constants as functions of
b_(sigma,ijk), p_(sigma,ijk), u_(sigma,ijk)) :ulb,l
Line 2: g_(sigma0), g_(sigma1), g_(sigma2) (for e_1-e_1-e_2) :l
:ule

The next section contains a block for each interaction type for the
phi_ij(r_ij).  Each block has nr entries with 5 entries per line.

Line 1: phi(r1), phi(r2), phi(r3), phi(r4), phi(r5) (for the e_1-e_1
interaction type) :ulb,l
Line 2: phi(r6), phi(r7), phi(r8), phi(r9), phi(r10) (this continues
until nr) :l
... :l
<<<<<<< HEAD
Line nr/5_1: phi(r1), phi(r2), phi(r3), phi(r4), phi(r5), (for the
e_1-e_1 interaction type) :l,ule
=======
Line nr/5_1: phi(r1), phi(r2), phi(r3), phi(r4), phi(r5), (for the 
e_1-e_1 interaction type) :l
:ule
>>>>>>> 1dd7a13d

The next section contains a block for each interaction type for the
beta_(sigma,ij)(r_ij).  Each block has nr entries with 5 entries per
line.

Line 1: beta_sigma(r1), beta_sigma(r2), beta_sigma(r3), beta_sigma(r4),
beta_sigma(r5) (for the e_1-e_1 interaction type) :ulb,l
Line 2: beta_sigma(r6), beta_sigma(r7), beta_sigma(r8), beta_sigma(r9),
beta_sigma(r10) (this continues until nr) :l
... :l
<<<<<<< HEAD
Line nr/5+1: beta_sigma(r1), beta_sigma(r2), beta_sigma(r3),
beta_sigma(r4), beta_sigma(r5) (for the e_1-e_2 interaction type) :l,ule
=======
Line nr/5+1: beta_sigma(r1), beta_sigma(r2), beta_sigma(r3), 
beta_sigma(r4), beta_sigma(r5) (for the e_1-e_2 interaction type) :l
:ule
>>>>>>> 1dd7a13d

The next section contains a block for each interaction type for
beta_(pi,ij)(r_ij).  Each block has nr entries with 5 entries per line.

Line 1: beta_pi(r1), beta_pi(r2), beta_pi(r3), beta_pi(r4), beta_pi(r5)
(for the e_1-e_1 interaction type) :ulb,l
Line 2: beta_pi(r6), beta_pi(r7), beta_pi(r8), beta_pi(r9),
beta_pi(r10) (this continues until nr) :l
... :l
<<<<<<< HEAD
Line nr/5+1: beta_pi(r1), beta_pi(r2), beta_pi(r3), beta_pi(r4),
beta_pi(r5) (for the e_1-e_2 interaction type) :l,ule
=======
Line nr/5+1: beta_pi(r1), beta_pi(r2), beta_pi(r3), beta_pi(r4), 
beta_pi(r5) (for the e_1-e_2 interaction type) :l
:ule
>>>>>>> 1dd7a13d

The next section contains a block for each interaction type for the
THETA_(S,ij)((THETA_(sigma,ij))^(1/2), f_(sigma,ij)).  Each block has
nBOt entries with 5 entries per line.

Line 1: THETA_(S,ij)(r1), THETA_(S,ij)(r2), THETA_(S,ij)(r3),
THETA_(S,ij)(r4), THETA_(S,ij)(r5) (for the e_1-e_2 interaction type) :ulb,l
Line 2: THETA_(S,ij)(r6), THETA_(S,ij)(r7), THETA_(S,ij)(r8),
THETA_(S,ij)(r9), THETA_(S,ij)(r10) (this continues until nBOt) :l
... :l
<<<<<<< HEAD
Line nBOt/5+1: THETA_(S,ij)(r1), THETA_(S,ij)(r2), THETA_(S,ij)(r3),
THETA_(S,ij)(r4), THETA_(S,ij)(r5) (for the e_1-e_2 interaction type) :l,ule
=======
Line nBOt/5+1: THETA_(S,ij)(r1), THETA_(S,ij)(r2), THETA_(S,ij)(r3), 
THETA_(S,ij)(r4), THETA_(S,ij)(r5) (for the e_1-e_2 interaction type) :l
:ule
>>>>>>> 1dd7a13d

The next section contains a block of N lines for e_1-e_N

Line 1: delta^mu (for e_1)
Line 2: delta^mu (for e_2 and repeats to e_N) :ul

The last section contains more constants for e_i-e_j interactions with
i=0->N, j=i->N

Line 1: (A_ij)^(mu*nu) (for e1-e1)
Line 2: (A_ij)^(mu*nu) (for e1-e2 and repeats as above) :ul

:line

[Angular spline table file format]:

The parameters/coefficients format for the BOP potentials input file
containing pre-tabulated functions of g is given below with variables
matching the formulation of Ward ("Ward"_#Ward).  This format also
assumes the angular functions have the formulation of ("Zhou"_#Zhou).

Line 1: # elements N :ul

The first line is followed by N lines containing the atomic
number, mass, and element symbol of each element.

Following the definition of the elements several global variables for
the tabulated functions are given.

Line 1: nr, ntheta, nBOt (nr is the number of divisions the radius is broken
into for function tables and MUST be a factor of 5; ntheta is the power of the
power of the spline used to fit the angular function; nBOt is the number
of divisions for the tabulated values of THETA_(S,ij) :ulb,l
Line 2: delta_1-delta_7 (if all are not used in the particular  :l
formulation, set unused values to 0.0) :l
:ule

Following this N lines for e_1-e_N containing p_pi.

Line 3: p_pi (for e_1)
Line 4: p_pi (for e_2 and continues to e_N) :ul

The next section contains several pair constants for the number of
interaction types e_i-e_j, with i=1->N, j=i->N

Line 1: r_cut (for e_1-e_1 interactions) :ulb,l
Line 2: c_sigma, a_sigma, c_pi, a_pi :l
Line 3: delta_sigma, delta_pi :l
<<<<<<< HEAD
Line 4: f_sigma, k_sigma, delta_3 (This delta_3 is similar to that of
the previous section but is interaction type dependent) :l,ule
=======
Line 4: f_sigma, k_sigma, delta_3 (This delta_3 is similar to that of 
the previous section but is interaction type dependent) :l
:ule
>>>>>>> 1dd7a13d

The next section contains a line for each three body interaction type
e_j-e_i-e_k with i=0->N, j=0->N, k=j->N

Line 1: g0, g1, g2... (These are coefficients for the angular spline
of the g_(sigma,jik)(THETA_ijk) for e_1-e_1-e_1 interaction.  The
function can contain up to 10 term thus 10 constants.  The first line
can contain up to five constants.  If the spline has more than five
terms the second line will contain the remaining constants The
following lines will then contain the constants for the remainaing g0,
g1, g2... (for e_1-e_1-e_2) and the other three body
interactions :l
:ule

The rest of the table has the same structure as the previous section
(see above).

:line

[Angular no-spline table file format]:

The parameters/coefficients format for the BOP potentials input file
containing pre-tabulated functions of g is given below with variables
matching the formulation of Ward ("Ward"_#Ward).  This format also
assumes the angular functions have the formulation of ("Zhou"_#Zhou).

Line 1: # elements N :ul

The first two lines are followed by N lines containing the atomic
number, mass, and element symbol of each element.

Following the definition of the elements several global variables for
the tabulated functions are given.

Line 1: nr, ntheta, nBOt (nr is the number of divisions the radius is broken
into for function tables and MUST be a factor of 5; ntheta is the number of
divisions for the tabulated values of the g angular function; nBOt is the number
of divisions for the tabulated values of THETA_(S,ij) :ulb,l
Line 2: delta_1-delta_7 (if all are not used in the particular  :l
formulation, set unused values to 0.0) :l
:ule

Following this N lines for e_1-e_N containing p_pi.

Line 3: p_pi (for e_1)
Line 4: p_pi (for e_2 and continues to e_N) :ul

The next section contains several pair constants for the number of
interaction types e_i-e_j, with i=1->N, j=i->N

Line 1: r_cut (for e_1-e_1 interactions) :ulb,l
Line 2: c_sigma, a_sigma, c_pi, a_pi :l
Line 3: delta_sigma, delta_pi :l
<<<<<<< HEAD
Line 4: f_sigma, k_sigma, delta_3 (This delta_3 is similar to that of
the previous section but is interaction type dependent) :l,ule
=======
Line 4: f_sigma, k_sigma, delta_3 (This delta_3 is similar to that of 
the previous section but is interaction type dependent) :l
:ule
>>>>>>> 1dd7a13d

The next section contains a line for each three body interaction type
e_j-e_i-e_k with i=0->N, j=0->N, k=j->N

Line 1: g(theta1), g(theta2), g(theta3), g(theta4), g(theta5) (for the e_1-e_1-e_1
interaction type) :ulb,l
Line 2: g(theta6), g(theta7), g(theta8), g(theta9), g(theta10) (this continues
until ntheta) :l
... :l
<<<<<<< HEAD
Line ntheta/5+1: g(theta1), g(theta2), g(theta3), g(theta4), g(theta5), (for the
e_1-e_1-e_2 interaction type) :l,ule
=======
Line ntheta/5+1: g(theta1), g(theta2), g(theta3), g(theta4), g(theta5), (for the 
e_1-e_1-e_2 interaction type) :l
:ule
>>>>>>> 1dd7a13d

The rest of the table has the same structure as the previous section (see above).

:line

[Mixing, shift, table tail correction, restart]:

This pair style does not support the "pair_modify"_pair_modify.html
mix, shift, table, and tail options.

This pair style does not write its information to "binary restart
files"_restart.html, since it is stored in potential files.  Thus, you
need to re-specify the pair_style and pair_coeff commands in an input
script that reads a restart file.

This pair style can only be used via the {pair} keyword of the
"run_style respa"_run_style.html command.  It does not support the
{inner}, {middle}, {outer} keywords.

:line

[Restrictions:]

These pair styles are part of the MANYBODY package.  They are only
enabled if LAMMPS was built with that package (which it is by default).
See the "Making LAMMPS"_Section_start.html#start_3 section for more
info.

These pair potentials require the "newtion"_newton.html setting to be
"on" for pair interactions.

The CdTe.bop and GaAs.bop potential files provided with LAMMPS (see the
potentials directory) are parameterized for metal "units"_units.html.
You can use the BOP potential with any LAMMPS units, but you would need
to create your own BOP potential file with coefficients listed in the
appropriate units if your simulation does not use "metal" units.

[Related commands:]

"pair_coeff"_pair_coeff.html

[Default:]

non-tabulated potential file, a_0 is non-zero.

:line

:link(Pettifor_1)
[(Pettifor_1)] D.G. Pettifor and I.I. Oleinik, Phys. Rev. B, 59, 8487
(1999).

:link(Pettifor_2)
[(Pettifor_2)] D.G. Pettifor and I.I. Oleinik, Phys. Rev. Lett., 84,
4124 (2000).

:link(Pettifor_3)
[(Pettifor_3)] D.G. Pettifor and I.I. Oleinik, Phys. Rev. B, 65, 172103
(2002).

:link(Murdick)
[(Murdick)] D.A. Murdick, X.W. Zhou, H.N.G. Wadley, D. Nguyen-Manh, R.
Drautz, and D.G. Pettifor, Phys. Rev. B, 73, 45206 (2006).

:link(Ward)
[(Ward)] D.K. Ward, X.W. Zhou, B.M. Wong, F.P. Doty, and J.A.
Zimmerman, Phys. Rev. B, 85,115206 (2012).

:link(Zhou)
[(Zhou)] X.W. Zhou, D.K. Ward, M. Foster (TBP).<|MERGE_RESOLUTION|>--- conflicted
+++ resolved
@@ -176,14 +176,9 @@
 Line 1: r_cut (for e_1-e_1 interactions) :ulb,l
 Line 2: c_sigma, a_sigma, c_pi, a_pi :l
 Line 3: delta_sigma, delta_pi :l
-<<<<<<< HEAD
-Line 4: f_sigma, k_sigma, delta_3 (This delta_3 is similar to that of
-the previous section but is interaction type dependent) :l,ule
-=======
 Line 4: f_sigma, k_sigma, delta_3 (This delta_3 is similar to that of 
 the previous section but is interaction type dependent) :l
 :ule
->>>>>>> 1dd7a13d
 
 The next section contains a line for each three body interaction type
 e_j-e_i-e_k with i=0->N, j=0->N, k=j->N
@@ -203,14 +198,9 @@
 Line 2: phi(r6), phi(r7), phi(r8), phi(r9), phi(r10) (this continues
 until nr) :l
 ... :l
-<<<<<<< HEAD
-Line nr/5_1: phi(r1), phi(r2), phi(r3), phi(r4), phi(r5), (for the
-e_1-e_1 interaction type) :l,ule
-=======
 Line nr/5_1: phi(r1), phi(r2), phi(r3), phi(r4), phi(r5), (for the 
 e_1-e_1 interaction type) :l
 :ule
->>>>>>> 1dd7a13d
 
 The next section contains a block for each interaction type for the
 beta_(sigma,ij)(r_ij).  Each block has nr entries with 5 entries per
@@ -221,14 +211,9 @@
 Line 2: beta_sigma(r6), beta_sigma(r7), beta_sigma(r8), beta_sigma(r9),
 beta_sigma(r10) (this continues until nr) :l
 ... :l
-<<<<<<< HEAD
-Line nr/5+1: beta_sigma(r1), beta_sigma(r2), beta_sigma(r3),
-beta_sigma(r4), beta_sigma(r5) (for the e_1-e_2 interaction type) :l,ule
-=======
 Line nr/5+1: beta_sigma(r1), beta_sigma(r2), beta_sigma(r3), 
 beta_sigma(r4), beta_sigma(r5) (for the e_1-e_2 interaction type) :l
 :ule
->>>>>>> 1dd7a13d
 
 The next section contains a block for each interaction type for
 beta_(pi,ij)(r_ij).  Each block has nr entries with 5 entries per line.
@@ -238,14 +223,9 @@
 Line 2: beta_pi(r6), beta_pi(r7), beta_pi(r8), beta_pi(r9),
 beta_pi(r10) (this continues until nr) :l
 ... :l
-<<<<<<< HEAD
-Line nr/5+1: beta_pi(r1), beta_pi(r2), beta_pi(r3), beta_pi(r4),
-beta_pi(r5) (for the e_1-e_2 interaction type) :l,ule
-=======
 Line nr/5+1: beta_pi(r1), beta_pi(r2), beta_pi(r3), beta_pi(r4), 
 beta_pi(r5) (for the e_1-e_2 interaction type) :l
 :ule
->>>>>>> 1dd7a13d
 
 The next section contains a block for each interaction type for the
 THETA_(S,ij)((THETA_(sigma,ij))^(1/2), f_(sigma,ij)).  Each block has
@@ -256,14 +236,9 @@
 Line 2: THETA_(S,ij)(r6), THETA_(S,ij)(r7), THETA_(S,ij)(r8),
 THETA_(S,ij)(r9), THETA_(S,ij)(r10) (this continues until nBOt) :l
 ... :l
-<<<<<<< HEAD
-Line nBOt/5+1: THETA_(S,ij)(r1), THETA_(S,ij)(r2), THETA_(S,ij)(r3),
-THETA_(S,ij)(r4), THETA_(S,ij)(r5) (for the e_1-e_2 interaction type) :l,ule
-=======
 Line nBOt/5+1: THETA_(S,ij)(r1), THETA_(S,ij)(r2), THETA_(S,ij)(r3), 
 THETA_(S,ij)(r4), THETA_(S,ij)(r5) (for the e_1-e_2 interaction type) :l
 :ule
->>>>>>> 1dd7a13d
 
 The next section contains a block of N lines for e_1-e_N
 
@@ -312,14 +287,9 @@
 Line 1: r_cut (for e_1-e_1 interactions) :ulb,l
 Line 2: c_sigma, a_sigma, c_pi, a_pi :l
 Line 3: delta_sigma, delta_pi :l
-<<<<<<< HEAD
-Line 4: f_sigma, k_sigma, delta_3 (This delta_3 is similar to that of
-the previous section but is interaction type dependent) :l,ule
-=======
 Line 4: f_sigma, k_sigma, delta_3 (This delta_3 is similar to that of 
 the previous section but is interaction type dependent) :l
 :ule
->>>>>>> 1dd7a13d
 
 The next section contains a line for each three body interaction type
 e_j-e_i-e_k with i=0->N, j=0->N, k=j->N
@@ -373,14 +343,9 @@
 Line 1: r_cut (for e_1-e_1 interactions) :ulb,l
 Line 2: c_sigma, a_sigma, c_pi, a_pi :l
 Line 3: delta_sigma, delta_pi :l
-<<<<<<< HEAD
-Line 4: f_sigma, k_sigma, delta_3 (This delta_3 is similar to that of
-the previous section but is interaction type dependent) :l,ule
-=======
 Line 4: f_sigma, k_sigma, delta_3 (This delta_3 is similar to that of 
 the previous section but is interaction type dependent) :l
 :ule
->>>>>>> 1dd7a13d
 
 The next section contains a line for each three body interaction type
 e_j-e_i-e_k with i=0->N, j=0->N, k=j->N
@@ -390,14 +355,9 @@
 Line 2: g(theta6), g(theta7), g(theta8), g(theta9), g(theta10) (this continues
 until ntheta) :l
 ... :l
-<<<<<<< HEAD
-Line ntheta/5+1: g(theta1), g(theta2), g(theta3), g(theta4), g(theta5), (for the
-e_1-e_1-e_2 interaction type) :l,ule
-=======
 Line ntheta/5+1: g(theta1), g(theta2), g(theta3), g(theta4), g(theta5), (for the 
 e_1-e_1-e_2 interaction type) :l
 :ule
->>>>>>> 1dd7a13d
 
 The rest of the table has the same structure as the previous section (see above).
 
