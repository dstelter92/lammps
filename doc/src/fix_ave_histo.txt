"LAMMPS WWW Site"_lws - "LAMMPS Documentation"_ld - "LAMMPS Commands"_lc :c

:link(lws,http://lammps.sandia.gov)
:link(ld,Manual.html)
:link(lc,Section_commands.html#comm)

:line

fix ave/histo command :h3
fix ave/histo/weight command :h3

[Syntax:]

fix ID group-ID style Nevery Nrepeat Nfreq lo hi Nbin value1 value2 ... keyword args ... :pre

ID, group-ID are documented in "fix"_fix.html command :ulb,l
style = {ave/histo} or {ave/histo/weight} = style name of this fix command :l
Nevery = use input values every this many timesteps :l
Nrepeat = # of times to use input values for calculating histogram :l
Nfreq = calculate histogram every this many timesteps :l
lo,hi = lo/hi bounds within which to histogram :l
Nbin = # of histogram bins :l
one or more input values can be listed :l
value = x, y, z, vx, vy, vz, fx, fy, fz, c_ID, c_ID\[N\], f_ID, f_ID\[N\], v_name :l
  x,y,z,vx,vy,vz,fx,fy,fz = atom attribute (position, velocity, force component)
  c_ID = scalar or vector calculated by a compute with ID
  c_ID\[I\] = Ith component of vector or Ith column of array calculated by a compute with ID, I can include wildcard (see below)
  f_ID = scalar or vector calculated by a fix with ID
  f_ID\[I\] = Ith component of vector or Ith column of array calculated by a fix with ID, I can include wildcard (see below)
  v_name = value(s) calculated by an equal-style or vector-style or atom-style variable with name
  v_name\[I\] = value calculated by a vector-style variable with name :pre

zero or more keyword/arg pairs may be appended :l
keyword = {mode} or {file} or {ave} or {start} or {beyond} or {overwrite} or {title1} or {title2} or {title3} :l
  {mode} arg = {scalar} or {vector}
    scalar = all input values are scalars
    vector = all input values are vectors
  {file} arg = filename
    filename = name of file to output histogram(s) to
  {ave} args = {one} or {running} or {window}
    one = output a new average value every Nfreq steps
    running = output cumulative average of all previous Nfreq steps
    window M = output average of M most recent Nfreq steps
  {start} args = Nstart
    Nstart = start averaging on this timestep
  {beyond} arg = {ignore} or {end} or {extra}
    ignore = ignore values outside histogram lo/hi bounds
    end = count values outside histogram lo/hi bounds in end bins
    extra = create 2 extra bins for value outside histogram lo/hi bounds
  {overwrite} arg = none = overwrite output file with only latest output
  {title1} arg = string
    string = text to print as 1st line of output file
  {title2} arg = string
    string = text to print as 2nd line of output file
  {title3} arg = string
    string = text to print as 3rd line of output file, only for vector mode :pre
:ule

[Examples:]

fix 1 all ave/histo 100 5 1000 0.5 1.5 50 c_myTemp file temp.histo ave running
fix 1 all ave/histo 100 5 1000 -5 5 100 c_thermo_press\[2\] c_thermo_press\[3\] title1 "My output values"
<<<<<<< HEAD
fix 1 all ave/histo 1 100 1000 -2.0 2.0 18 vx vy vz mode vector ave running beyond extra
=======
fix 1 all ave/histo 100 5 1000 -5 5 100 c_thermo_press\[*\]
fix 1 all ave/histo 1 100 1000 -2.0 2.0 18 vx vy vz mode vector ave running beyond extra 
>>>>>>> 56502c7c
fix 1 all ave/histo/weight 1 1 1 10 100 2000 c_XRD\[1\] c_XRD\[2\] :pre

[Description:]

Use one or more values as inputs every few timesteps to create a
single histogram.  The histogram can then be averaged over longer
timescales.  The resulting histogram can be used by other "output
commands"_Section_howto.html#howto_15, and can also be written to a
file.  The fix ave/histo/weight command has identical syntax to fix
ave/histo, except that exactly two values must be specified.  See
details below.

The group specified with this command is ignored for global and local
input values.  For per-atom input values, only atoms in the group
contribute to the histogram.  Note that regardless of the specified
group, specified values may represent calculations performed by
computes and fixes which store their own "group" definition.

A histogram is simply a count of the number of values that fall within
a histogram bin.  {Nbins} are defined, with even spacing between {lo}
and {hi}.  Values that fall outside the lo/hi bounds can be treated in
different ways; see the discussion of the {beyond} keyword below.

Each input value can be an atom attribute (position, velocity, force
component) or can be the result of a "compute"_compute.html or
"fix"_fix.html or the evaluation of an equal-style or vector-style or
atom-style "variable"_variable.html.  The set of input values can be
either all global, all per-atom, or all local quantities.  Inputs of
different kinds (e.g. global and per-atom) cannot be mixed.  Atom
attributes are per-atom vector values.  See the doc page for
individual "compute" and "fix" commands to see what kinds of
quantities they generate.

Note that the output of this command is a single histogram for all
input values combined together, not one histogram per input value.
See below for details on the format of the output of this fix.

The input values must either be all scalars or all vectors (or
arrays), depending on the setting of the {mode} keyword.

If {mode} = scalar, then the input values must be scalars, or vectors
with a bracketed term appended, indicating the Ith value of the vector
is used.

If {mode} = vector, then the input values must be vectors, or arrays
with a bracketed term appended, indicating the Ith column of the array
is used.  All vectors must be the same length, which is the length of
the vector or number of rows in the array.

Note that for values from a compute or fix, the bracketed index I can
be specified using a wildcard asterisk with the index to effectively
specify multiple values.  This takes the form "*" or "*n" or "n*" or
"m*n".  If N = the size of the vector (for {mode} = scalar) or the
number of columns in the array (for {mode} = vector), then an asterisk
with no numeric values means all indices from 1 to N.  A leading
asterisk means all indices from 1 to n (inclusive).  A trailing
asterisk means all indices from n to N (inclusive).  A middle asterisk
means all indices from m to n (inclusive).

Using a wildcard is the same as if the individual elements of the
vector or columns of the array had been listed one by one.  E.g. these
2 fix ave/histo commands are equivalent, since the "compute
com/chunk"_compute_com_chunk.html command creates a global array with
3 columns:

compute myCOM all com/chunk
fix 1 all ave/histo 100 1 100 c_myCOM\[*\] file tmp1.com mode vector
fix 2 all ave/histo 100 1 100 c_myCOM\[1\] c_myCOM\[2\] c_myCOM\[3\] file tmp2.com mode vector :pre

If the fix ave/histo/weight command is used, exactly two values must
be specified.  If the values are vectors, they must be the same
length.  The first value (a scalar or vector) is what is histogrammed
into bins, in the same manner the fix ave/histo command operates.  The
second value (a scalar or vector) is used as a "weight".  This means
that instead of each value tallying a "1" to its bin, the
corresponding weight is tallied.  E.g. the Nth entry in the first
vector tallies the Nth entry (weight) in the second vector.

:line

The {Nevery}, {Nrepeat}, and {Nfreq} arguments specify on what
timesteps the input values will be used in order to contribute to the
histogram.  The final histogram is generated on timesteps that are
multiple of {Nfreq}.  It is averaged over {Nrepeat} histograms,
computed in the preceding portion of the simulation every {Nevery}
timesteps.  {Nfreq} must be a multiple of {Nevery} and {Nevery} must
be non-zero even if {Nrepeat} is 1.  Also, the timesteps
contributing to the histogram value cannot overlap,
i.e. Nrepeat*Nevery can not exceed Nfreq.

For example, if Nevery=2, Nrepeat=6, and Nfreq=100, then input values
on timesteps 90,92,94,96,98,100 will be used to compute the final
histogram on timestep 100.  Similarly for timesteps
190,192,194,196,198,200 on timestep 200, etc.  If Nrepeat=1 and Nfreq
= 100, then no time averaging of the histogram is done; a histogram is
simply generated on timesteps 100,200,etc.

:line

The atom attribute values (x,y,z,vx,vy,vz,fx,fy,fz) are
self-explanatory.  Note that other atom attributes can be used as
inputs to this fix by using the "compute
property/atom"_compute_property_atom.html command and then specifying
an input value from that compute.

If a value begins with "c_", a compute ID must follow which has been
previously defined in the input script.  If {mode} = scalar, then if
no bracketed term is appended, the global scalar calculated by the
compute is used.  If a bracketed term is appended, the Ith element of
the global vector calculated by the compute is used.  If {mode} =
vector, then if no bracketed term is appended, the global or per-atom
or local vector calculated by the compute is used.  If a bracketed
term is appended, the Ith column of the global or per-atom or local
array calculated by the compute is used.  See the discussion above for
how I can be specified with a wildcard asterisk to effectively specify
multiple values.

Note that there is a "compute reduce"_compute_reduce.html command
which can sum per-atom quantities into a global scalar or vector which
can thus be accessed by fix ave/histo.  Or it can be a compute defined
not in your input script, but by "thermodynamic
output"_thermo_style.html or other fixes such as "fix
nvt"_fix_nh.html or "fix temp/rescale"_fix_temp_rescale.html.  See
the doc pages for these commands which give the IDs of these computes.
Users can also write code for their own compute styles and "add them
to LAMMPS"_Section_modify.html.

If a value begins with "f_", a fix ID must follow which has been
previously defined in the input script.  If {mode} = scalar, then if
no bracketed term is appended, the global scalar calculated by the fix
is used.  If a bracketed term is appended, the Ith element of the
global vector calculated by the fix is used.  If {mode} = vector, then
if no bracketed term is appended, the global or per-atom or local
vector calculated by the fix is used.  If a bracketed term is
appended, the Ith column of the global or per-atom or local array
calculated by the fix is used.  See the discussion above for how I can
be specified with a wildcard asterisk to effectively specify multiple
values.

Note that some fixes only produce their values on certain timesteps,
which must be compatible with {Nevery}, else an error will result.
Users can also write code for their own fix styles and "add them to
LAMMPS"_Section_modify.html.

If a value begins with "v_", a variable name must follow which has
been previously defined in the input script.  If {mode} = scalar, then
only equal-style or vector-style variables can be used, which both
produce global values.  In this mode, a vector-style variable requires
a bracketed term to specify the Ith element of the vector calculated
by the variable.  If {mode} = vector, then only vector-style or
atom-style variables can be used, which produce a global or per-atom
vector respectively.  The vector-style variable must be used without a
bracketed term.  See the "variable"_variable.html command for details.

Note that variables of style {equal}, {vector}, and {atom} define a
formula which can reference individual atom properties or
thermodynamic keywords, or they can invoke other computes, fixes, or
variables when they are evaluated, so this is a very general means of
specifying quantities to histogram.

:line

Additional optional keywords also affect the operation of this fix.

If the {mode} keyword is set to {scalar}, then all input values must
be global scalars, or elements of global vectors.  If the {mode}
keyword is set to {vector}, then all input values must be global or
per-atom or local vectors, or columns of global or per-atom or local
arrays.

The {beyond} keyword determines how input values that fall outside the
{lo} to {hi} bounds are treated.  Values such that {lo} <= value <=
{hi} are assigned to one bin.  Values on a bin boundary are assigned
to the lower of the 2 bins.  If {beyond} is set to {ignore} then
values < {lo} and values > {hi} are ignored, i.e. they are not binned.
If {beyond} is set to {end} then values < {lo} are counted in the
first bin and values > {hi} are counted in the last bin.  If {beyond}
is set to {extend} then two extra bins are created, so that there are
Nbins+2 total bins.  Values < {lo} are counted in the first bin and
values > {hi} are counted in the last bin (Nbins+1).  Values between
{lo} and {hi} (inclusive) are counted in bins 2 thru Nbins+1.  The
"coordinate" stored and printed for these two extra bins is {lo} and
{hi}.

The {ave} keyword determines how the histogram produced every {Nfreq}
steps are averaged with histograms produced on previous steps that
were multiples of {Nfreq}, before they are accessed by another output
command or written to a file.

If the {ave} setting is {one}, then the histograms produced on
timesteps that are multiples of {Nfreq} are independent of each other;
they are output as-is without further averaging.

If the {ave} setting is {running}, then the histograms produced on
timesteps that are multiples of {Nfreq} are summed and averaged in a
cumulative sense before being output.  Each bin value in the histogram
is thus the average of the bin value produced on that timestep with
all preceding values for the same bin.  This running average begins
when the fix is defined; it can only be restarted by deleting the fix
via the "unfix"_unfix.html command, or by re-defining the fix by
re-specifying it.

If the {ave} setting is {window}, then the histograms produced on
timesteps that are multiples of {Nfreq} are summed within a moving
"window" of time, so that the last M histograms are used to produce
the output.  E.g. if M = 3 and Nfreq = 1000, then the output on step
10000 will be the combined histogram of the individual histograms on
steps 8000,9000,10000.  Outputs on early steps will be sums over less
than M histograms if they are not available.

The {start} keyword specifies what timestep histogramming will begin
on.  The default is step 0.  Often input values can be 0.0 at time 0,
so setting {start} to a larger value can avoid including a 0.0 in
a running or windowed histogram.

The {file} keyword allows a filename to be specified.  Every {Nfreq}
steps, one histogram is written to the file.  This includes a leading
line that contains the timestep, number of bins, the total count of
values contributing to the histogram, the count of values that were
not histogrammed (see the {beyond} keyword), the minimum value
encountered, and the maximum value encountered.  The min/max values
include values that were not histogrammed.  Following the leading
line, one line per bin is written into the file.  Each line contains
the bin #, the coordinate for the center of the bin (between {lo} and
{hi}), the count of values in the bin, and the normalized count.  The
normalized count is the bin count divided by the total count (not
including values not histogrammed), so that the normalized values sum
to 1.0 across all bins.

The {overwrite} keyword will continuously overwrite the output file
with the latest output, so that it only contains one timestep worth of
output.  This option can only be used with the {ave running} setting.

The {title1} and {title2} and {title3} keywords allow specification of
the strings that will be printed as the first 3 lines of the output
file, assuming the {file} keyword was used.  LAMMPS uses default
values for each of these, so they do not need to be specified.

By default, these header lines are as follows:

# Histogram for fix ID
# TimeStep Number-of-bins Total-counts Missing-counts Min-value Max-value
# Bin Coord Count Count/Total :pre

In the first line, ID is replaced with the fix-ID.  The second line
describes the six values that are printed at the first of each section
of output.  The third describes the 4 values printed for each bin in
the histogram.

:line

[Restart, fix_modify, output, run start/stop, minimize info:]

No information about this fix is written to "binary restart
files"_restart.html.  None of the "fix_modify"_fix_modify.html options
are relevant to this fix.

This fix produces a global vector and global array which can be
accessed by various "output commands"_Section_howto.html#howto_15.
The values can only be accessed on timesteps that are multiples of
{Nfreq} since that is when a histogram is generated.  The global
vector has 4 values:

1 = total counts in the histogram
2 = values that were not histogrammed (see {beyond} keyword)
3 = min value of all input values, including ones not histogrammed
4 = max value of all input values, including ones not histogrammed :ul

The global array has # of rows = Nbins and # of columns = 3.  The
first column has the bin coordinate, the 2nd column has the count of
values in that histogram bin, and the 3rd column has the bin count
divided by the total count (not including missing counts), so that the
values in the 3rd column sum to 1.0.

The vector and array values calculated by this fix are all treated as
intensive.  If this is not the case, e.g. due to histogramming
per-atom input values, then you will need to account for that when
interpreting the values produced by this fix.

No parameter of this fix can be used with the {start/stop} keywords of
the "run"_run.html command.  This fix is not invoked during "energy
minimization"_minimize.html.

[Restrictions:] none

[Related commands:]

"compute"_compute.html, "fix ave/atom"_fix_ave_atom.html, "fix
ave/chunk"_fix_ave_chunk.html, "fix ave/time"_fix_ave_time.html,
"variable"_variable.html, "fix ave/correlate"_fix_ave_correlate.html,

[Default:] none

The option defaults are mode = scalar, ave = one, start = 0, no file
output, beyond = ignore, and title 1,2,3 = strings as described above.<|MERGE_RESOLUTION|>--- conflicted
+++ resolved
@@ -60,12 +60,8 @@
 
 fix 1 all ave/histo 100 5 1000 0.5 1.5 50 c_myTemp file temp.histo ave running
 fix 1 all ave/histo 100 5 1000 -5 5 100 c_thermo_press\[2\] c_thermo_press\[3\] title1 "My output values"
-<<<<<<< HEAD
+fix 1 all ave/histo 100 5 1000 -5 5 100 c_thermo_press\[*\]
 fix 1 all ave/histo 1 100 1000 -2.0 2.0 18 vx vy vz mode vector ave running beyond extra
-=======
-fix 1 all ave/histo 100 5 1000 -5 5 100 c_thermo_press\[*\]
-fix 1 all ave/histo 1 100 1000 -2.0 2.0 18 vx vy vz mode vector ave running beyond extra 
->>>>>>> 56502c7c
 fix 1 all ave/histo/weight 1 1 1 10 100 2000 c_XRD\[1\] c_XRD\[2\] :pre
 
 [Description:]
