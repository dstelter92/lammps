--- conflicted
+++ resolved
@@ -828,17 +828,10 @@
 As explained in the lib/package/README files, the settings in
 Makefile.lammps are used to specify additional system libraries and
 their locations so that LAMMPS can build with the auxiliary library.
-<<<<<<< HEAD
-For example, if the MEAM package is used, the auxiliary libraries
-consist of F90 code, built with a Fortran complier.  To link
-that library with LAMMPS (a C++ code) via whatever C++ compiler LAMMPS
-is built with, typically requires additional Fortran-to-C libraries be
-=======
 For example, if the MEAM package is used, the auxiliary library
 consists of F90 code, built with a Fortran complier.  To link that
 library with LAMMPS (a C++ code) via whatever C++ compiler LAMMPS is
 built with, typically requires additional Fortran-to-C libraries be
->>>>>>> 066e7598
 included in the link.  Another example are the BLAS and LAPACK
 libraries needed to use the USER-ATC or USER-AWPMD packages.
 
