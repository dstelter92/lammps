--- conflicted
+++ resolved
@@ -187,47 +187,29 @@
 The {dcd} style writes DCD files, a standard atomic trajectory format
 used by the CHARMM, NAMD, and XPlor molecular dynamics packages.  DCD
 files are binary and thus may not be portable to different machines.
-<<<<<<< HEAD
-The {unwrap} option of the "dump_modify"_dump_modify.html command 
-allows DCD coordinates to be written "unwrapped" by the image flags 
-for each atom.  Unwrapped means that if the atom has passed through
-a periodic boundary one or more times, the value is printed for what
-the coordinate would be if it had not been wrapped back into the 
-periodic box.  Note that these coordinates may thus be far outside 
-the box size stored with the snapshot.
-=======
 The number of atoms per snapshot cannot change with the {dcd} style.
 The {unwrap} option of the "dump_modify"_dump_modify.html command
 allows DCD coordinates to be written "unwrapped" by the image flags
-for each atom.  Unwrapped means that if the atom has passed thru a
-periodic boundary one or more times, the value is printed for what the
-coordinate would be if it had not been wrapped back into the periodic
-box.  Note that these coordinates may thus be far outside the box size
-stored with the snapshot.
->>>>>>> 21d6379e
+for each atom.  Unwrapped means that if the atom has passed through
+a periodic boundary one or more times, the value is printed for what
+the coordinate would be if it had not been wrapped back into the
+periodic box.  Note that these coordinates may thus be far outside
+the box size stored with the snapshot.
 
 The {xtc} style writes XTC files, a compressed trajectory format used
 by the GROMACS molecular dynamics package, and described
-"here"_http://www.gromacs.org/documentation/reference_3.3/online/xtc.html.
+"here"_http://manual.gromacs.org/current/online/xtc.html.
 The precision used in XTC files can be adjusted via the
 "dump_modify"_dump_modify.html command.  The default value of 1000
 means that coordinates are stored to 1/1000 nanometer accuracy.  XTC
-files are portable binary files written in the NFS XDR data format, so
-<<<<<<< HEAD
-that any machine which supports XDR should be able to read them.
-The {unwrap} option of the "dump_modify"_dump_modify.html command 
-allows XTC coordinates to be written "unwrapped" by the image flags for
-each atom.  Unwrapped means that if the atom has passed through a 
-periodic boundary one or more times, the value is printed for what the
-coordinate would be if it had not been wrapped back into the periodic 
-=======
-that any machine which supports XDR should be able to read them.  The
-{unwrap} option of the "dump_modify"_dump_modify.html command allows
+files are portable binary files written in the NFS XDR data format, 
+so that any machine which supports XDR should be able to read them. 
+The number of atoms per snapshot cannot change with the {xtc} style.
+The {unwrap} option of the "dump_modify"_dump_modify.html command allows
 XTC coordinates to be written "unwrapped" by the image flags for each
 atom.  Unwrapped means that if the atom has passed thru a periodic
 boundary one or more times, the value is printed for what the
 coordinate would be if it had not been wrapped back into the periodic
->>>>>>> 21d6379e
 box.  Note that these coordinates may thus be far outside the box size
 stored with the snapshot.
 
