<HEAD>
<TITLE>LAMMPS-ICMS Users Manual</TITLE>
<TITLE>LAMMPS Users Manual</TITLE>
<META NAME="docnumber" CONTENT="22 Dec 2014 version">
<META NAME="author" CONTENT="http://lammps.sandia.gov - Sandia National Laboratories">
<META NAME="copyright" CONTENT="Copyright (2003) Sandia Corporation.  This software and manual is distributed under the GNU General Public License.">
</HEAD>

<BODY>

"LAMMPS WWW Site"_lws - "LAMMPS Documentation"_ld - "LAMMPS Commands"_lc :c

:link(lws,http://lammps.sandia.gov)
:link(ld,Manual.html)
:link(lc,Section_commands.html#comm)

:line

<H1></H1>

<<<<<<< HEAD
LAMMPS-ICMS Documentation :c,h3
19 Dec 2014 version :c,h4
=======
LAMMPS Documentation :c,h3
22 Dec 2014 version :c,h4
>>>>>>> 31b5481b

Version info: :h4

The LAMMPS "version" is the date when it was released, such as 1 May
2010. LAMMPS is updated continuously.  Whenever we fix a bug or add a
feature, we release it immediately, and post a notice on "this page of
the WWW site"_bug.  Each dated copy of LAMMPS contains all the
features and bug-fixes up to and including that version date. The
version date is printed to the screen and logfile every time you run
LAMMPS. It is also in the file src/version.h and in the LAMMPS
directory name created when you unpack a tarball, and at the top of
the first page of the manual (this page).

LAMMPS-ICMS is an experimental variant of LAMMPS with additional
features made available for testing before they will be submitted
for inclusion into the official LAMMPS tree. The source code is 
based on the official LAMMPS svn repository mirror at the Institute
for Computational Molecular Science at Temple University and generally
kept up-to-date as much as possible. Sometimes, e.g. when additional
development work is needed to adapt the upstream changes into
LAMMPS-ICMS it can take longer until synchronization; and occasionally,
e.g. in case of the rewrite of the multi-threading support, the
development will be halted except for important bugfixes until
all features of LAMMPS-ICMS fully compatible with the upstream
version or replaced by alternate implementations.

If you browse the HTML doc pages on the LAMMPS WWW site, they always
describe the most current version of upstream LAMMPS, but may be
missing some new features in LAMMPS-ICMS. :ulb,l

If you browse the HTML doc pages included in your tarball, they
describe the version you have, however, not all new features in
LAMMPS-ICMS are documented immediately. :l

The "PDF file"_Manual.pdf on the WWW site or in the tarball is updated
about once per month.  This is because it is large, and we don't want
it to be part of every patch. :l

There is also a "Developer.pdf"_Developer.pdf file in the doc
directory, which describes the internal structure and algorithms of
LAMMPS.  :ule,l

LAMMPS stands for Large-scale Atomic/Molecular Massively Parallel
Simulator.

LAMMPS is a classical molecular dynamics simulation code designed to
run efficiently on parallel computers.  It was developed at Sandia
National Laboratories, a US Department of Energy facility, with
funding from the DOE.  It is an open-source code, distributed freely
under the terms of the GNU Public License (GPL).

The primary developers of LAMMPS are "Steve Plimpton"_sjp, Aidan
Thompson, and Paul Crozier who can be contacted at
sjplimp,athomps,pscrozi at sandia.gov.  The "LAMMPS WWW Site"_lws at
http://lammps.sandia.gov has more information about the code and its
uses.

:link(bug,http://lammps.sandia.gov/bug.html)
:link(sjp,http://www.sandia.gov/~sjplimp)

:line

The LAMMPS documentation is organized into the following sections.  If
you find errors or omissions in this manual or have suggestions for
useful information to add, please send an email to the developers so
we can improve the LAMMPS documentation.

Once you are familiar with LAMMPS, you may want to bookmark "this
page"_Section_commands.html#comm at Section_commands.html#comm since
it gives quick access to documentation for all LAMMPS commands.

"PDF file"_Manual.pdf of the entire manual, generated by
"htmldoc"_http://freecode.com/projects/htmldoc

"Introduction"_Section_intro.html :olb,l
  1.1 "What is LAMMPS"_intro_1 :ulb,b
  1.2 "LAMMPS features"_intro_2 :b
  1.3 "LAMMPS non-features"_intro_3 :b
  1.4 "Open source distribution"_intro_4 :b
  1.5 "Acknowledgments and citations"_intro_5 :ule,b
"Getting started"_Section_start.html :l
  2.1 "What's in the LAMMPS distribution"_start_1 :ulb,b
  2.2 "Making LAMMPS"_start_2 :b
  2.3 "Making LAMMPS with optional packages"_start_3 :b
  2.4 "Building LAMMPS via the Make.py script"_start_4 :b
  2.5 "Building LAMMPS as a library"_start_5 :b
  2.6 "Running LAMMPS"_start_6 :b
  2.7 "Command-line options"_start_7 :b
  2.8 "Screen output"_start_8 :b
  2.9 "Tips for users of previous versions"_start_9 :ule,b
"Commands"_Section_commands.html :l
  3.1 "LAMMPS input script"_cmd_1 :ulb,b
  3.2 "Parsing rules"_cmd_2 :b
  3.3 "Input script structure"_cmd_3 :b
  3.4 "Commands listed by category"_cmd_4 :b
  3.5 "Commands listed alphabetically"_cmd_5 :ule,b
"Packages"_Section_packages.html :l
  4.1 "Standard packages"_pkg_1 :ulb,b
  4.2 "User packages"_pkg_2 :ule,b
"Accelerating LAMMPS performance"_Section_accelerate.html :l
  5.1 "Measuring performance"_acc_1 :ulb,b
  5.2 "Algorithms and code options to boost performace"_acc_2 :b
  5.3 "Accelerator packages with optimized styles"_acc_3 :b
    5.3.1 "USER-CUDA package"_accelerate_cuda.html :ulb,b
    5.3.2 "GPU package"_accelerate_gpu.html :b
    5.3.3 "USER-INTEL package"_accelerate_intel.html :b
    5.3.4 "KOKKOS package"_accelerate_kokkos.html :b
    5.3.5 "USER-OMP package"_accelerate_omp.html :b
    5.3.6 "OPT package"_accelerate_opt.html :ule,b
  5.4 "Comparison of various accelerator packages"_acc_4 :ule,b
"How-to discussions"_Section_howto.html :l
  6.1 "Restarting a simulation"_howto_1 :ulb,b
  6.2 "2d simulations"_howto_2 :b
  6.3 "CHARMM and AMBER force fields"_howto_3 :b
  6.4 "Running multiple simulations from one input script"_howto_4 :b
  6.5 "Multi-replica simulations"_howto_5 :b
  6.6 "Granular models"_howto_6 :b
  6.7 "TIP3P water model"_howto_7 :b
  6.8 "TIP4P water model"_howto_8 :b
  6.9 "SPC water model"_howto_9 :b
  6.10 "Coupling LAMMPS to other codes"_howto_10 :b
  6.11 "Visualizing LAMMPS snapshots"_howto_11 :b
  6.12 "Triclinic (non-orthogonal) simulation boxes"_howto_12 :b
  6.13 "NEMD simulations"_howto_13 :b
  6.14 "Finite-size spherical and aspherical particles"_howto_14 :b
  6.15 "Output from LAMMPS (thermo, dumps, computes, fixes, variables)"_howto_15 :b
  6.16 "Thermostatting, barostatting, and compute temperature"_howto_16 :b
  6.17 "Walls"_howto_17 :b
  6.18 "Elastic constants"_howto_18 :b
  6.19 "Library interface to LAMMPS"_howto_19 :b
  6.20 "Calculating thermal conductivity"_howto_20 :b
  6.21 "Calculating viscosity"_howto_21 :b
  6.22 "Calculating a diffusion coefficient"_howto_22 :ule,b
"Example problems"_Section_example.html :l
"Performance & scalability"_Section_perf.html :l
"Additional tools"_Section_tools.html :l
"Modifying & extending LAMMPS"_Section_modify.html :l
  10.1 "Atom styles"_mod_1 :ulb,b
  10.2 "Bond, angle, dihedral, improper potentials"_mod_2 :b
  10.3 "Compute styles"_mod_3 :b
  10.4 "Dump styles"_mod_4 :b
  10.5 "Dump custom output options"_mod_5 :b
  10.6 "Fix styles"_mod_6 :b
  10.7 "Input script commands"_mod_7 :b
  10.8 "Kspace computations"_mod_8 :b
  10.9 "Minimization styles"_mod_9 :b
  10.10 "Pairwise potentials"_mod_10 :b
  10.11 "Region styles"_mod_11 :b
  10.12 "Body styles"_mod_12 :b
  10.13 "Thermodynamic output options"_mod_13 :b
  10.14 "Variable options"_mod_14 :b
  10.15 "Submitting new features for inclusion in LAMMPS"_mod_15 :ule,b
"Python interface"_Section_python.html :l
  11.1 "Building LAMMPS as a shared library"_py_1 :ulb,b
  11.2 "Installing the Python wrapper into Python"_py_2 :b
  11.3 "Extending Python with MPI to run in parallel"_py_3 :b
  11.4 "Testing the Python-LAMMPS interface"_py_4 :b
  11.5 "Using LAMMPS from Python"_py_5 :b
  11.6 "Example Python scripts that use LAMMPS"_py_6 :ule,b
"Errors"_Section_errors.html :l
  12.1 "Common problems"_err_1 :ulb,b
  12.2 "Reporting bugs"_err_2 :b
  12.3 "Error & warning messages"_err_3 :ule,b
"Future and history"_Section_history.html :l
  13.1 "Coming attractions"_hist_1 :ulb,b
  13.2 "Past versions"_hist_2 :ule,b
:ole

:link(intro_1,Section_intro.html#intro_1)
:link(intro_2,Section_intro.html#intro_2)
:link(intro_3,Section_intro.html#intro_3)
:link(intro_4,Section_intro.html#intro_4)
:link(intro_5,Section_intro.html#intro_5)

:link(start_1,Section_start.html#start_1)
:link(start_2,Section_start.html#start_2)
:link(start_3,Section_start.html#start_3)
:link(start_4,Section_start.html#start_4)
:link(start_5,Section_start.html#start_5)
:link(start_6,Section_start.html#start_6)
:link(start_7,Section_start.html#start_7)
:link(start_8,Section_start.html#start_8)
:link(start_9,Section_start.html#start_9)

:link(cmd_1,Section_commands.html#cmd_1)
:link(cmd_2,Section_commands.html#cmd_2)
:link(cmd_3,Section_commands.html#cmd_3)
:link(cmd_4,Section_commands.html#cmd_4)
:link(cmd_5,Section_commands.html#cmd_5)

:link(pkg_1,Section_packages.html#pkg_1)
:link(pkg_2,Section_packages.html#pkg_2)

:link(acc_1,Section_accelerate.html#acc_1)
:link(acc_2,Section_accelerate.html#acc_2)
:link(acc_3,Section_accelerate.html#acc_3)
:link(acc_4,Section_accelerate.html#acc_4)

:link(howto_1,Section_howto.html#howto_1)
:link(howto_2,Section_howto.html#howto_2)
:link(howto_3,Section_howto.html#howto_3)
:link(howto_4,Section_howto.html#howto_4)
:link(howto_5,Section_howto.html#howto_5)
:link(howto_6,Section_howto.html#howto_6)
:link(howto_7,Section_howto.html#howto_7)
:link(howto_8,Section_howto.html#howto_8)
:link(howto_9,Section_howto.html#howto_9)
:link(howto_10,Section_howto.html#howto_10)
:link(howto_11,Section_howto.html#howto_11)
:link(howto_12,Section_howto.html#howto_12)
:link(howto_13,Section_howto.html#howto_13)
:link(howto_14,Section_howto.html#howto_14)
:link(howto_15,Section_howto.html#howto_15)
:link(howto_16,Section_howto.html#howto_16)
:link(howto_17,Section_howto.html#howto_17)
:link(howto_18,Section_howto.html#howto_18)
:link(howto_19,Section_howto.html#howto_19)
:link(howto_20,Section_howto.html#howto_20)
:link(howto_21,Section_howto.html#howto_21)

:link(mod_1,Section_modify.html#mod_1)
:link(mod_2,Section_modify.html#mod_2)
:link(mod_3,Section_modify.html#mod_3)
:link(mod_4,Section_modify.html#mod_4)
:link(mod_5,Section_modify.html#mod_5)
:link(mod_6,Section_modify.html#mod_6)
:link(mod_7,Section_modify.html#mod_7)
:link(mod_8,Section_modify.html#mod_8)
:link(mod_9,Section_modify.html#mod_9)
:link(mod_10,Section_modify.html#mod_10)
:link(mod_11,Section_modify.html#mod_11)
:link(mod_12,Section_modify.html#mod_12)
:link(mod_13,Section_modify.html#mod_13)
:link(mod_14,Section_modify.html#mod_14)
:link(mod_15,Section_modify.html#mod_15)

:link(py_1,Section_python.html#py_1)
:link(py_2,Section_python.html#py_2)
:link(py_3,Section_python.html#py_3)
:link(py_4,Section_python.html#py_4)
:link(py_5,Section_python.html#py_5)
:link(py_6,Section_python.html#py_6)

:link(err_1,Section_errors.html#err_1)
:link(err_2,Section_errors.html#err_2)
:link(err_3,Section_errors.html#err_3)

:link(hist_1,Section_history.html#hist_1)
:link(hist_2,Section_history.html#hist_2)

</BODY><|MERGE_RESOLUTION|>--- conflicted
+++ resolved
@@ -18,13 +18,8 @@
 
 <H1></H1>
 
-<<<<<<< HEAD
 LAMMPS-ICMS Documentation :c,h3
-19 Dec 2014 version :c,h4
-=======
-LAMMPS Documentation :c,h3
 22 Dec 2014 version :c,h4
->>>>>>> 31b5481b
 
 Version info: :h4
 
