--- conflicted
+++ resolved
@@ -17,13 +17,8 @@
 
 <H1></H1>
 
-<<<<<<< HEAD
 LAMMPS-ICMS Documentation :c,h3
-9 Nov 2013 version :c,h4
-=======
-LAMMPS Documentation :c,h3
 10 Nov 2013 version :c,h4
->>>>>>> 6552d599
 
 Version info: :h4
 
